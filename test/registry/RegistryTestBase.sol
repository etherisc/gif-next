// SPDX-License-Identifier: Apache-2.0
pragma solidity ^0.8.20;

import {IAccessManaged} from "@openzeppelin/contracts/access/manager/IAccessManager.sol";
import {AccessManager} from "@openzeppelin/contracts/access/manager/AccessManager.sol";
import {IERC721Errors} from "@openzeppelin/contracts/interfaces/draft-IERC6093.sol";
import {IERC20Metadata} from "@openzeppelin/contracts/token/ERC20/extensions/IERC20Metadata.sol";
import {EnumerableSet} from "@openzeppelin/contracts/utils/structs/EnumerableSet.sol";
import {Strings} from "@openzeppelin/contracts/utils/Strings.sol";
import {FoundryRandom} from "foundry-random/FoundryRandom.sol";

import {console} from "../../lib/forge-std/src/Test.sol";

import {VersionPart} from "../../contracts/type/Version.sol";
import {NftId, NftIdLib} from "../../contracts/type/NftId.sol";
import {ObjectType, ObjectTypeLib, PROTOCOL, REGISTRY, STAKING, SERVICE, INSTANCE, PRODUCT, POOL, ORACLE, DISTRIBUTION, DISTRIBUTOR, BUNDLE, POLICY, STAKE, STAKING} from "../../contracts/type/ObjectType.sol";

import {ChainNft} from "../../contracts/registry/ChainNft.sol";
import {IRegistry} from "../../contracts/registry/IRegistry.sol";
import {Registry} from "../../contracts/registry/Registry.sol";
import {ReleaseRegistry} from "../../contracts/registry/ReleaseRegistry.sol";
import {RegistryAdmin} from "../../contracts/registry/RegistryAdmin.sol";
import {TokenRegistry} from "../../contracts/registry/TokenRegistry.sol";
import {Staking} from "../../contracts/staking/Staking.sol";
import {StakingManager} from "../../contracts/staking/StakingManager.sol";
import {StakingStore} from "../../contracts/staking/StakingStore.sol";
import {StakingReader} from "../..//contracts/staking/StakingReader.sol";


import {RegisterableMock} from "../mock/RegisterableMock.sol";
import {RegistryServiceManagerMock} from "../mock/RegistryServiceManagerMock.sol";
import {RegistryServiceMock} from "../mock/RegistryServiceMock.sol";
import {ServiceMockAuthorizationV3} from "./ServiceMockAuthorizationV3.sol";

import {GifDeployer} from "../base/GifDeployer.sol";



contract RegistryTestBase is GifDeployer, FoundryRandom {

    // keep indentical to IRegistry events
    event LogRegistration(NftId nftId, NftId parentNftId, ObjectType objectType, bool isInterceptor, address objectAddress, address initialOwner);
    event LogServiceRegistration(VersionPart majorVersion, ObjectType domain);
    event LogChainRegistryRegistration(NftId nftId, uint256 chainId, address registry);

    // keep identical to ChainNft events
    event LogTokenInterceptorAddress(uint256 tokenId, address interceptor);

    // keep identical to IERC721 events
    event Transfer(address indexed from, address indexed to, uint256 indexed value);    

    // keep identical to MockInterceptor events
    event LogNftMintIntercepted(address to, uint256 tokenId);

    VersionPart public constant VERSION = VersionPart.wrap(3);

    RegistryServiceManagerMock public registryServiceManagerMock;
    RegistryServiceMock public registryServiceMock;

    IERC20Metadata public dip;

    address public globalRegistry = makeAddr("globalRegistry"); // address of global registry when not on mainnet
    address public registryOwner = makeAddr("registryOwner");
    address public outsider = makeAddr("outsider");
    address public gifAdmin = registryOwner;
    address public gifManager = registryOwner;
    address public stakingOwner = registryOwner;

    AccessManager public accessManager;
    RegistryAdmin public registryAdmin;
    Registry public registry;
    ChainNft public chainNft;
    ReleaseRegistry public releaseRegistry;
    TokenRegistry public tokenRegistry;
    StakingManager public stakingManager;
    Staking public staking;
    StakingStore public stakingStore;
    StakingReader public stakingReader;

    address public _sender; // use with _startPrank(), _stopPrank()
    uint public _nextId; // use with chainNft.calculateId()

    NftId public protocolNftId = NftIdLib.toNftId(1101);
    NftId public globalRegistryNftId = NftIdLib.toNftId(2101);
    NftId public registryNftId; // chainId dependent
    NftId public stakingNftId; // chainId dependent

    IRegistry.ObjectInfo public protocolInfo;
    IRegistry.ObjectInfo public globalRegistryInfo; // chainId dependent
    IRegistry.ObjectInfo public registryInfo; // chainId dependent
    IRegistry.ObjectInfo public stakingInfo; // chainId dependent
    IRegistry.ObjectInfo public registryServiceInfo;// chainId dependent

    // test sets
    EnumerableSet.AddressSet internal _addresses; // set of all addresses (actors + contracts + initial owners) + zero address
    EnumerableSet.AddressSet internal _contractAddresses; // set of all contract addresses (registered + non registered)
    EnumerableSet.AddressSet internal _registeredAddresses; // set of all registered contract addresses
    // on mainnet: set of all registered chain registries addresses
    // not on mainnet: keeps only global registry
    EnumerableSet.AddressSet internal _withoutLookupAddresses; // set of all registered contracts which have no _nftIdByAddress[] set at registration (chain registries)
    // set of all registered contracts which have _nftIdByAddress[] set at registration (NOT chain registries)
    EnumerableSet.AddressSet internal _withLookupAddresses; // set of all registered contracts which have _nftIdByAddress[] set at registration (NOT chain registries)
    // TODO add max values to this sets?
    EnumerableSet.UintSet internal _nftIds; // set of all registered nfts + zero nft
    EnumerableSet.UintSet internal _types; // set of all core types + zero type

    mapping(address => string name) public _addressName;
    mapping(ObjectType objectType => string name) public _typeName;
    mapping(bytes4 errorSelector => string name) public _errorName;

    // track valid core types (registered through register() function only)
    mapping(ObjectType objectType => bool) public _isCoreType;

    // tracks valid core object-parent types combinations (registered through register() function only)
    mapping(ObjectType objectType => mapping(
            ObjectType parentType => bool)) public _isCoreContractTypesCombo;
    mapping(ObjectType objectType => mapping(
            ObjectType parentType => bool)) public _isCoreObjectTypesCombo;

    // tracks registered state
    mapping(NftId nftId => IRegistry.ObjectInfo info) public _info;
    mapping(address => NftId nftId) public _nftIdByAddress;

    // track registered service state
    mapping(VersionPart version => mapping(ObjectType serviceDomain => address)) public _service;

    // track registered registry state
    mapping(uint256 chanId => NftId registryNftId) public _registryNftIdByChainId;
    EnumerableSet.UintSet internal _chainIds;

    // aditional part to check service related getters
    struct ServiceInfo{
        VersionPart version;
        ObjectType domain;
    }
    mapping(NftId nftId => ServiceInfo) public _serviceInfo;

    uint public _servicesCount;

    // additional part to check registry related getters
    struct RegistryInfo{
        uint64 chainId;
    }
    mapping(NftId nftId => RegistryInfo) public _registryInfo;


    function setUp() public virtual
    {
        // solhint-disable
        console.log("tx origin", tx.origin);
        console.log("chain id", block.chainid);
        // solhint-enable

        bytes32 salt = "0x1234";

        (
            dip,
            registry,
            tokenRegistry,
            releaseRegistry,
            registryAdmin,
            stakingManager,
            staking
        ) = deployCore(
            globalRegistry,
            gifAdmin,
            gifManager,
            stakingOwner);

        accessManager = AccessManager(registryAdmin.authority()); 
        
        chainNft = ChainNft(registry.getChainNftAddress());
<<<<<<< HEAD
        registryNftId = registry.getNftId(address(registry));

        stakingStore = staking.getStakingStore();
        stakingReader = staking.getStakingReader();
        stakingNftId = registry.getNftId(address(staking));
=======
        registryNftId = registry.getNftIdForAddress(address(registry));
        registryAddress = address(registry);
        stakingNftId = registry.getNftIdForAddress(address(staking));
>>>>>>> b7eedf9a

        _startPrank(registryOwner);
        _deployRegistryServiceMock();
        _stopPrank();

        // Tests book keeping
        _afterDeployment();
    }

    function _deployRegistryServiceMock() internal
    {
        bytes32 salt = "0x5678";
        {
            releaseRegistry.createNextRelease();

            // TODO do we need preparation phase now?
            (
                address releaseAccessManager,
                VersionPart releaseVersion,
                bytes32 releaseSalt
            ) = releaseRegistry.prepareNextRelease(
                new ServiceMockAuthorizationV3(),
                salt);

            registryServiceManagerMock = new RegistryServiceManagerMock{salt: releaseSalt}(
                releaseAccessManager, 
                address(registry), 
                releaseSalt);
        }

        registryServiceMock = RegistryServiceMock(address(registryServiceManagerMock.getRegistryService()));
        releaseRegistry.registerService(registryServiceMock);
        registryServiceManagerMock.linkToProxy();
<<<<<<< HEAD
=======
        registryServiceNftId = registry.getNftIdForAddress(address(registryServiceMock));
>>>>>>> b7eedf9a

        releaseRegistry.activateNextRelease();
    }

    // ---------- tests state bookeeping ---------- //

    // call right after registry deployment, before checks
    function _afterDeployment() internal
    {
        // SECTION: Registered entries bookeeping

        protocolInfo = IRegistry.ObjectInfo(
                protocolNftId,
                NftIdLib.zero(),
                PROTOCOL(),
                false,
                address(0),
                registry.NFT_LOCK_ADDRESS(),
                ""
        );

        if(block.chainid == 1) 
        {
            // both are the  same
            globalRegistryInfo = IRegistry.ObjectInfo(
                globalRegistryNftId,
                protocolNftId,
                REGISTRY(),
                false,
                address(registry),
                registry.NFT_LOCK_ADDRESS(),
                "" 
            );

            registryNftId = globalRegistryNftId;
            registryInfo = globalRegistryInfo;
        }
        else
        {
            globalRegistryInfo = IRegistry.ObjectInfo(
                globalRegistryNftId,
                protocolNftId,
                REGISTRY(),
                false,
                globalRegistry,
                registry.NFT_LOCK_ADDRESS(),
                "" 
            );

            registryNftId = NftIdLib.toNftId(
                chainNft.calculateTokenId(registry.REGISTRY_TOKEN_SEQUENCE_ID())
            );

            registryInfo = IRegistry.ObjectInfo(
                registryNftId,
                globalRegistryNftId,
                REGISTRY(),
                false,
                address(registry),
                registry.NFT_LOCK_ADDRESS(),
                "" 
            );
        }

        stakingNftId = NftIdLib.toNftId(
            chainNft.calculateTokenId(registry.STAKING_TOKEN_SEQUENCE_ID())
        );

        stakingInfo = IRegistry.ObjectInfo(
            stakingNftId,
            registryNftId,
            STAKING(),
            false,
            address(staking), // must be without erc721 receiver support?
            stakingOwner,
            ""
        );

        registryServiceNftId = NftIdLib.toNftId(
            chainNft.calculateTokenId(registry.STAKING_TOKEN_SEQUENCE_ID() + 1)
        );

        registryServiceInfo = IRegistry.ObjectInfo(
            registryServiceNftId,
            registryNftId,
            SERVICE(),
            false,
            address(registryServiceMock), // must be without erc721 receiver support?
            registryOwner,
            ""
        );

        if(block.chainid == 1) {
            // protocol 1101 -> id 1
            // global registry 2101 -> id 2
            // global staking 3xxx -> id 3
            // global registry service 4xxx -> id 4
            require(registry.getObjectCount() == 4, "Test error: starting registry.objectCount() != 4 after deployment on mainnet");
            _nextId = 5;
        } else {
            // protocol 1101 -> id 1
            // global registry 2101 -> id 2
            // local registry 2xxxx -> id 2
            // local staking 3xxx -> id 3
            // local registry service 4xxx -> id 4
            require(registry.getObjectCount() == 5, "Test error: starting registry.objectCount() != 5 after deployment not on mainnet");
            _nextId = 5;
        }

        // special case: need 0 in _nftIds[] set, assume registry always have zeroObjectInfo registered as NftIdLib.zero
        _info[protocolNftId] = protocolInfo;
        _info[globalRegistryNftId] = globalRegistryInfo;
        _info[registryNftId] = registryInfo;
        _info[stakingNftId] = stakingInfo;
        _info[registryServiceNftId] = registryServiceInfo; 

        if(block.chainid == 1) {
            // now globalRegistry is the only registry and have address lookup set
            _nftIdByAddress[globalRegistryInfo.objectAddress] = globalRegistryNftId;
        } else {
            // now globalRegistry and registry are both registered but only registry have address lookup set
            _nftIdByAddress[registryInfo.objectAddress] = registryNftId;
        }
        _nftIdByAddress[address(staking)] = stakingNftId;
        _nftIdByAddress[address(registryServiceMock)] = registryServiceNftId;

        _service[VERSION][REGISTRY()] = address(registryServiceMock);
        _serviceInfo[registryServiceNftId] = ServiceInfo(VERSION, REGISTRY());
        _servicesCount = 1;

        _registryNftIdByChainId[1] = globalRegistryNftId;
        _registryNftIdByChainId[block.chainid] = registryNftId;

        EnumerableSet.add(_chainIds, 1);
        EnumerableSet.add(_chainIds, uint64(block.chainid));

        _registryInfo[globalRegistryNftId].chainId = 1;
        _registryInfo[registryNftId].chainId = uint64(block.chainid);

        // SECTION: Test sets 

        // special case: need 0 in _nftIds[] set, assume registry always have NftIdLib.zero but is not (and can not be) registered
        EnumerableSet.add(_nftIds, NftIdLib.zero().toInt());

        // registered nfts
        EnumerableSet.add(_nftIds, protocolNftId.toInt());
        EnumerableSet.add(_nftIds, globalRegistryNftId.toInt());
        EnumerableSet.add(_nftIds, registryNftId.toInt());
        EnumerableSet.add(_nftIds, stakingNftId.toInt());
        EnumerableSet.add(_nftIds, registryServiceNftId.toInt());

        // 0 is in the set because _addresses is not used for getters checks
        EnumerableSet.add(_addresses, address(0));
        EnumerableSet.add(_addresses, outsider);
        EnumerableSet.add(_addresses, registryOwner);
        EnumerableSet.add(_addresses, globalRegistryInfo.objectAddress);
        EnumerableSet.add(_addresses, registryInfo.objectAddress); // IMPORTANT: do not use as sender -> can not call itself
        EnumerableSet.add(_addresses, address(staking));
        EnumerableSet.add(_addresses, address(tokenRegistry));
        EnumerableSet.add(_addresses, address(releaseRegistry));
        EnumerableSet.add(_addresses, address(accessManager));
        EnumerableSet.add(_addresses, address(registryAdmin));
        EnumerableSet.add(_addresses, address(stakingManager));
        EnumerableSet.add(_addresses, address(stakingReader));
        EnumerableSet.add(_addresses, address(stakingStore));
        EnumerableSet.add(_addresses, address(chainNft));
        EnumerableSet.add(_addresses, address(registryServiceMock));

        // TODO add libraries addresses?
        EnumerableSet.add(_contractAddresses, globalRegistryInfo.objectAddress);
        EnumerableSet.add(_contractAddresses, registryInfo.objectAddress);
        EnumerableSet.add(_contractAddresses, address(staking));
        EnumerableSet.add(_contractAddresses, address(tokenRegistry));
        EnumerableSet.add(_contractAddresses, address(releaseRegistry));
        EnumerableSet.add(_contractAddresses, address(accessManager));
        EnumerableSet.add(_contractAddresses, address(registryAdmin));
        EnumerableSet.add(_contractAddresses, address(stakingManager));
        EnumerableSet.add(_contractAddresses, address(stakingReader));
        EnumerableSet.add(_contractAddresses, address(stakingStore));
        EnumerableSet.add(_contractAddresses, address(chainNft));
        EnumerableSet.add(_contractAddresses, address(registryServiceMock));

        EnumerableSet.add(_registeredAddresses, globalRegistryInfo.objectAddress);
        EnumerableSet.add(_registeredAddresses, registryInfo.objectAddress);
        EnumerableSet.add(_registeredAddresses, address(staking));
        EnumerableSet.add(_registeredAddresses, address(registryServiceMock));

        if(block.chainid == 1) {
            EnumerableSet.add(_withLookupAddresses, globalRegistryInfo.objectAddress);
            EnumerableSet.add(_withLookupAddresses, address(staking));
            EnumerableSet.add(_withLookupAddresses, address(registryServiceMock));
        } else {
            EnumerableSet.add(_withoutLookupAddresses, globalRegistryInfo.objectAddress);

            EnumerableSet.add(_withLookupAddresses, registryInfo.objectAddress);
            EnumerableSet.add(_withLookupAddresses, address(staking));
            EnumerableSet.add(_withLookupAddresses, address(registryServiceMock));
        }

        // also core types used in register() function
        // registerWithCustomType() disallow this types being registered
        EnumerableSet.add(_types, ObjectTypeLib.zero().toInt());
        EnumerableSet.add(_types, PROTOCOL().toInt());
        EnumerableSet.add(_types, REGISTRY().toInt());
        EnumerableSet.add(_types, SERVICE().toInt());
        EnumerableSet.add(_types, INSTANCE().toInt());
        EnumerableSet.add(_types, PRODUCT().toInt());
        EnumerableSet.add(_types, POOL().toInt());
        EnumerableSet.add(_types, DISTRIBUTION().toInt());
        EnumerableSet.add(_types, ORACLE().toInt());
        EnumerableSet.add(_types, POLICY().toInt());
        EnumerableSet.add(_types, BUNDLE().toInt());
        EnumerableSet.add(_types, DISTRIBUTOR().toInt());
        EnumerableSet.add(_types, STAKING().toInt());
        EnumerableSet.add(_types, STAKE().toInt());

        // SECTION: Valid object-parent types combinations

        // registry as parent
        _isCoreContractTypesCombo[INSTANCE()][REGISTRY()] = true;

        // instance as parent
        _isCoreContractTypesCombo[PRODUCT()][INSTANCE()] = true;
        _isCoreContractTypesCombo[DISTRIBUTION()][INSTANCE()] = true;
        _isCoreContractTypesCombo[POOL()][INSTANCE()] = true;
        _isCoreContractTypesCombo[ORACLE()][INSTANCE()] = true;

        // component as parent
        _isCoreObjectTypesCombo[DISTRIBUTOR()][DISTRIBUTION()] = true;
        _isCoreObjectTypesCombo[POLICY()][PRODUCT()] = true;
        _isCoreObjectTypesCombo[BUNDLE()][POOL()] = true;

        _isCoreObjectTypesCombo[STAKE()][PROTOCOL()] = true;
        _isCoreObjectTypesCombo[STAKE()][INSTANCE()] = true;

        // SECTION: Names for logging

        _typeName[ObjectTypeLib.zero()] = "ZERO";
        _typeName[PROTOCOL()] = "PROTOCOL";
        _typeName[REGISTRY()] = "REGISTRY";
        _typeName[STAKING()] = "STAKING";
        _typeName[SERVICE()] = "SERVICE";
        _typeName[INSTANCE()] = "INSTANCE";
        _typeName[PRODUCT()] = "PRODUCT";
        _typeName[POOL()] = "POOL";
        _typeName[ORACLE()] = "ORACLE";
        _typeName[DISTRIBUTION()] = "DISTRIBUTION";
        _typeName[DISTRIBUTOR()] = "DISTRIBUTOR";
        _typeName[POLICY()] = "POLICY";
        _typeName[BUNDLE()] = "BUNDLE";
        _typeName[STAKE()] = "STAKE";

        _addressName[registryOwner] = "registryOwner";
        _addressName[outsider] = "outsider";
        _addressName[globalRegistryInfo.objectAddress] = "GlobalRegistry";
        _addressName[registryInfo.objectAddress] = "Registry"; // global have name "Registry" on mainnet
        _addressName[address(staking)] = "Staking";
        _addressName[address(registryServiceMock)] = "registryServiceMock";
        
        _errorName[IAccessManaged.AccessManagedUnauthorized.selector] = "AccessManagedUnauthorized";
        _errorName[IRegistry.ErrorRegistryCallerNotDeployer.selector] = "ErrorRegistryCallerNotDeployer"; // TODO not used in tests!!!
        _errorName[IRegistry.ErrorRegistryNotOnMainnet.selector] = "ErrorRegistryNotOnMainnet";
        _errorName[IRegistry.ErrorRegistryChainRegistryChainidZero.selector] = "ErrorRegistryChainRegistryChainidZero";
        _errorName[IRegistry.ErrorRegistryChainRegistryAddressZero.selector] = "ErrorRegistryChainRegistryAddressZero";
        _errorName[IRegistry.ErrorRegistryChainRegistryNftIdInvalid.selector] = "ErrorRegistryChainRegistryNftIdInvalid";
        _errorName[IRegistry.ErrorRegistryChainRegistryAlreadyRegistered.selector] = "ErrorRegistryChainRegistryAlreadyRegistered";
        _errorName[IRegistry.ErrorRegistryServiceAddressZero.selector] = "ErrorRegistryServiceAddressZero";
        //_errorName[IRegistry.ErrorRegistryServiceVersionMismatch.selector] = "ErrorRegistryServiceVersionMismatch";
        //_errorName[IRegistry.ErrorRegistryServiceVersionNotDeploying.selector] = "ErrorRegistryServiceVersionNotDeploying";
        _errorName[IRegistry.ErrorRegistryServiceDomainZero.selector] = "ErrorRegistryServiceDomainZero";
        _errorName[IRegistry.ErrorRegistryNotService.selector] = "ErrorRegistryNotService";
        _errorName[IRegistry.ErrorRegistryServiceParentNotRegistry.selector] = "ErrorRegistryServiceParentNotRegistry";
        _errorName[IRegistry.ErrorRegistryServiceDomainAlreadyRegistered.selector] = "ErrorRegistryServiceDomainAlreadyRegistered";
        _errorName[IRegistry.ErrorRegistryCoreTypeRegistration.selector] = "ErrorRegistryCoreTypeRegistration";
        _errorName[IRegistry.ErrorRegistryGlobalRegistryAsParent.selector] = "ErrorRegistryGlobalRegistryAsParent";
        _errorName[IRegistry.ErrorRegistryTypesCombinationInvalid.selector] = "ErrorRegistryTypesCombinationInvalid";
        _errorName[IRegistry.ErrorRegistryContractAlreadyRegistered.selector] = "ErrorRegistryContractAlreadyRegistered";
        _errorName[IERC721Errors.ERC721InvalidReceiver.selector] = "ERC721InvalidReceiver";
    }

    // call after every succesfull registration with register() or registerWithCustomType() functions, before checks
    function _afterRegistration(
        IRegistry.ObjectInfo memory info
    )
     internal virtual
    {
        _nextId++;

        NftId nftId = info.nftId;

        assertEq(_info[nftId].nftId.toInt(), 0, "Test error: _info[nftId].nftId already set #1");
        _info[nftId] = info;
        
        assertFalse(EnumerableSet.contains(_nftIds, info.nftId.toInt()), "Test error: _nftIds already contains nftId #1");
        EnumerableSet.add(_nftIds , nftId.toInt());

        EnumerableSet.add(_addresses, info.initialOwner);

        if(info.objectAddress > address(0)) {

            assertEq(_nftIdByAddress[info.objectAddress].toInt(), 0, "Test error: _nftIdByAddress[address] already set");
            _nftIdByAddress[info.objectAddress] = nftId;

            if(EnumerableSet.contains(_withoutLookupAddresses, info.objectAddress)) {// chain registry have same address as registered contract
                assertTrue(EnumerableSet.contains(_registeredAddresses, info.objectAddress), "Test error: _registeredAddresses does not contain objectAddress");
            } else { // no chain registry with same address -> contract not in registered addresses set
                assertFalse(EnumerableSet.contains(_registeredAddresses, info.objectAddress), "Test error: _registeredAddresses already contains objectAddress");
            }

            //assertFalse(EnumerableSet.contains(_addresses, info.objectAddress), "Test error: _addresses already contains objectAddress"); // previously initial owner can become registerable
            //assertFalse(EnumerableSet.contains(_contractAddresses, info.objectAddress), "Test error: _contractAddresses already contains objectAddress"); // previously member of _contractAddresses becomes registered
            EnumerableSet.add(_addresses, info.objectAddress);
            EnumerableSet.add(_registeredAddresses, info.objectAddress);
            EnumerableSet.add(_contractAddresses, info.objectAddress);

            assertFalse(EnumerableSet.contains(_withLookupAddresses, info.objectAddress), "Test error: _withLookupAddresses already contains objectAddress");
            EnumerableSet.add(_withLookupAddresses, info.objectAddress);
        }

        // check registered object right away to spot errors early
        //_assert_registry_getters(nftId, info.initialOwner);//, _serviceInfo[info.nftId].version, _serviceInfo[info.nftId].domain, info.initialOwner, _registryInfo[nftId].chainId);
    }

    function _afterRegistrationWithCustomType(IRegistry.ObjectInfo memory info) internal
    {
        assertFalse(EnumerableSet.contains(_types, info.objectType.toInt()), "Test error: _afterRegistrationWithCustomType() called with core type object");
        _afterRegistration(info);
    }


    // call after every succesfull registration with registerService() function, before checks
    function _afterServiceRegistration(IRegistry.ObjectInfo memory info, VersionPart version, ObjectType domain) internal 
    {
        assertEq(info.objectType.toInt(), SERVICE().toInt(), "Test error: _afterServiceRegistration() called with non-service object");
        assertNotEq(version.toInt(), 0, "Test error: _afterServiceRegistration() called with version 0");
        assertNotEq(domain.toInt(), 0, "Test error: _afterServiceRegistration() called with domain 0");

        NftId nftId = info.nftId;
        assertEq(_service[version][domain], address(0), "Test error: _service[version][domain] already set");
        assertEq(_serviceInfo[nftId].version.toInt(), 0, "Test error: _serviceInfo[nftId].version already set");
        assertEq(_serviceInfo[nftId].domain.toInt(), 0, "Test error: _serviceInfo[nftId].domain already set");
        _service[version][domain] = info.objectAddress;
        _serviceInfo[nftId] = ServiceInfo(version, domain);
        _servicesCount++;

        _afterRegistration(info);
    }

    function _afterRegistryRegistration(NftId nftId, uint64 chainId, address registryAddress) internal
    {
        assertTrue(block.chainid == 1, "Test error: _afterRegistryRegistration() called not on mainnet");
        assertTrue(registryAddress != address(0), "Test error: _afterRegistryRegistration() is called with 0 registry address");
        //assertNotEq(registry, globalRegistryInfo.objectAddress, "Test error: _afterRegistryRegistration() called with globalRegistry address"); // chain registry can have global address

        assertEq(nftId.toInt(), chainNft.calculateTokenId(registry.REGISTRY_TOKEN_SEQUENCE_ID(), chainId), "Test error: _registryNftIdByChainId[chainId] inconsictent with chainNft.calculateTokenId[REGISTRY_TOKEN_SEQUENCE_ID, chainId]");
        assertTrue(_registryNftIdByChainId[chainId].eqz(), "Test error: _registryNftIdByChainId[chainId] already set");
        assertFalse(EnumerableSet.contains(_chainIds, chainId), "Test error: _chainIds[] already contains chainId"); 

        _registryNftIdByChainId[chainId] = nftId;
        EnumerableSet.add(_chainIds, chainId);
        _registryInfo[nftId].chainId = chainId;

        IRegistry.ObjectInfo memory info = IRegistry.ObjectInfo(
            nftId,
            globalRegistryNftId,
            REGISTRY(),
            false, // isInterceptor
            registryAddress,
            registryInfo.initialOwner,
            ""
        );

        // store info without address lookup and _nextId increment
        NftId nftId = info.nftId;

        assertEq(_info[nftId].nftId.toInt(), 0, "Test error: _info[nftId].nftId already set #2");
        _info[nftId] = info;
        

        // update test sets
        assertFalse(EnumerableSet.contains(_nftIds, info.nftId.toInt()), "Test error: _nftIds already contains nftId #2");
        EnumerableSet.add(_nftIds , nftId.toInt());

        EnumerableSet.add(_addresses, info.initialOwner);

        // can have arbitrary number of chain registries but only 1 NON chain registry contract with same address
        if(EnumerableSet.contains(_registeredAddresses, info.objectAddress)) { // non registry contract and(or) chain registry(ies) with such address is already registered
            if(EnumerableSet.contains(_withLookupAddresses, info.objectAddress)) { // non registry contract with such address is already registered
                assertTrue(_nftIdByAddress[info.objectAddress].gtz(), "Test error: _nftIdByAddress[info.objectAddress] not set for registered contract");
            }
        } else { // no contract or chain registry with such address is registered
            assertFalse(EnumerableSet.contains(_withoutLookupAddresses, info.objectAddress), "Test error: _withoutLookupAddresses already contains objectAddress");
            assertFalse(EnumerableSet.contains(_withLookupAddresses, info.objectAddress), "Test error: _withLookupAddresses already contains objectAddress");
        }

        EnumerableSet.add(_addresses, info.objectAddress);
        EnumerableSet.add(_registeredAddresses, info.objectAddress);
        EnumerableSet.add(_contractAddresses, info.objectAddress);

        //assertFalse(EnumerableSet.contains(_withoutLookupAddresses, info.objectAddress), "Test error: _withoutLookupAddresses already contains objectAddress"); // chain registries can have same addresses
        EnumerableSet.add(_withoutLookupAddresses, info.objectAddress);
    }

    // ----------- getters checks ----------- //

    // assert all getters (with each registered nftId / address)
    function _checkRegistryGetters() internal
    {
        // solhint-disable-next-line
        //console.log("Checking all Registry getters");

        // check getters without args
        //console.log("   checking getters without args");

        assertEq(registry.getChainNftAddress(), address(chainNft), "getChainNftAddress() returned unexpected value");
        assertEq(registry.getReleaseRegistryAddress(), address(releaseRegistry), "getReleaseRegistryAddress() returned unexpected value");
        assertEq(registry.getStakingAddress(), address(staking), "getStakingAddress() returned unexpected value");
        assertEq(registry.getTokenRegistryAddress(), address(tokenRegistry), "getTokenRegistryAddress() returned unexpected value");
        assertEq(registry.getRegistryAdminAddress(), address(registryAdmin), "getRegistryAdminAddress() returned unexpected value");
        assertEq(registry.getAuthority(), address(registryAdmin.authority()), "getAuthority() returned unexpected value");

        assertEq(registry.getObjectCount(), EnumerableSet.length(_nftIds) - 1, "getObjectCount() returned unexpected value");// -1 because of NftIdLib.zero in the set
        assertEq(registry.getOwner(), registryInfo.initialOwner, "getOwner() returned unexpected value");
        assertEq(registry.getNftId().toInt(), registryNftId.toInt(), "getNftId() returned unexpected value");
        assertEq(registry.getProtocolNftId().toInt(), protocolNftId.toInt(), "getProtocolNftId() returned unexpected value");

        // TODO mirror release state in local state, use it in this checks
        assertEq(registry.getInitialVersion().toInt(), VERSION.toInt(), "getInitialVersion() returned unexpected value");
        // next version points to: 
        // 1. "initial version - 1" if 0 releases where ever created 
        // 2. the version undergoing deployment  
        // 3. the latest activated version if no new releases where created since then
        assertEq(registry.getNextVersion().toInt(), VERSION.toInt(), "getNextVersion() returned unexpected value");
        assertEq(registry.getLatestVersion().toInt(), VERSION.toInt(), "getLatestVersion() returned unexpected value");


        // check for zero address
<<<<<<< HEAD
        //console.log("   checking with 0 address");
=======
        //console.log("   checking with 0 address");        
        assertEq(registry.getNftIdForAddress( address(0) ).toInt(), zero.toInt(), "getNftId(0) returned unexpected value");        
        eqObjectInfo(registry.getObjectInfo( address(0) ), zeroObjectInfo());
>>>>>>> b7eedf9a

        assertEq(registry.getNftId( address(0) ).toInt(), NftIdLib.zero().toInt(), "getNftId(0) returned unexpected value");
        assertTrue(eqObjectInfo(registry.getObjectInfo( address(0) ), zeroObjectInfo()), "getObjectInfo(0) returned unexpected value");
        assertFalse(registry.isRegistered( address(0) ), "isRegistered(0) returned unexpected value");
        assertFalse(registry.isRegisteredService( address(0) ), "isRegisteredService(0) returned unexpected value");
        assertFalse(registry.isRegisteredComponent( address(0) ), "isRegisteredComponent(0) returned unexpected value");

        vm.expectRevert(abi.encodeWithSelector(IERC721Errors.ERC721NonexistentToken.selector, NftIdLib.zero().toInt()));
        registry.ownerOf(address(0));


        // check for zeroNftId    
        //console.log("   checking with 0 nftId");

        assertTrue(eqObjectInfo(registry.getObjectInfo(NftIdLib.zero()), zeroObjectInfo()), "getObjectInfo(zeroNftId) returned unexpected value");
        assertFalse(registry.isRegistered(NftIdLib.zero()), "isRegistered(zeroNftId) returned unexpected value");

        NftId zero = NftIdLib.zero();
        vm.expectRevert(abi.encodeWithSelector(IERC721Errors.ERC721NonexistentToken.selector, zero.toInt()));
        registry.ownerOf(zero);


        // check for random non registered nftId
        //console.log("   checking with random not registered nftId"); 
        NftId unknownNftId;
        do {
            unknownNftId = NftIdLib.toNftId(randomNumber(type(uint96).max));
        } while(EnumerableSet.contains(_nftIds, unknownNftId.toInt())); 
        _assert_registry_getters(
            unknownNftId,
            address(0) // owner
        );

        // loop through every registered nftId
        // _nftIds[] MUST contain NftIdLib.zero() -> why? -> already checked getters with 0 nftId?
        uint servicesFound = 0;
        uint registriesFound = 0;

        for(uint nftIdx = 0; nftIdx < EnumerableSet.length(_nftIds); nftIdx++)
        {
            NftId nftId = NftIdLib.toNftId(EnumerableSet.at(_nftIds, nftIdx));

            assertNotEq(nftId.toInt(), unknownNftId.toInt(), "Test error: unknownfNftId can not be registered");
            assertEq(nftId.toInt(), _info[nftId].nftId.toInt(), "Test error: _info[someNftId].nftId != someNftId");

            address owner;
            if(nftId == NftIdLib.zero()) 
            {// special case: not registered, has 0 owner
                owner = address(0);
            } else {
                owner = chainNft.ownerOf(nftId.toInt());
            }

            //console.log("   checking with nftId from set, nftId: ", nftId.toInt());
            _assert_registry_getters(
                nftId, // can call with non zero nftId while _info[nftId] is zero
                owner
            );

            // special case service
            if(_info[nftId].objectType == SERVICE())
            {
                servicesFound++;
                assertTrue(_servicesCount >= servicesFound, "Test error: found more registered services than expected");
            }

            // special case registry
            if(_info[nftId].objectType == REGISTRY())
            {
                registriesFound++;
                assertTrue(EnumerableSet.length(_chainIds) >= registriesFound, "Test error: found more registered registries than expected");
            }
        }

        assertEq(_servicesCount, servicesFound, "Test error: found less registered services than expected");
        assertEq(EnumerableSet.length(_chainIds), registriesFound, "Test error: found less registered registries than expected");

        // loop through every registered chainId 
        assertEq(registry.chainIds(), EnumerableSet.length(_chainIds), "getChainIds() returned unexpected value");
        for(uint i = 0; i < EnumerableSet.length(_chainIds); i++)
        {
            uint64 chainId = uint64(EnumerableSet.at(_chainIds, i));
            assertEq(registry.getChainId(i), chainId, "getChainId(i) returned unexpected value");

            NftId nftId = _registryNftIdByChainId[chainId];
            assertEq(registry.getRegistryNftId(chainId).toInt(), nftId.toInt(), "getRegistryNftId(chainId) returned unexpected value");

            // redundant calls?
            assertEq(registry.getObjectInfo(nftId).objectType.toInt(), REGISTRY().toInt(), "getObjectInfo(nftId).objectType returned unexpected value");
            _assert_registry_getters(
                nftId,
                chainNft.ownerOf(nftId.toInt()) // owner
            );
        }
    }

    // assert getters related to a single nftId
    function _assert_registry_getters(
        NftId nftId, // can be called with non zero nftId while _info[nftId] is zero
        address expectedOwner)

        internal
    {   
        IRegistry.ObjectInfo memory expectedInfo = _info[nftId];

        address expectedParentAddress = _info[expectedInfo.parentNftId].objectAddress;
        ObjectType expectedParentType = _info[expectedInfo.parentNftId].objectType;

        VersionPart expectedVersion = _serviceInfo[nftId].version;
        ObjectType expectedDomain = _serviceInfo[nftId].domain;

        uint64 expectedChainId = _registryInfo[nftId].chainId;

        // check "by nftId getters"
        //console.log("       checking by nftId getters with nftId ", nftId.toInt());

        assertTrue(eqObjectInfo(registry.getObjectInfo(nftId), expectedInfo), "getObjectInfo(nftId) returned unexpected value");

        // only objectType & initialOwner are never 0 for registered something
        assertEq(expectedInfo.initialOwner == address(0), expectedInfo.objectType.eqz(), "Test error: expected objectType is inconsistent with expected initialOwner");

        if(expectedInfo.objectType.gtz()) { // expect registered
        
            if(nftId == protocolNftId) {// special case: parentType == 0 for protocolNftId
                assertTrue(expectedParentType.eqz(), "Test error: parent type is not zero for protocol nftId");
            } else {
                assertTrue(expectedParentType.gtz(), "Test error: parent type is zero for registered nftId");
            }

            assertTrue(registry.isRegistered(nftId), "isRegistered(nftId) returned unexpected value #1");
            assertEq(registry.ownerOf(nftId), expectedOwner, "ownerOf(nftId) returned unexpected value");
        }
        else {// expect not registered
            assertTrue(expectedParentType.eqz(), "Test error: expected parent type is not zero for non regitered nftId");

            assertFalse(registry.isRegistered(nftId), "isRegistered(nftId) returned unexpected value #2"); 
            vm.expectRevert(abi.encodeWithSelector(IERC721Errors.ERC721NonexistentToken.selector, nftId));
            registry.ownerOf(nftId);
        }

        // check "by address getters"
<<<<<<< HEAD
        //console.log("       checking by address getters with nftId ", nftId.toInt());

        if(nftId == protocolNftId) 
        {// special case: expected objectAddress == 0 for protocolNftId
            //require(false, "_assert_registry_getters reached point 1");
            assertTrue(eqObjectInfo(expectedInfo, protocolInfo), "Test error: _info[protocolNftId] != protocolInfo");
            assertEq(_nftIdByAddress[protocolInfo.objectAddress].toInt(), 0, "Test error: _nftIdByAddress[protocol] != 0");
            assertEq(_registryNftIdByChainId[expectedChainId].toInt(), 0, "Test error: protocol _registryNftIdByChainId[chainId] != 0");

            assertTrue(eqObjectInfo(registry.getObjectInfo(protocolInfo.objectAddress), zeroObjectInfo()), "getObjectInfo(address) returned unexpected value #1");
            assertEq(registry.getNftId(protocolInfo.objectAddress).toInt(), 0, "getNftId(address) returned unexpected value #1");
            assertEq(registry.isRegistered(protocolInfo.objectAddress), false, "isRegistered(address) returned unexpected value #1");
            vm.expectRevert(abi.encodeWithSelector(IERC721Errors.ERC721NonexistentToken.selector, 0));
            registry.ownerOf(protocolInfo.objectAddress);

            assertEq(registry.isRegisteredComponent(protocolInfo.objectAddress), false, "isRegisteredComponent(address) returned unexpected value #1");

            assertEq(registry.isRegisteredService(protocolInfo.objectAddress), false, "isRegisteredService(address) returned unexpected value #1");
            assertEq(registry.getServiceAddress(expectedDomain, expectedVersion) , address(0), "getServiceAddress(domain, version) returned unexpected value #1");

            assertEq(registry.getRegistryNftId(expectedChainId).toInt(), 0, "getRegistryNftId(chainId) returned unexpected value #1");
        } 
        else if(nftId == globalRegistryNftId) 
        {
            assertTrue(eqObjectInfo(expectedInfo, globalRegistryInfo), "Test error: _info[globalRegistryNftId] != globalRegistryInfo");
            assertEq(_registryNftIdByChainId[expectedChainId].toInt(), globalRegistryNftId.toInt(), "Test error: _registryNftIdByChainId[chainId] != globalRegistryNftId");

            if(block.chainid == 1) 
            { // mainnet: address look up is set ONLY for global registry, chain registries can have global address
                //require(false, "_assert_registry_getters reached point 2");
                assertTrue(EnumerableSet.contains(_withLookupAddresses, globalRegistryInfo.objectAddress), "Test error: _withLookupAddresses does not contain globalRegistry on mainnet");

                assertEq(_nftIdByAddress[globalRegistryInfo.objectAddress].toInt(), globalRegistryNftId.toInt(), "Test error: _nftIdByAddress[globalRegistry] != globalRegistryNftId");
                // by address getters return global registry related
                assertTrue(eqObjectInfo(registry.getObjectInfo(globalRegistryInfo.objectAddress), globalRegistryInfo), "getObjectInfo(address) returned unexpected value #2");
                assertEq(registry.getNftId(globalRegistryInfo.objectAddress).toInt(), globalRegistryNftId.toInt(), "getNftId(address) returned unexpected value #2");
                assertEq(registry.isRegistered(globalRegistryInfo.objectAddress), true, "isRegistered(address) returned unexpected value #2");
                assertEq(registry.ownerOf(globalRegistryInfo.objectAddress), globalRegistryInfo.initialOwner, "ownerOf(address) returned unexpected value #2");

                assertEq(registry.isRegisteredComponent(globalRegistryInfo.objectAddress), false, "isRegisteredComponent(address) returned unexpected value #2");

                assertEq(registry.isRegisteredService(globalRegistryInfo.objectAddress), false, "isRegisteredService(address) returned unexpected value #2");
                assertEq(registry.getServiceAddress(expectedDomain, expectedVersion) , address(0), "getServiceAddress(domain, version) returned unexpected value #2");
            } 
            else 
            {// not mainnet: address look up is NOT set ONLY for global registry, no other registries
                assertTrue(EnumerableSet.contains(_withoutLookupAddresses, globalRegistryInfo.objectAddress), "Test error: _withoutLookupAddresses does not contain globalRegistry when not on mainnet");
                assertEq(EnumerableSet.length(_withoutLookupAddresses), 1, "Test error: _withoutLookupAddresses must contain only globalRegistry, only 1 element when not on mainnet");

                if(EnumerableSet.contains(_withLookupAddresses, globalRegistryInfo.objectAddress)) 
                {// contract with same address is registered -> check this contract is not REGISTRY
                    //require(false, "_assert_registry_getters reached point 3");
                    NftId nonRegistryContractNftId = _nftIdByAddress[globalRegistryInfo.objectAddress];
                    IRegistry.ObjectInfo memory nonRegistryContractInfo = _info[nonRegistryContractNftId];
                    address nonRegistryContractOwner = chainNft.ownerOf(nonRegistryContractNftId.toInt());
                    ObjectType nonRegistryContractDomain = _serviceInfo[nonRegistryContractNftId].domain;
                    VersionPart nonRegistryContractVersion = _serviceInfo[nonRegistryContractNftId].version;

                    assertTrue(nonRegistryContractNftId.gtz(), "Test error: _nftIdByAddress[nonRegistryContractNftId] == 0 #1");
                    assertTrue(nonRegistryContractInfo.objectType != REGISTRY(), "Test error: _info[nonRegistryContractNftId].objectType == REGISTRY #1");
                    // check they indeed have address collision
                    assertTrue(nonRegistryContractInfo.objectAddress == globalRegistryInfo.objectAddress, "Test error: _info[nonRegistryContractNftId].objectAddress != globalRegistryInfo.objectAddress");
                }
                else
                {// no contract with same address is NOT registered
                    //require(false, "_assert_registry_getters reached point 4");
                    assertEq(_nftIdByAddress[globalRegistryInfo.objectAddress].toInt(), 0, "Test error: _nftIdByAddress[globalRegistry] != 0 #1");
                    assertEq(_nftIdByAddress[expectedInfo.objectAddress].toInt(), 0, "Test error: _nftIdByAddress[globalRegistry] != 0 #2");

                    // by address getters return 0
                    assertTrue(eqObjectInfo(registry.getObjectInfo(globalRegistryInfo.objectAddress), zeroObjectInfo()), "getObjectInfo(address) returned unexpected value #2.2");
                    assertEq(registry.getNftId(globalRegistryInfo.objectAddress).toInt(), 0, "getNftId(address) returned unexpected value #2.2");
                    assertEq(registry.isRegistered(globalRegistryInfo.objectAddress), false, "isRegistered(address) returned unexpected value #2.2");
                    vm.expectRevert(abi.encodeWithSelector(IERC721Errors.ERC721NonexistentToken.selector, 0));
                    registry.ownerOf(globalRegistryInfo.objectAddress);

                    assertEq(registry.isRegisteredComponent(globalRegistryInfo.objectAddress), false, "isRegisteredComponent(address) returned unexpected value #2.3");

                    assertEq(registry.isRegisteredService(globalRegistryInfo.objectAddress), false, "isRegisteredService(address) returned unexpected value #2.3");
                    assertEq(registry.getServiceAddress(expectedDomain, expectedVersion) , address(0), "getServiceAddress(domain, version) returned unexpected value #2.3");
                }
=======
        //console.log("       checking by address getters");
        if(expectedInfo.objectAddress > address(0)) 
        {// expect contract
            assertEq(registry.getNftIdForAddress(expectedInfo.objectAddress).toInt(), nftId.toInt(), "getNftId(address) returned unexpected value");
            eqObjectInfo(registry.getObjectInfo(expectedInfo.objectAddress) , expectedInfo);//, "getObjectInfo(address) returned unexpected value");
            if(expectedOwner > address(0)) {  // expect registered
                assertTrue(registry.isRegistered(expectedInfo.objectAddress), "isRegistered(address) returned unexpected value #1");
                assertEq(registry.ownerOf(expectedInfo.objectAddress), expectedOwner, "ownerOf(address) returned unexpected value");
>>>>>>> b7eedf9a
            }

            assertEq(registry.getRegistryNftId(expectedChainId).toInt(), globalRegistryNftId.toInt(), "getRegistryNftId(chainId) returned unexpected value #2");
        } 
        else if(nftId == registryNftId)
        {// not mainnet, registry have address lookup set
            //require(false, "_assert_registry_getters reached point 5");
            assertTrue(eqObjectInfo(expectedInfo, registryInfo), "Test error: _info[registryNftId] != registryInfo");
            assertEq(_nftIdByAddress[expectedInfo.objectAddress].toInt(), registryNftId.toInt(), "Test error: _nftIdByAddress[address] != registryNftId");
            assertEq(_registryNftIdByChainId[expectedChainId].toInt(), registryNftId.toInt(), "Test error: _registryNftIdByChainId[chainId] != registryNftId");

            assertTrue(eqObjectInfo(registry.getObjectInfo(registryInfo.objectAddress), registryInfo), "getObjectInfo(address) returned unexpected value #3");
            assertEq(registry.getNftId(registryInfo.objectAddress).toInt(), registryNftId.toInt(), "getNftId(address) returned unexpected value #3");
            assertEq(registry.isRegistered(registryInfo.objectAddress), true, "isRegistered(address) returned unexpected value #3");
            assertEq(registry.ownerOf(registryInfo.objectAddress), registryInfo.initialOwner, "ownerOf(address) returned unexpected value #3");

            assertEq(registry.isRegisteredComponent(registryInfo.objectAddress), false, "isRegisteredComponent(address) returned unexpected value #3");

            assertEq(registry.isRegisteredService(registryInfo.objectAddress), false, "isRegisteredService(address) returned unexpected value #3");
            assertEq(registry.getServiceAddress(expectedDomain, expectedVersion) , address(0), "getServiceAddress(domain, version) returned unexpected value #3");

            assertEq(registry.getRegistryNftId(expectedChainId).toInt(), registryNftId.toInt(), "getRegistryNftId(chainId) returned unexpected value #3"); 
        } 
        else if(expectedInfo.objectType == REGISTRY()) 
        {// mainnet, chain registry
            // 1. global registry is the only registry with address lookup set 
            // 2. arbitrary number of chain registries without address lookup is registered (any can have global address)
            // 3. for each unique chain registry address 1 other contract with same address can be registered (global registry is an example of such contract, registered by default)
            assertEq(block.chainid, 1, "Found registered chain registry when not on mainnet");
            assertTrue(EnumerableSet.contains(_withoutLookupAddresses, expectedInfo.objectAddress), "Test error: _withoutLookupAddresses does not contain registered chain registry on mainnet");

            assertNotEq(expectedInfo.objectAddress, address(0), "Test error: chain registry address == 0");
            assertEq(expectedInfo.initialOwner, registryInfo.initialOwner, "Test error: chain registry initialOwner != NFT_LOCK_ADDRESS");

            assertEq(_registryNftIdByChainId[expectedChainId].toInt(), expectedInfo.nftId.toInt(), "Test error: chain registry _registryNftIdByChainId[chainId] != _info[nftId].nftId");
            // mainnet:

            // in case expectedInfo.objectAddress = globqlRegistry address -> globalRegistryInfo
            if(EnumerableSet.contains(_withLookupAddresses, expectedInfo.objectAddress)) 
            {// contract with same address is registered, check it is not REGISTRY
                NftId nonRegistryContractNftId = _nftIdByAddress[expectedInfo.objectAddress];
                IRegistry.ObjectInfo memory nonRegistryContractInfo = _info[nonRegistryContractNftId];


                assertTrue(nonRegistryContractNftId.gtz(), "Test error: _nftIdByAddress[nonRegistryContractNftId] == 0 #2");

                // exception: global registry is the only member of _withLookupAddresses and REGISTRY type
                if(nonRegistryContractInfo.objectAddress != globalRegistryInfo.objectAddress) {
                    //require(false, "_assert_registry_getters reached point 6");
                    assertTrue(nonRegistryContractInfo.objectType != REGISTRY(), "Test error: _info[nonRegistryContractNftId].objectType == REGISTRY #2");
                }

                // check they indeed have address collision
                assertTrue(nonRegistryContractInfo.objectAddress == expectedInfo.objectAddress, "Test error: _info[nonRegistryContractNftId].objectAddress != expectedInfo.objectAddress");
            } 
            else 
            {// no contract with same address is not registered
                //require(false, "_assert_registry_getters reached point 7");
                assertEq(_nftIdByAddress[expectedInfo.objectAddress].toInt(), 0, "Test error: _nftIdByAddress[registry] != 0");

                assertTrue(eqObjectInfo(registry.getObjectInfo(expectedInfo.objectAddress), zeroObjectInfo()), "getObjectInfo(address) returned unexpected value #4.2");
                assertEq(registry.getNftId(expectedInfo.objectAddress).toInt(), 0, "getNftId(address) returned unexpected value #4.2");
                assertEq(registry.isRegistered(expectedInfo.objectAddress), false, "isRegistered(address) returned unexpected value #4.2");
                vm.expectRevert(abi.encodeWithSelector(IERC721Errors.ERC721NonexistentToken.selector, 0));
                registry.ownerOf(expectedInfo.objectAddress);

                assertEq(registry.isRegisteredComponent(expectedInfo.objectAddress), false, "isRegisteredComponent(address) returned unexpected value #4.3");

                assertEq(registry.isRegisteredService(expectedInfo.objectAddress), false, "isRegisteredService(address) returned unexpected value #4.4");
                assertEq(registry.getServiceAddress(expectedDomain, expectedVersion) , address(0), "getServiceAddress(domain, version) returned unexpected value #4.4");
            }

            assertEq(registry.getRegistryNftId(expectedChainId).toInt(), expectedInfo.nftId.toInt(), "getRegistryNftId(chainId) returned unexpected value #4");
        }
        else if(expectedInfo.objectType == SERVICE()) 
        {
            //require(false, "_assert_registry_getters reached point 8");
            assertEq(expectedParentAddress, address(registry), "Test error: service parentAddress != registryAddress");
            assertEq(expectedParentType.toInt(), REGISTRY().toInt(), "Test error: service parentType != REGISTRY()");
            assertNotEq(expectedInfo.objectAddress, address(0), "Test error: service address == 0");
            assertEq(_nftIdByAddress[expectedInfo.objectAddress].toInt(), expectedInfo.nftId.toInt(), "Test error: service _nftIdByAddress[serviceAddress] != _info[nftId].nftId");
            assertEq(_registryNftIdByChainId[expectedChainId].toInt(), 0, "Test error: service _registryNftIdByChainId[chainId] != 0");

            assertTrue(eqObjectInfo(registry.getObjectInfo(expectedInfo.objectAddress), expectedInfo), "getObjectInfo(address) returned unexpected value #5");
            assertEq(registry.getNftId(expectedInfo.objectAddress).toInt(), expectedInfo.nftId.toInt(), "getNftId(address) returned unexpected value #5");
            assertEq(registry.isRegistered(expectedInfo.objectAddress), true, "isRegistered(address) returned unexpected value #5");
            assertEq(registry.ownerOf(expectedInfo.objectAddress), expectedOwner, "ownerOf(address) returned unexpected value #5");

            assertEq(registry.isRegisteredComponent(expectedInfo.objectAddress), false, "isRegisteredComponent(address) returned unexpected value #5");

            assertEq(registry.isRegisteredService(expectedInfo.objectAddress), true, "isRegisteredService(address) returned unexpected value #5");
            assertEq(registry.getServiceAddress(expectedDomain, expectedVersion) , expectedInfo.objectAddress, "getServiceAddress(domain, version) returned unexpected value #5");

            assertEq(registry.getRegistryNftId(expectedChainId).toInt(), 0, "getRegistryNftId(chainId) returned unexpected value #5");
        } 
        else if(expectedParentType == INSTANCE()) 
        {
            assertEq(_registryNftIdByChainId[expectedChainId].toInt(), 0, "Test error: instance _registryNftIdByChainId[chainId] != 0");

            if(expectedInfo.objectAddress > address(0)) 
            { // contract for INSTANCE
                //require(false, "_assert_registry_getters reached point 9");
                assertEq(_nftIdByAddress[expectedInfo.objectAddress].toInt(), expectedInfo.nftId.toInt(), "Test error: _nftIdByAddress[_info[nftId].objectAddress] != _info[nftId].nftId #1");

                assertTrue(eqObjectInfo(registry.getObjectInfo(expectedInfo.objectAddress), expectedInfo), "getObjectInfo(address) returned unexpected value #6");
                assertEq(registry.getNftId(expectedInfo.objectAddress).toInt(), expectedInfo.nftId.toInt(), "getNftId(address) returned unexpected value #6");
                assertEq(registry.isRegistered(expectedInfo.objectAddress), true, "isRegistered(address) returned unexpected value #6");
                assertEq(registry.ownerOf(expectedInfo.objectAddress), expectedOwner, "ownerOf(address) returned unexpected value #6");

                assertEq(registry.isRegisteredComponent(expectedInfo.objectAddress), true, "isRegisteredComponent(address) returned unexpected value #6");
            }
            else 
            { // object for INSTANCE
                //require(false, "_assert_registry_getters reached point 10");
                assertEq(_nftIdByAddress[expectedInfo.objectAddress].toInt(), 0, "Test error: _nftIdByAddress[_info[nftId].objectAddress] != 0 #1");
    
                assertTrue(eqObjectInfo(registry.getObjectInfo(expectedInfo.objectAddress), zeroObjectInfo()), "getObjectInfo(address) returned unexpected value #6.5");
                assertEq(registry.getNftId(expectedInfo.objectAddress).toInt(), 0, "getNftId(address) returned unexpected value #6.5");
                assertEq(registry.isRegistered(expectedInfo.objectAddress), false, "isRegistered(address) returned unexpected value #6.5");
                vm.expectRevert(abi.encodeWithSelector(IERC721Errors.ERC721NonexistentToken.selector, 0));
                registry.ownerOf(expectedInfo.objectAddress);

                assertEq(registry.isRegisteredComponent(expectedInfo.objectAddress), false, "isRegisteredComponent(address) returned unexpected value #6.5");
            }

            assertEq(registry.isRegisteredService(expectedInfo.objectAddress), false, "isRegisteredService(address) returned unexpected value #6");
            assertEq(registry.getServiceAddress(expectedDomain, expectedVersion) , address(0), "getServiceAddress(domain, version) returned unexpected value #6"); 

            assertEq(registry.getRegistryNftId(expectedChainId).toInt(), 0, "getRegistryNftId(chainId) returned unexpected value #6");
        }
        else if(expectedInfo.objectAddress > address(0)) 
        {// the rest contracts
            //require(false, "_assert_registry_getters reached point 11");
            assertEq(_nftIdByAddress[expectedInfo.objectAddress].toInt(), expectedInfo.nftId.toInt(), "Test error: _nftIdByAddress[_info[nftId].objectAddress] != _info[nftId].nftId #2");
            assertEq(_registryNftIdByChainId[expectedChainId].toInt(), 0, "Test error: _registryNftIdByChainId[chainId] != 0 #1");

            assertTrue(eqObjectInfo(registry.getObjectInfo(expectedInfo.objectAddress), expectedInfo), "getObjectInfo(address) returned unexpected value #7");
            assertEq(registry.getNftId(expectedInfo.objectAddress).toInt(), expectedInfo.nftId.toInt(), "getNftId(address) returned unexpected value #7");
            assertEq(registry.isRegistered(expectedInfo.objectAddress), true, "isRegistered(address) returned unexpected value #7");
            assertEq(registry.ownerOf(expectedInfo.objectAddress), expectedOwner, "ownerOf(address) returned unexpected value #7");

            assertEq(registry.isRegisteredComponent(expectedInfo.objectAddress), false, "isRegisteredComponent(address) returned unexpected value #7");

            assertEq(registry.isRegisteredService(expectedInfo.objectAddress), false, "isRegisteredService(address) returned unexpected value #7");
            assertEq(registry.getServiceAddress(expectedDomain, expectedVersion) , address(0), "getServiceAddress(domain, version) returned unexpected value #7");

            assertEq(registry.getRegistryNftId(expectedChainId).toInt(), 0, "getRegistryNftId(chainId) returned unexpected value #7"); 
        }
        else 
        { // the rest objects, some checks are redundant?
            //require(false, "_assert_registry_getters reached point 12");
            assertEq(_nftIdByAddress[expectedInfo.objectAddress].toInt(), 0, "Test error: _nftIdByAddress[_info[nftId].objectAddress] != 0 #2");
            assertEq(_registryNftIdByChainId[expectedChainId].toInt(), 0, "Test error: _registryNftIdByChainId[chainId] != 0 #2");

            assertTrue(eqObjectInfo(registry.getObjectInfo(expectedInfo.objectAddress), zeroObjectInfo()), "getObjectInfo(address) returned unexpected value #8");
            assertEq(registry.getNftId(expectedInfo.objectAddress).toInt(), 0, "getNftId(address) returned unexpected value #8");
            assertEq(registry.isRegistered(expectedInfo.objectAddress), false, "isRegistered(address) returned unexpected value #8");
            vm.expectRevert(abi.encodeWithSelector(IERC721Errors.ERC721NonexistentToken.selector, 0));
            registry.ownerOf(expectedInfo.objectAddress);

            assertEq(registry.isRegisteredComponent(expectedInfo.objectAddress), false, "isRegisteredComponent(address) returned unexpected value #8");

            assertEq(registry.isRegisteredService(expectedInfo.objectAddress), false, "isRegisteredService(address) returned unexpected value #8");
            assertEq(registry.getServiceAddress(expectedDomain, expectedVersion) , address(0), "getServiceAddress(domain, version) returned unexpected value #8");

            assertEq(registry.getRegistryNftId(expectedChainId).toInt(), 0, "getRegistryNftId(chainId) returned unexpected value #8"); 
        }
    }

    // checks performed during internal _register() function call
    // note: RegisterRegistryFuzz and RegisterRegistryContinuous tests are not getting here because not using internal _register() function
    function _internalRegisterChecks(IRegistry.ObjectInfo memory info) internal view returns (bool expectRevert, bytes memory expectedRevertMsg)
    {
        NftId parentNftId = info.parentNftId;
        /*address parentAddress = _info[parentNftId].objectAddress;

        if(info.objectType != STAKE() && parentAddress == address(0)) {
            expectedRevertMsg = abi.encodeWithSelector(IRegistry.ErrorRegistryParentAddressZero.selector);
            expectRevert = true;
        } else*/ 
        if(block.chainid != 1 && parentNftId == globalRegistryNftId) {
            // note: RegisterServiceFuzz and RegisterServiceContinuous tests are not getting here because services allowed to have only registry as parent -> will catch ErrorRegistryServiceParentNotRegistry error in _registerServiceChecks()
            //require(false, "_internalRegisterChecks() check 1 is reached"); // TODO RegisterServiceFuzz, RegisterServiceContinuous, not reaching this point
            expectedRevertMsg = abi.encodeWithSelector(IRegistry.ErrorRegistryGlobalRegistryAsParent.selector, info.objectAddress, info.objectType);
            expectRevert = true;
        } else if(info.objectAddress > address(0) && _nftIdByAddress[info.objectAddress].gtz()) {
            //require(false, "_internalRegisterChecks() check 2 is reached");
            expectedRevertMsg = abi.encodeWithSelector(IRegistry.ErrorRegistryContractAlreadyRegistered.selector, info.objectAddress);
            expectRevert = true;
        } else if(info.initialOwner == address(0) || info.initialOwner.code.length != 0) { // EnumerableSet.contains(_contractAddresses, info.initialOwner)) {
            // "to" address is 0 or contract address
            // assume all contracts addresses are without IERC721Receiver support 
            // assume none of GIF contracts are supporting erc721 receiver interface -> components could but not now
            //console.log("initialOwner is in addresses set: %s", EnumerableSet.contains(_addresses, info.initialOwner));
            //console.log("initialOwner codehash: %s", uint(info.initialOwner.codehash));

            //require(false, "_internalRegisterChecks() check 3 is reached");
            expectedRevertMsg = abi.encodeWithSelector(IERC721Errors.ERC721InvalidReceiver.selector, info.initialOwner);
            expectRevert = true;
        } // else if() {
        // ERC721InvalidSender -> "from" is not 0 -> token id already minted
        // }

        // TODO add interceptor checks
    }

    // -------------- registerRegistry() related test functions ----------------- //

    function _assert_registerRegistry(
        NftId nftId,
        uint64 chainId, 
        address registryAddress,
        bool expectRevert, 
        bytes memory revertMsg) internal
    {
        console.log("chain id", block.chainid);

        if(expectRevert)
        {
            vm.expectRevert(revertMsg);
        }
        else
        {
            uint256 expectedId = chainNft.calculateTokenId(registry.REGISTRY_TOKEN_SEQUENCE_ID(), chainId);
            NftId expectedNftId = NftIdLib.toNftId(expectedId);

            vm.expectEmit(address(registry));
            emit LogChainRegistryRegistration(expectedNftId, chainId, registryAddress);

            vm.expectEmit(address(chainNft));
            emit LogTokenInterceptorAddress(expectedId, address(0));

            vm.expectEmit(address(chainNft));
            emit Transfer(address(0), registryInfo.initialOwner, expectedId);
        }

        registry.registerRegistry(nftId, chainId, registryAddress); 

        if(expectRevert == false)
        {
            _afterRegistryRegistration(nftId, chainId, registryAddress); 

            _checkRegistryGetters();

            // solhint-disable-next-line
            console.log("Registered:"); 
            _logObjectInfo(_info[nftId]);
            console.log("nftIdByAddress ", _nftIdByAddress[registryAddress].toInt());
            console.log("");
            // solhint-enable
        }
    }

    function _assert_registerRegistry_withChecks(NftId nftId, uint64 chainId, address registry) public
    {
        bool expectRevert;
        bytes memory expectedRevertMsg;

        //console.log("   Doing registerRegistry() function checks");
        (expectRevert, expectedRevertMsg) = _registerRegistryChecks(nftId, chainId, registry);

        //console.log("   Calling registerRegistry()");
        _assert_registerRegistry(nftId, chainId, registry, expectRevert, expectedRevertMsg);
    }

    function _registerRegistryChecks(NftId nftId, uint64 chainId, address registryAddress) internal view returns (bool expectRevert, bytes memory expectedRevertMsg)
    {
        if(_sender != gifAdmin) 
        {// auth check
            //require(false, "_registerRegistryChecks() check 1 is reached");
            expectedRevertMsg = abi.encodeWithSelector(IAccessManaged.AccessManagedUnauthorized.selector, _sender);
            expectRevert = true;
        } else if(block.chainid != 1) {// registration of chain registries only allowed on mainnet
            //require(false, "_registerRegistryChecks() check 2 is reached");
            expectedRevertMsg = abi.encodeWithSelector(IRegistry.ErrorRegistryNotOnMainnet.selector, block.chainid);
            expectRevert = true;
        } else if(chainId == 0) {
            //require(false, "_registerRegistryChecks() check 3 is reached");
            expectedRevertMsg = abi.encodeWithSelector(IRegistry.ErrorRegistryChainRegistryChainidZero.selector, nftId);
            expectRevert = true;
        } else if(registryAddress == address(0)) {
            //require(false, "_registerRegistryChecks() check 4 is reached");
            expectedRevertMsg = abi.encodeWithSelector(IRegistry.ErrorRegistryChainRegistryAddressZero.selector, nftId, chainId);
            expectRevert = true;
        } else if(nftId.toInt() != chainNft.calculateTokenId(registry.REGISTRY_TOKEN_SEQUENCE_ID(), chainId)) {
            //require(false, "_registerRegistryChecks() check 5 is reached");
            expectedRevertMsg = abi.encodeWithSelector(IRegistry.ErrorRegistryChainRegistryNftIdInvalid.selector, nftId, chainId);
            expectRevert = true;
        } else if(_info[nftId].objectType.gtz()) {
            //require(false, "_registerRegistryChecks() check 6 is reached");
            expectedRevertMsg = abi.encodeWithSelector(IRegistry.ErrorRegistryChainRegistryAlreadyRegistered.selector, nftId, chainId);
            expectRevert = true;
        } else if(_registryNftIdByChainId[chainId].gtz()) {
            require(false, "_registerRegistryChecks check 7 is reached"); // MUST not get here       
        }  
    }

    function registerRegistry_testFunction(
        address sender,
        NftId nftId,
        uint64 chainId,
        address registry) public
    {
        _startPrank(sender);

        _assert_registerRegistry_withChecks(nftId, chainId, registry);

        _stopPrank();
    }

    // -------------- registerService() related test functions ---------------- //
    /* TODO move to releaseRegistry tests
    // prepare new release and register service to set release registry in correct state
    function prepareReleaseToState(StateId state, bytes32 salt, bool registerService, IService service) public
    {
        vm.startPrank(gifAdmin);
        _next = VersionPartLib.toVersionPart(_next.toInt() + 1);
        VersionPart createdVersion = releaseRegistry.createNextRelease();
        vm.stopPrank();

        assertTrue(releaseRegistry.getState(createdVersion) == SCHEDULED());
        assertEq(createdVersion.toInt(), _next.toInt(), "Test error: _next is inconcistent with createNextRelease()");

        if(state == SCHEDULED()) {
            return;
        }

        vm.startPrank(gifManager);

        //bytes32 salt = bytes32(randomNumber(type(uint256).max));
        releaseRegistry.prepareNextRelease(
            new ServiceAuthorizationMock(createdVersion),
            salt
        );

        assertTrue(releaseRegistry.getState(createdVersion) == DEPLOYING());

        if(registerService)
        {
            RegistryServiceManagerMockV4 serviceManager;

            if(address(service) == address(0)) {
                // TODO register mock service for given version -> but services have pure getVersion()...
                // serviceManager = getRegistryServiceManagerMock(_next);
                serviceManager = new RegistryServiceManagerMockV4(
                        address(accessManager), // reuse
                        address(registry), 
                        salt);
                service = IService(serviceManager.getRegistryService());
            }
            IRegistry.ObjectInfo memory info = service.getInitialInfo();
            // TODO have to call releaseRegistry instead of calling registry directlly -> cannot use _assert_registerService() here and have to deploy proxyManager
            //registryTest._assert_registerService(info, _next, service.getDomain(), false, "");
            info.nftId = releaseRegistry.registerService(service);
            _afterServiceRegistration(
                info,
                service.getVersion().toMajorPart(),
                service.getDomain()
            );

            if(address(service) == address(0)) {
                serviceManager.linkToProxy();
            }
        }

        if(state == DEPLOYING()) {
            _stopPrank();
            return;
        }

        releaseRegistry.activateNextRelease(createdVersion);
        _latest = createdVersion;
        assertTrue(releaseRegistry.getState(createdVersion) == ACTIVE());


        if(state == ACTIVE()) {
            _stopPrank();
            return;
        }

        releaseRegistry.pauseRelease(createdVersion);    
        assertTrue(releaseRegistry.getState(createdVersion) == PAUSED());    

        if(state == PAUSED()) {
            _stopPrank();
            return;
        }

        require(false, "Test error: release state invalid");

        vm.stopPrank();
    }
    */

    // assert call to registerService() function
    function _assert_registerService(
        IRegistry.ObjectInfo memory info,
        VersionPart version,
        ObjectType domain,
        bool expectRevert, 
        bytes memory revertMsg) internal returns (NftId)
    {   
        console.log("chain id", block.chainid);
        //uint256 expectedId;
        //address interceptor;
        //uint expectedLogsCount;

        if(expectRevert)
        {
            vm.expectRevert(revertMsg);
        }
        else
        {
            //expectedLogsCount = 4;
            uint256 expectedId = chainNft.calculateTokenId(_nextId);
            NftId expectedNftId = NftIdLib.toNftId(expectedId);

            address interceptor = getInterceptor(
                info.isInterceptor, 
                info.objectType,
                info.objectAddress,
                _info[info.parentNftId].isInterceptor,
                _info[info.parentNftId].objectAddress
            );

            vm.expectEmit(address(registry));
            emit LogServiceRegistration(version, domain);

            vm.expectEmit(address(registry));
            emit LogRegistration(
                expectedNftId,
                info.parentNftId, 
                info.objectType, 
                info.isInterceptor,
                info.objectAddress, 
                info.initialOwner
            );

            vm.expectEmit(address(chainNft));
            emit LogTokenInterceptorAddress(
                expectedId, 
                interceptor
            );

            vm.expectEmit(address(chainNft));
            emit Transfer(address(0), info.initialOwner, expectedId);

            if(interceptor != address(0)) {
                //expectedLogsCount = 5;
                vm.expectEmit(interceptor);
                emit LogNftMintIntercepted(info.initialOwner, expectedId);// TODO sort of duplicate log...
            }
        }
        
        //vm.recordLogs();
        NftId nftId = registry.registerService(info, version, domain);
        info.nftId = nftId;

        if(expectRevert == false)
        {
            //Vm.Log[] memory entries = vm.getRecordedLogs();
            //assertEq(entries.length, expectedLogsCount, "registerService() created unexpected number of logs");
            assertEq(nftId.toInt(), chainNft.calculateTokenId(_nextId), "register() returned unexpected nftId");

            _afterServiceRegistration(info, version, domain);

            _checkRegistryGetters();

            // solhint-disable-next-line
            console.log("Registered:"); 
            _logObjectInfo(info);
            //console.log("interceptor: ", interceptor);
            //console.log("logs: ", expectedLogsCount);
            console.log("");
            // solhint-enable
        }

        return nftId;
    }
    // assert call to registerService() function
    function _assert_registerService_withChecks(IRegistry.ObjectInfo memory info, VersionPart version, ObjectType domain) internal returns (NftId nftId)
    {
        bool expectRevert;
        bytes memory expectedRevertMsg;

        console.log("   Doing registerService() function checks");
        (expectRevert, expectedRevertMsg) = _registerServiceChecks(info, version, domain);

        if(expectRevert) {
            console.log("       expectRevert : ", expectRevert);
            console.log("       revert reason:", _errorName[bytes4(expectedRevertMsg)]);
            console.log("   Skipping _register() checks due to expected revert");
        } else {
            console.log("   Doing _register() function checks");// TODO log on/off flag
            (expectRevert, expectedRevertMsg) = _internalRegisterChecks(info);
            if(expectRevert) {
                console.log("       expectRevert : ", expectRevert);
                console.log("       revert reason:", _errorName[bytes4(expectedRevertMsg)]);
            }
        }

        console.log("   Calling _registerService()");
        nftId = _assert_registerService(info, version, domain, expectRevert, expectedRevertMsg);
    }

    // checks performed during registerService() function call
    function _registerServiceChecks(IRegistry.ObjectInfo memory info, VersionPart version, ObjectType domain) internal view returns (bool expectRevert, bytes memory expectedRevertMsg)
    {
        VersionPart releaseVersion = releaseRegistry.getNextVersion();

        if(_sender != address(releaseRegistry)) 
        {// auth check
            //require(false, "_registerServiceChecks() check 1 is reached");
            expectedRevertMsg = abi.encodeWithSelector(IAccessManaged.AccessManagedUnauthorized.selector, _sender);
            expectRevert = true;
        } else if(info.objectAddress == address(0)) {
            //require(false, "_registerServiceChecks() check 2 is reached");
            expectedRevertMsg = abi.encodeWithSelector(IRegistry.ErrorRegistryServiceAddressZero.selector);
            expectRevert = true;
        } else if (version.eqz()) {
            //require(false, "_registerServiceChecks() check 3 is reached");
            expectedRevertMsg = abi.encodeWithSelector(IRegistry.ErrorRegistryServiceVersionZero.selector, info.objectAddress);
            expectRevert = true;
        } /*else if(version != releaseVersion) {
            expectedRevertMsg = abi.encodeWithSelector(
                IRegistry.ErrorRegistryServiceVersionMismatch.selector,
                info.objectAddress,
                version,
                releaseVersion);
            expectRevert = true;
        } else if(releaseRegistry.getState(releaseVersion) != DEPLOYING()) {
            expectedRevertMsg = abi.encodeWithSelector(
                IRegistry.ErrorRegistryServiceVersionNotDeploying.selector,
                info.objectAddress,
                version
            );
            expectRevert = true;
        } */else if(domain.eqz()) {
            //require(false, "_registerServiceChecks() check 4 is reached");
            expectedRevertMsg = abi.encodeWithSelector(IRegistry.ErrorRegistryServiceDomainZero.selector, info.objectAddress, version);
            expectRevert = true;
        } else if(info.objectType != SERVICE()) {
            //require(false, "_registerServiceChecks() check 5 is reached");
            expectedRevertMsg = abi.encodeWithSelector(
                IRegistry.ErrorRegistryNotService.selector,
                info.objectAddress,
                info.objectType);
            expectRevert = true;
        } else if(info.parentNftId != registryNftId) {
            //require(false, "_registerServiceChecks() check 6 is reached");
            expectedRevertMsg = abi.encodeWithSelector(
                IRegistry.ErrorRegistryServiceParentNotRegistry.selector,
                info.objectAddress,
                version,
                info.parentNftId);
            expectRevert = true;
        } else if(_service[version][domain] > address(0)) { // note: registerService() continuous tests will not reach this point, but fuzz tests will
            //require(false, "_registerServiceChecks() check 7 is reached");
            expectedRevertMsg = abi.encodeWithSelector(
                IRegistry.ErrorRegistryServiceDomainAlreadyRegistered.selector,
                info.objectAddress,
                version,
                domain);
            expectRevert = true;
        }
    }

    function registerService_testFunction(address sender, IRegistry.ObjectInfo memory info, VersionPart version, ObjectType domain, bytes32 salt) public
    {
        // create registerable mock with provided salt and substitute it address in info
        RegisterableMock registerableMock = new RegisterableMock{salt: salt}(
            info.nftId,
            info.parentNftId,
            info.objectType,
            info.isInterceptor,
            info.initialOwner,
            info.data
        );
        info.objectAddress = address(registerableMock);

        registerService_testFunction(sender, info, version, domain);
    }

    function registerService_testFunction(address sender, IRegistry.ObjectInfo memory info, VersionPart version, ObjectType domain) public
    {
        // solhint-disable no-console
        vm.assume(
            info.initialOwner != 0x7109709ECfa91a80626fF3989D68f67F5b1DD12D && // gives error (Invalid data) only during fuzzing when minting nft to foundry's cheatcodes contract
            info.initialOwner != 0x4e59b44847b379578588920cA78FbF26c0B4956C // Deterministic Deployment Proxy, on nft transfer callback tries Create2Deployer::create2()
        );
        // solhint-enable

        _startPrank(sender);

        _assert_registerService_withChecks(info, version, domain);

        _stopPrank();
    }

    // -------------- register() related test functions ---------------- //

    // assert call to register() function
    function _assert_register(IRegistry.ObjectInfo memory info, bool expectRevert, bytes memory revertMsg) internal returns (NftId nftId)
    {
        console.log("chain id ", block.chainid);

        if(expectRevert)
        {
            vm.expectRevert(revertMsg);
        }
        else
        {
            uint256 expectedId = chainNft.calculateTokenId(_nextId);
            NftId expectedNftId = NftIdLib.toNftId(expectedId);

            address interceptor = getInterceptor(
                info.isInterceptor, 
                info.objectType,
                info.objectAddress,
                _info[info.parentNftId].isInterceptor,
                _info[info.parentNftId].objectAddress
            );

            vm.expectEmit(address(registry));
            emit LogRegistration(
                expectedNftId,
                info.parentNftId, 
                info.objectType, 
                info.isInterceptor,
                info.objectAddress, 
                info.initialOwner
            );

            vm.expectEmit(address(chainNft));
            emit LogTokenInterceptorAddress(
                expectedId, 
                interceptor
            );

            vm.expectEmit(address(chainNft));
            emit Transfer(address(0), info.initialOwner, expectedId);

            if(interceptor != address(0)) {
                //expectedLogsCount = 4;
                vm.expectEmit(interceptor);
                emit LogNftMintIntercepted(info.initialOwner, expectedId);// TODO sort of duplicate log...
            }
        }

        nftId = registry.register(info);
        info.nftId = nftId;

        if(expectRevert == false)
        {
            assertEq(nftId.toInt(), chainNft.calculateTokenId(_nextId), "register() returned unexpected nftId");

            _afterRegistration(info);

            _checkRegistryGetters();

            // solhint-disable-next-line
            console.log("Registered:"); 
            _logObjectInfo(info);
            console.log("");
            // solhint-enable
        }
    }

    // assert call to register() function
    function _assert_register_withChecks(IRegistry.ObjectInfo memory info) internal returns (NftId nftId)
    {
        bool expectRevert;
        bytes memory expectedRevertMsg;

        console.log("   Doing register() function checks");
        (expectRevert, expectedRevertMsg) = _registerChecks(info);

        if(expectRevert) {
            console.log("       expectRevert : ", expectRevert);
            console.log("       revert reason:", _errorName[bytes4(expectedRevertMsg)]);
            console.log("   Skipping _register() checks due to expected revert");
        } else {
            console.log("   Doing _register() function checks");// TODO log on/off flag
            (expectRevert, expectedRevertMsg) = _internalRegisterChecks(info);
            if(expectRevert) {
                console.log("       expectRevert : ", expectRevert);
                console.log("       revert reason:", _errorName[bytes4(expectedRevertMsg)]);
            }
        }

        console.log("   Calling register()");
        nftId = _assert_register(info, expectRevert, expectedRevertMsg);
    }

    // checks performed during register() function call
    function _registerChecks(IRegistry.ObjectInfo memory info) internal view returns (bool expectRevert, bytes memory expectedRevertMsg)
    {
        NftId parentNftId = info.parentNftId;
        ObjectType parentType = _info[parentNftId].objectType;

        if(_sender != address(registryServiceMock)) 
        {// auth check
            //require(false, "_registerChecks() check 1 is reached");
            expectedRevertMsg = abi.encodeWithSelector(IAccessManaged.AccessManagedUnauthorized.selector, _sender);
            expectRevert = true;
        } else if(info.objectAddress > address(0)) 
        {
            //if(_coreContractTypesCombos.contains(ObjectTypePairLib.toObjectTypePair(info.objectType, parentType)) == false)
            if(_isCoreContractTypesCombo[info.objectType][parentType] == false)
            {// parent must be registered + object-parent types combo must be valid
                //require(false, "_registerChecks() check 2 is reached");
                expectedRevertMsg = abi.encodeWithSelector(
                    IRegistry.ErrorRegistryTypesCombinationInvalid.selector, 
                    info.objectAddress,
                    info.objectType, 
                    parentType);
                expectRevert = true;
            }
        } else 
        {
            //if(_coreObjectTypesCombos.contains(ObjectTypePairLib.toObjectTypePair(info.objectType, parentType)) == false)
            if(_isCoreObjectTypesCombo[info.objectType][parentType] == false)
            {// parent must be registered + object-parent types combo must be valid
                //require(false, "_registerChecks() check 3 is reached");
                expectedRevertMsg = abi.encodeWithSelector(
                    IRegistry.ErrorRegistryTypesCombinationInvalid.selector, 
                    info.objectAddress,
                    info.objectType, 
                    parentType);
                expectRevert = true;
            }
        }
    }

    function register_testFunction(address sender, IRegistry.ObjectInfo memory info, bytes32 salt) public
    {
        // create registerable mock with provided salt and substitute it address in info
        RegisterableMock registerableMock = new RegisterableMock{salt: salt}(
            info.nftId,
            info.parentNftId,
            info.objectType,
            info.isInterceptor,
            info.initialOwner,
            info.data
        );
        info.objectAddress = address(registerableMock);

        register_testFunction(sender, info);
    }

    function register_testFunction(address sender, IRegistry.ObjectInfo memory info) public
    {
        // solhint-disable no-console
        vm.assume(
            info.initialOwner != 0x7109709ECfa91a80626fF3989D68f67F5b1DD12D && // gives error (Invalid data) only during fuzzing when minting nft to foundry's cheatcodes contract
            info.initialOwner != 0x4e59b44847b379578588920cA78FbF26c0B4956C // Deterministic Deployment Proxy, on nft transfer callback onERC721Received() tries Create2Deployer::create2()
        );
        // solhint-enable

        _startPrank(sender);

        _assert_register_withChecks(info);

        _stopPrank();
    }

    // -------------- registerWithCustomType() related test functions ---------------- //

    // assert call to registryWithCustomType() function
    function _assert_registerWithCustomType(IRegistry.ObjectInfo memory info, bool expectRevert, bytes memory revertMsg) internal returns (NftId nftId)
    {
        console.log("chain id ", block.chainid);

        if(expectRevert)
        {
            vm.expectRevert(revertMsg);
        }
        else
        {
            uint256 expectedId = chainNft.calculateTokenId(_nextId);
            NftId expectedNftId = NftIdLib.toNftId(expectedId);

            address interceptor = getInterceptor(
                info.isInterceptor, 
                info.objectType,
                info.objectAddress,
                _info[info.parentNftId].isInterceptor,
                _info[info.parentNftId].objectAddress
            );

            vm.expectEmit(address(registry));
            emit LogRegistration(
                expectedNftId,
                info.parentNftId, 
                info.objectType, 
                info.isInterceptor,
                info.objectAddress, 
                info.initialOwner
            );

            vm.expectEmit(address(chainNft));
            emit LogTokenInterceptorAddress(
                expectedId, 
                interceptor
            );

            vm.expectEmit(address(chainNft));
            emit Transfer(address(0), info.initialOwner, expectedId);

            if(info.isInterceptor) {
                vm.expectEmit(info.initialOwner);
                emit LogNftMintIntercepted(info.initialOwner, expectedId);
            }
        }

        nftId = registry.registerWithCustomType(info);
        info.nftId = nftId;

        if(expectRevert == false)
        {
            assertEq(nftId.toInt(), chainNft.calculateTokenId(_nextId), "registerWithCustomType() returned unexpected nftId");

            _afterRegistrationWithCustomType(info);

            _checkRegistryGetters();

            // solhint-disable-next-line
            console.log("Registered:"); 
            _logObjectInfo(info);
            console.log("");
            // solhint-enable
        }
    }

    // assert call to registryWithCustomType() function
    function _assert_registerWithCustomType_withChecks(IRegistry.ObjectInfo memory info) internal returns (NftId nftId)
    {
        bool expectRevert;
        bytes memory expectedRevertMsg;

        console.log("   Doing registerWithCustomType() function checks");
        (expectRevert, expectedRevertMsg) = _registerWithCustomTypeChecks(info);

        if(expectRevert) {
            console.log("       expectRevert : ", expectRevert);
            console.log("       revert reason:", _errorName[bytes4(expectedRevertMsg)]);
            console.log("   Skipping _register() checks due to expected revert");
        } else {
            console.log("   Doing _register() function checks");
            (expectRevert, expectedRevertMsg) = _internalRegisterChecks(info);
            if(expectRevert) {
                console.log("       expectRevert : ", expectRevert);
                console.log("       revert reason:", _errorName[bytes4(expectedRevertMsg)]);
            }
        }

        console.log("   Calling registerWithCustomType()");
        nftId = _assert_registerWithCustomType(info, expectRevert, expectedRevertMsg);
    }

    // checks performed during registerWithCustomType() function call
    function _registerWithCustomTypeChecks(IRegistry.ObjectInfo memory info) internal view returns (bool expectRevert, bytes memory expectedRevertMsg)
    {
        NftId parentNftId = info.parentNftId;
        ObjectType parentType = _info[parentNftId].objectType;

        if(_sender != address(registryServiceMock)) 
        {// auth check
            //require(false, "_registerWithCustomTypeChecks() check 1 is reached");
            expectedRevertMsg = abi.encodeWithSelector(IAccessManaged.AccessManagedUnauthorized.selector, _sender);
            expectRevert = true;
        } else if(EnumerableSet.contains(_types, info.objectType.toInt()) && info.objectType.toInt() != ObjectTypeLib.zero().toInt()) { // check for 0 because _types contains zero type
            //require(false, "_registerWithCustomTypeChecks() check 2 is reached");
            expectedRevertMsg = abi.encodeWithSelector(IRegistry.ErrorRegistryCoreTypeRegistration.selector);
            expectRevert = true;
        } else if( // custom type can not be 0 AND its parent type can not be 0 / PROTOCOL / SERVICE
            info.objectType == ObjectTypeLib.zero() ||
            parentType == ObjectTypeLib.zero() ||
            parentType == PROTOCOL() || 
            parentType == SERVICE()
        ) {
            //require(false, "_registerWithCustomTypeChecks() check 3 is reached"); 
            expectedRevertMsg = abi.encodeWithSelector(
                IRegistry.ErrorRegistryTypesCombinationInvalid.selector, 
                info.objectAddress,
                info.objectType, 
                parentType);
            expectRevert = true;
        }
    }

    function registerWithCustomType_testFunction(address sender, IRegistry.ObjectInfo memory info, bytes32 salt) public
    {
        // create registerable mock with provided salt and substitute it address in info
        RegisterableMock registerableMock = new RegisterableMock{salt: salt}(
            info.nftId,
            info.parentNftId,
            info.objectType,
            info.isInterceptor,
            info.initialOwner,
            info.data
        );
        info.objectAddress = address(registerableMock);

        registerWithCustomType_testFunction(sender, info);
    }

    function registerWithCustomType_testFunction(address sender, IRegistry.ObjectInfo memory info) public
    {
        // solhint-disable no-console
        vm.assume(
            info.initialOwner != 0x7109709ECfa91a80626fF3989D68f67F5b1DD12D && // gives error (Invalid data) only during fuzzing when minting nft to foundry's cheatcodes contract
            info.initialOwner != 0x4e59b44847b379578588920cA78FbF26c0B4956C // Deterministic Deployment Proxy, on nft transfer callback tries Create2Deployer::create2()
        );
        // solhint-enable

        // TODO register contracts with IInterceptor interface support
        info.isInterceptor = false;

        _startPrank(sender);

        _assert_registerWithCustomType_withChecks(info);

        _stopPrank();
    }

    // -------------- helper functions ---------------- //

    function getInterceptor(
        bool isInterceptor, 
        ObjectType objectType,
        address objectAddress,
        bool parentIsInterceptor,
        address parentObjectAddress
    )
        public 
        pure 
        returns (address interceptor) 
    {
        // no intercepting calls for stakes
        if (objectType == STAKE()) {
            return address(0);
        }

        if (objectAddress == address(0)) {
            if (parentIsInterceptor) {
                return parentObjectAddress;
            } else {
                return address(0);
            }
        }

        if (isInterceptor) {
            return objectAddress;
        }

        return address(0);
    }

    function _startPrank(address sender_) internal {
        vm.startPrank(sender_);
        _sender = sender_;
    }

    function _stopPrank() internal {
        vm.stopPrank();
        _sender = tx.origin;
    }

    function _getSenderName() public view returns(string memory) {

        if(Strings.equal(_addressName[_sender], "")) {
            return Strings.toString(uint160(_sender));
        }
        return _addressName[_sender];
    }

    function _getTypeName(ObjectType objectType) public view returns(string memory) {
        if(Strings.equal(_typeName[objectType], "")) {
            return Strings.toString(objectType.toInt());
        }

        return _typeName[objectType];
    }

    function _getObjectTypeAtIndex(uint256 index) public view returns (ObjectType) {
        return ObjectTypeLib.toObjectType(EnumerableSet.at(_types, (index % EnumerableSet.length(_types))));
    }

    function _getNftIdAtIndex(uint256 index) public view returns (NftId) {
        return NftIdLib.toNftId(EnumerableSet.at(_nftIds, (index % EnumerableSet.length(_nftIds))));
    }

    function _getAddressAtIndex(uint256 index) public view returns (address) {
        return EnumerableSet.at(_addresses, (index % EnumerableSet.length(_addresses)));
    }

    // forge: chain ID must be less than 2^64 - 1
    function _getChainIdAtIndex(uint256 index) public view returns (uint64) {
        return uint64(EnumerableSet.at(_chainIds, (index % EnumerableSet.length(_chainIds))));
    }



    function _getRandomNotRegisteredAddress() public returns (address addr) {
            do {
                addr = address(uint160(randomNumber(type(uint160).max)));
            } while(EnumerableSet.contains(_registeredAddresses, addr) || addr == address(0));
    }

    // returns valid random, non mainnet chanId
    function _getRandomChainId() public returns (uint64 chainId) {
        do {
            chainId = uint64(randomNumber(type(uint64).max));
        } while(chainId == 1 || chainId == 0);
    }

    // returns valid random chainId which is not in _chainIds set
    // DO NOT use this function before RegistryTestBase.setUp() is called
    function _getRandomNotRegisteredChainId() public returns (uint64 chainId) {
        do {
            chainId = uint64(randomNumber(type(uint64).max));
        } while(EnumerableSet.contains(_chainIds, chainId) || chainId == 0);
    }

    function _logObjectInfo(IRegistry.ObjectInfo memory info) internal view {
        // solhint-disable no-console
        console.log("        nftId: %d", info.nftId.toInt());
        console.log("  parentNftId: %d", info.parentNftId.toInt());
        console.log("   objectType: %s", _getTypeName(info.objectType));
        console.log("objectAddress: %s", info.objectAddress);
        console.log("isInterceptor: %s", info.isInterceptor);
        console.log(" initialOwner: %s", info.initialOwner);
        //console.log("         data: %d", info.data);
        // solhint-enable
    }
}<|MERGE_RESOLUTION|>--- conflicted
+++ resolved
@@ -170,17 +170,11 @@
         accessManager = AccessManager(registryAdmin.authority()); 
         
         chainNft = ChainNft(registry.getChainNftAddress());
-<<<<<<< HEAD
-        registryNftId = registry.getNftId(address(registry));
+        registryNftId = registry.getNftIdForAddress(address(registry));
 
         stakingStore = staking.getStakingStore();
         stakingReader = staking.getStakingReader();
-        stakingNftId = registry.getNftId(address(staking));
-=======
-        registryNftId = registry.getNftIdForAddress(address(registry));
-        registryAddress = address(registry);
         stakingNftId = registry.getNftIdForAddress(address(staking));
->>>>>>> b7eedf9a
 
         _startPrank(registryOwner);
         _deployRegistryServiceMock();
@@ -214,10 +208,7 @@
         registryServiceMock = RegistryServiceMock(address(registryServiceManagerMock.getRegistryService()));
         releaseRegistry.registerService(registryServiceMock);
         registryServiceManagerMock.linkToProxy();
-<<<<<<< HEAD
-=======
         registryServiceNftId = registry.getNftIdForAddress(address(registryServiceMock));
->>>>>>> b7eedf9a
 
         releaseRegistry.activateNextRelease();
     }
@@ -655,13 +646,7 @@
 
 
         // check for zero address
-<<<<<<< HEAD
         //console.log("   checking with 0 address");
-=======
-        //console.log("   checking with 0 address");        
-        assertEq(registry.getNftIdForAddress( address(0) ).toInt(), zero.toInt(), "getNftId(0) returned unexpected value");        
-        eqObjectInfo(registry.getObjectInfo( address(0) ), zeroObjectInfo());
->>>>>>> b7eedf9a
 
         assertEq(registry.getNftId( address(0) ).toInt(), NftIdLib.zero().toInt(), "getNftId(0) returned unexpected value");
         assertTrue(eqObjectInfo(registry.getObjectInfo( address(0) ), zeroObjectInfo()), "getObjectInfo(0) returned unexpected value");
@@ -803,7 +788,6 @@
         }
 
         // check "by address getters"
-<<<<<<< HEAD
         //console.log("       checking by address getters with nftId ", nftId.toInt());
 
         if(nftId == protocolNftId) 
@@ -885,16 +869,6 @@
                     assertEq(registry.isRegisteredService(globalRegistryInfo.objectAddress), false, "isRegisteredService(address) returned unexpected value #2.3");
                     assertEq(registry.getServiceAddress(expectedDomain, expectedVersion) , address(0), "getServiceAddress(domain, version) returned unexpected value #2.3");
                 }
-=======
-        //console.log("       checking by address getters");
-        if(expectedInfo.objectAddress > address(0)) 
-        {// expect contract
-            assertEq(registry.getNftIdForAddress(expectedInfo.objectAddress).toInt(), nftId.toInt(), "getNftId(address) returned unexpected value");
-            eqObjectInfo(registry.getObjectInfo(expectedInfo.objectAddress) , expectedInfo);//, "getObjectInfo(address) returned unexpected value");
-            if(expectedOwner > address(0)) {  // expect registered
-                assertTrue(registry.isRegistered(expectedInfo.objectAddress), "isRegistered(address) returned unexpected value #1");
-                assertEq(registry.ownerOf(expectedInfo.objectAddress), expectedOwner, "ownerOf(address) returned unexpected value");
->>>>>>> b7eedf9a
             }
 
             assertEq(registry.getRegistryNftId(expectedChainId).toInt(), globalRegistryNftId.toInt(), "getRegistryNftId(chainId) returned unexpected value #2");
