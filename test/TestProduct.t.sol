--- conflicted
+++ resolved
@@ -898,18 +898,9 @@
         assertEq(riskInfo.data, newData, "data not updated to new data");
     }
 
-<<<<<<< HEAD
-    function _prepareProduct() internal {
-        vm.startPrank(instanceOwner);
-        instanceOzAccessManager.grantRole(PRODUCT_OWNER_ROLE().toInt(), productOwner, 0);
-        vm.stopPrank();
-
-        _prepareDistributionAndPool();
-=======
     function _prepareProductLocal() internal {
         _prepareProductLocal(DEFAULT_BUNDLE_CAPITALIZATION);
     }
->>>>>>> d59d51e4
 
     function _prepareProductLocal(uint bundleCapital) internal {
         _prepareProduct();
