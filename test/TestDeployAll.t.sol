// SPDX-License-Identifier: Apache-2.0
pragma solidity ^0.8.20;


import {GifTest} from "./base/GifTest.sol";
import {InstanceLinkedComponent} from "../contracts/shared/InstanceLinkedComponent.sol";
import {IRegistry} from "../contracts/registry/IRegistry.sol";
import {NftId, NftIdLib} from "../contracts/type/NftId.sol";
import {ObjectType} from "../contracts/type/ObjectType.sol";
import {BUNDLE, COMPONENT, DISTRIBUTION, ORACLE, POOL, PRODUCT, POLICY, RISK, REQUEST, SERVICE, STAKING} from "../contracts/type/ObjectType.sol";
import {RoleId, PRODUCT_OWNER_ROLE, POOL_OWNER_ROLE, ORACLE_OWNER_ROLE, DISTRIBUTION_OWNER_ROLE} from "../contracts/type/RoleId.sol";

contract TestDeployAll is GifTest {
    using NftIdLib for NftId;

    function setUp() public override {
        super.setUp();
        _prepareProduct();  
    }

    function test_deployAllSetup() public {
        assertTrue(true);
    }

    // function _getTargetText(uint256 idx) internal returns (string memory) {
    //     address target = registryAdmin.getTargetAddress(idx);
    //     return string(
    //         abi.encodePacked(
    //             "address ", 
    //             _toString(target), 
    //             " ", 
    //             registryAdmin.getTargetInfo(target).name));
    // }

    // function _getRoleText(uint256 idx) internal returns (string memory) {
    //     RoleId roleId = registryAdmin.getRoleId(idx);
    //     return string(
    //         abi.encodePacked(
    //             "roleId ", 
    //             _toString(roleId.toInt()), 
    //             " ", 
    //             registryAdmin.getRoleInfo(roleId).name,
    //             " members ",
    //             _toString(registryAdmin.roleMembers(roleId))));
    // }

    // function _toString(uint256 value) internal pure returns (string memory) {
    //     return Strings.toString(value);
    // }

    // function _toString(address _address) internal pure returns (string memory) {
    //     return Strings.toHexString(uint256(uint160(_address)), 20);
    // }

    function test_deploySimpleProduct() public {
        _checkMockComponent(product, productNftId, instanceNftId, PRODUCT(), "SimpleProduct", productOwner, PRODUCT_OWNER_ROLE());
    }

    function test_deploySimpleOracle() public {
        _checkMockComponent(oracle, oracleNftId, instanceNftId, ORACLE(), "SimpleOracle", oracleOwner, ORACLE_OWNER_ROLE());
    }

    function test_deploySimpleDistribution() public {
        _checkMockComponent(distribution, distributionNftId, instanceNftId, DISTRIBUTION(), "SimpleDistribution", distributionOwner, DISTRIBUTION_OWNER_ROLE());
    }

    function test_deploySimplePool() public {
        _checkMockComponent(pool, poolNftId, instanceNftId, POOL(), "SimplePool", poolOwner, POOL_OWNER_ROLE());
    }


    function test_deployServicesOverview() public {
        assertEq(core.registry.getObjectCount(), 24, "invalid object count for base setup");

        // validate registry service
        assertTrue(core.registry.getNftId(address(registryService)).eq(registryServiceNftId), "registry service nft does not match");
        assertTrue(address(registryServiceManager) != address(0), "registry service manager is zero address");

        // validate staking service
        assertTrue(core.registry.getNftId(address(stakingService)).eq(stakingServiceNftId), "staking service nft does not match");
        assertTrue(address(stakingServiceManager) != address(0), "staking service manager is zero address");

        // validate instance service
        assertTrue(core.registry.getNftId(address(instanceService)).eq(instanceServiceNftId), "instance service nft does not match");
        assertTrue(address(instanceServiceManager) != address(0), "instance service manager is zero address");

        // validate component service
        assertTrue(core.registry.getNftId(address(componentService)).eq(componentServiceNftId), "instance service nft does not match");
        assertTrue(address(componentServiceManager) != address(0), "instance service manager is zero address");

        // validate distribution service
        assertTrue(core.registry.getNftId(address(distributionService)).eq(distributionServiceNftId), "distribution service nft does not match");
        assertTrue(address(distributionServiceManager) != address(0), "distribution service manager is zero address");

        // validate pricing service
        assertTrue(core.registry.getNftId(address(pricingService)).eq(pricingServiceNftId), "pricing service nft does not match");
        assertTrue(address(pricingServiceManager) != address(0), "pricing service manager is zero address");

        // validate bundle service
        assertTrue(core.registry.getNftId(address(bundleService)).eq(bundleServiceNftId), "bundle service nft does not match");
        assertTrue(address(bundleServiceManager) != address(0), "bundle service manager is zero address");

        // validate pool service
        assertTrue(core.registry.getNftId(address(poolService)).eq(poolServiceNftId), "pool service nft does not match");
        assertTrue(address(poolServiceManager) != address(0), "pool service manager is zero address");

        // validate oracle service
        assertTrue(core.registry.getNftId(address(oracleService)).eq(oracleServiceNftId), "oracle service nft does not match");
        assertTrue(address(oracleServiceManager) != address(0), "oracle service manager is zero address");

        // validate product service
<<<<<<< HEAD
        assertTrue(core.registry.getNftId(address(productService)).eq(productServiceNftId), "product service nft does not match");
        assertTrue(address(productServiceManager) != address(0), "product service manager is zero address");
=======
        assertTrue(registry.getNftId(address(riskService)).eq(riskServiceNftId), "risk service nft does not match");
        assertTrue(address(riskServiceManager) != address(0), "risk service manager is zero address");
>>>>>>> fd2ea718

        // validate claim service
        assertTrue(core.registry.getNftId(address(claimService)).eq(claimServiceNftId), "claim service nft does not match");
        assertTrue(address(claimServiceManager) != address(0), "claim service manager is zero address");

        // validate application service
        assertTrue(core.registry.getNftId(address(applicationService)).eq(applicationServiceNftId), "application service nft does not match");
        assertTrue(address(applicationServiceManager) != address(0), "application service manager is zero address");

        // validate policy service
        assertTrue(core.registry.getNftId(address(policyService)).eq(policyServiceNftId), "policy service nft does not match");
        assertTrue(address(policyServiceManager) != address(0), "policy service manager is zero address");

        // validate master instance
        assertTrue(core.registry.getNftId(address(masterInstance)).eq(masterInstanceNftId), "master instance nft does not match");
        assertTrue(address(masterInstanceAdmin) != address(0), "master instance admin is zero address");
        assertTrue(address(masterInstanceReader) != address(0), "master instance reader is zero address");

        // validate created (cloned) instance
        assertTrue(core.registry.getNftId(address(instance)).eq(instanceNftId), "instance nft does not match");
        assertTrue(address(instanceAdmin) != address(0), "instance admin is zero address");
        assertTrue(address(instanceReader) != address(0), "instance reader is zero address");
    }

    function test_deployAllInstanceOwner() public {
        NftId nftId = core.registry.getNftId(address(instance));
        assertEq(
            core.registry.ownerOf(nftId),
            instanceOwner,
            "unexpected instance owner"
        );
    }

    function test_deployAllInstanceLifecycles() public {
        assertTrue(instance.getInstanceStore().hasLifecycle(BUNDLE()), "instance misses bundle lifecycle");
        assertTrue(instance.getInstanceStore().hasLifecycle(COMPONENT()), "instance misses component lifecycle");
        assertTrue(instance.getInstanceStore().hasLifecycle(POLICY()), "instance misses policy lifecycle");
        assertTrue(instance.getInstanceStore().hasLifecycle(RISK()), "instance misses risk lifecycle");
        assertTrue(instance.getInstanceStore().hasLifecycle(REQUEST()), "instance misses request lifecycle");
    }


    function _checkMockComponent(
        InstanceLinkedComponent component,
        NftId nftId, 
        NftId parentNftId, 
        ObjectType componentType,
        string memory componentName,
        address componentOwner,
        RoleId ownerRoleId
    )
        internal
    {
        // check params against unexpected 0 values
        assertTrue(address(component) != address(0), "component address 0");
        assertTrue(nftId.gtz(), "component id 0");
        assertTrue(parentNftId.gtz(), "component parent id 0");
        assertTrue(componentType.gtz(), "component type 0");
        assertTrue(bytes(componentName).length > 0, "component name length 0");
        assertTrue(componentOwner != address(0), "component owner address 0");
        assertTrue(ownerRoleId.gtz(), "component owner role 0");

        // check against registered object info
        IRegistry.ObjectInfo memory info = core.registry.getObjectInfo(address(component));
        assertEq(info.nftId.toInt(), nftId.toInt(), "unexpected component nft id");
        assertEq(info.parentNftId.toInt(), parentNftId.toInt(), "unexpected component parent nft id");
        assertEq(info.objectType.toInt(), componentType.toInt(), "unexpected component type");
        assertEq(info.objectAddress, address(component), "unexpected component address");

        // TODO component name

        // check owner
        assertEq(core.registry.ownerOf(address(component)), componentOwner, "unexpected component owner");

        // check component owner has expected role
        assertTrue(instanceReader.hasRole(componentOwner, ownerRoleId), "component owner missing component owner role");
    }

}<|MERGE_RESOLUTION|>--- conflicted
+++ resolved
@@ -108,14 +108,9 @@
         assertTrue(core.registry.getNftId(address(oracleService)).eq(oracleServiceNftId), "oracle service nft does not match");
         assertTrue(address(oracleServiceManager) != address(0), "oracle service manager is zero address");
 
-        // validate product service
-<<<<<<< HEAD
-        assertTrue(core.registry.getNftId(address(productService)).eq(productServiceNftId), "product service nft does not match");
-        assertTrue(address(productServiceManager) != address(0), "product service manager is zero address");
-=======
-        assertTrue(registry.getNftId(address(riskService)).eq(riskServiceNftId), "risk service nft does not match");
+        // validate risk service
+        assertTrue(core.registry.getNftId(address(riskService)).eq(riskServiceNftId), "risk service nft does not match");
         assertTrue(address(riskServiceManager) != address(0), "risk service manager is zero address");
->>>>>>> fd2ea718
 
         // validate claim service
         assertTrue(core.registry.getNftId(address(claimService)).eq(claimServiceNftId), "claim service nft does not match");
