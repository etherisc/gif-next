// SPDX-License-Identifier: Apache-2.0
pragma solidity ^0.8.20;


import {Amount, AmountLib} from "../../contracts/type/Amount.sol";
import {GifTest} from "../base/GifTest.sol";
import {IInstance} from "../../contracts/instance/IInstance.sol";
import {INftOwnable} from "../../contracts/shared/INftOwnable.sol";
import {IRegistry} from "../../contracts/registry/IRegistry.sol";
import {IStaking} from "../../contracts/staking/IStaking.sol";
import {IStakingService} from "../../contracts/staking/IStakingService.sol";
import {NftId, NftIdLib} from "../../contracts/type/NftId.sol";
import {STAKE} from "../../contracts/type/ObjectType.sol";
import {Seconds, SecondsLib} from "../../contracts/type/Seconds.sol";
import {StakingLib} from "../../contracts/staking/StakingLib.sol";
import {StakingStore} from "../../contracts/staking/StakingStore.sol";
import {TargetManagerLib} from "../../contracts/staking/TargetManagerLib.sol";
import {Timestamp, TimestampLib} from "../../contracts/type/Timestamp.sol";
import {TokenHandler} from "../../contracts/shared/TokenHandler.sol";
import {UFixed, UFixedLib} from "../../contracts/type/UFixed.sol";


contract StakingTest is GifTest {

    uint256 public constant STAKING_WALLET_APPROVAL = 5000;
    address private instanceOwner2 = makeAddr("instanceOwner2");
    IInstance private instance2;
    NftId private instanceNftId2;

    function setUp() public override {
        super.setUp();

        // needs component service to be registered
        // can therefore only be called after service registration
        vm.startPrank(staking.getOwner());
        staking.approveTokenHandler(dip, AmountLib.max());
        vm.stopPrank();
    }

    function test_stakingSetUp() public {
        _printAuthz(registryAdmin, "registry setup");

        assertEq(staking.getWallet(), address(staking.getTokenHandler()), "unexpected staking wallet");
        assertEq(dip.allowance(staking.getWallet(), address(staking.getTokenHandler())), type(uint256).max, "unexpected allowance for staking token handler");
    }

    function test_stakingStakeCreateProtocolStake() public {

        NftId protocolNftId = stakingReader.getTargetNftId(0);
        (, Amount dipAmount) = _prepareAccount(staker, 5000);

        // check balances before staking
        assertTrue(staker != staking.getWallet(), "staker and staking wallet the same");
        assertEq(dip.balanceOf(staker), dipAmount.toInt(), "staker: unexpected dip balance");
        assertEq(dip.balanceOf(staking.getWallet()), 0, "staking wallet: unexpected dip balance");

        vm.startPrank(staker);

        // create stake
        NftId stakeNftId = stakingService.create(
            protocolNftId, 
            dipAmount);

        vm.stopPrank();

        // check balances after staking
        assertEq(dip.balanceOf(staker), 0, "staker: unexpected dip balance (after staking)");
        assertEq(dip.balanceOf(staking.getWallet()), dipAmount.toInt(), "staking wallet: unexpected dip balance (after staking)");

        // check ownership
        assertTrue(stakeNftId.gtz(), "stake nft id zero");
        assertEq(registry.ownerOf(stakeNftId), staker, "unexpected stake nft owner");
        
        // check object info (registry entry)
        IRegistry.ObjectInfo memory objectInfo = registry.getObjectInfo(stakeNftId);
        assertEq(objectInfo.nftId.toInt(), stakeNftId.toInt(), "unexpected stake nft id");
        assertEq(objectInfo.parentNftId.toInt(), protocolNftId.toInt(), "unexpected parent nft id");
        assertEq(objectInfo.objectType.toInt(), STAKE().toInt(), "unexpected object type");
        assertFalse(objectInfo.isInterceptor, "stake as interceptor");
        assertEq(objectInfo.objectAddress, address(0), "stake object address non zero");
        assertEq(objectInfo.initialOwner, staker, "unexpected initial stake owner");
        assertEq(bytes(objectInfo.data).length, 0, "unexpected data size");

        Seconds lockingPeriod = stakingReader.getTargetInfo(protocolNftId).lockingPeriod;
        assertEq(lockingPeriod.toInt(), TargetManagerLib.getDefaultLockingPeriod().toInt(), "unexpected locking period");

        // check stake balance
        assertEq(stakingReader.getStakeBalance(stakeNftId).toInt(), dipAmount.toInt(), "unexpected stake amount");
        assertEq(stakingReader.getRewardBalance(stakeNftId).toInt(), 0, "unexpected reward amount");
        assertEq(stakingReader.getBalanceUpdatedAt(stakeNftId).toInt(), block.timestamp, "unexpected last updated at");

        // check state info
        IStaking.StakeInfo memory stakeInfo = stakingReader.getStakeInfo(stakeNftId);
        assertTrue(stakeInfo.lockedUntil.gtz(), "locked until zero");
        assertEq(stakeInfo.lockedUntil.toInt(), TimestampLib.blockTimestamp().toInt() + lockingPeriod.toInt(), "unexpected locked until");
    }


    function test_stakingStakeCreateInstanceStake() public {

        (, Amount dipAmount) = _prepareAccount(staker2, 3000);

        // check balances after staking
        assertEq(dip.balanceOf(staker2), dipAmount.toInt(), "staker2: unexpected dip balance (before staking)");
        assertEq(dip.balanceOf(staking.getWallet()), 0, "staking wallet: unexpected dip balance (before staking)");

        vm.startPrank(staker2);

        // create instance stake
        NftId stakeNftId = stakingService.create(
            instanceNftId, 
            dipAmount);

        vm.stopPrank();

        // check balances after staking
        assertEq(dip.balanceOf(staker2), 0, "staker: unexpected dip balance (after staking)");
        assertEq(dip.balanceOf(staking.getWallet()), dipAmount.toInt(), "staking wallet: unexpected dip balance (after staking)");

        // check ownership
        assertTrue(stakeNftId.gtz(), "stake nft id zero");
        assertEq(registry.ownerOf(stakeNftId), staker2, "unexpected stake nft owner");
        
        // check object info (registry entry)
        IRegistry.ObjectInfo memory objectInfo = registry.getObjectInfo(stakeNftId);
        assertEq(objectInfo.nftId.toInt(), stakeNftId.toInt(), "unexpected stake nft id");
        assertEq(objectInfo.parentNftId.toInt(), instanceNftId.toInt(), "unexpected parent nft id");
        assertEq(objectInfo.objectType.toInt(), STAKE().toInt(), "unexpected object type");
        assertFalse(objectInfo.isInterceptor, "stake as interceptor");
        assertEq(objectInfo.objectAddress, address(0), "stake object address non zero");
        assertEq(objectInfo.initialOwner, staker2, "unexpected initial stake owner");
        assertEq(bytes(objectInfo.data).length, 0, "unexpected data size");

        Seconds lockingPeriod = stakingReader.getTargetInfo(instanceNftId).lockingPeriod;
        assertEq(lockingPeriod.toInt(), TargetManagerLib.getDefaultLockingPeriod().toInt(), "unexpected locking period");

        // check stake balance
        assertEq(stakingReader.getStakeBalance(stakeNftId).toInt(), dipAmount.toInt(), "unexpected stake amount");
        assertEq(stakingReader.getRewardBalance(stakeNftId).toInt(), 0, "unexpected reward amount");
        assertEq(stakingReader.getBalanceUpdatedAt(stakeNftId).toInt(), block.timestamp, "unexpected last updated at");

        // check state info
        IStaking.StakeInfo memory stakeInfo = stakingReader.getStakeInfo(stakeNftId);
        assertTrue(stakeInfo.lockedUntil.gtz(), "locked until zero");
        assertEq(stakeInfo.lockedUntil.toInt(), TimestampLib.blockTimestamp().toInt() + lockingPeriod.toInt(), "unexpected locked until");

        // check accumulated stakes/rewards on instance
        assertEq(stakingReader.getStakeBalance(instanceNftId).toInt(), dipAmount.toInt(), "unexpected instance stake amount");
        assertEq(stakingReader.getRewardBalance(instanceNftId).toInt(), 0, "unexpected instance reward amount");
        assertEq(stakingReader.getBalanceUpdatedIn(instanceNftId).toInt(), block.number, "unexpected instance last updated in");
    }

    function test_stakeExceedsMaxStakedAmount() public {
        // GIVEN
        (, Amount dipAmount) = _prepareAccount(staker2, 3000);

        vm.startPrank(instanceOwner);
        Amount maxStakedAmount = dipAmount - AmountLib.toAmount(500);
        instance.setStakingMaxAmount(maxStakedAmount);
        vm.stopPrank();

        vm.startPrank(staker2);

        // THEN
        vm.expectRevert(abi.encodeWithSelector(
            IStaking.ErrorStakingTargetMaxStakedAmountExceeded.selector, 
            instanceNftId,
            maxStakedAmount,
            dipAmount));

        // WHEN - create instance stake
        stakingService.create(
            instanceNftId, 
            dipAmount);
    }

    function test_stakingUpdateInstanceLockingPeriod() public {
        Seconds lockingPeriod = stakingReader.getTargetInfo(instanceNftId).lockingPeriod;
        assertEq(lockingPeriod.toInt(), TargetManagerLib.getDefaultLockingPeriod().toInt(), "unexpected locking period");

        Seconds hundredDays = SecondsLib.toSeconds(100 * 24 * 3600);
        vm.startPrank(instanceOwner);
        instance.setStakingLockingPeriod(hundredDays);
        vm.stopPrank();

        lockingPeriod = stakingReader.getTargetInfo(instanceNftId).lockingPeriod;
        assertEq(lockingPeriod.toInt(), hundredDays.toInt(), "unexpected locking period");
    }

    function test_stakingUpdateInstanceLockingPeriod_tooShort() public {
        Seconds lockingPeriod = stakingReader.getTargetInfo(instanceNftId).lockingPeriod;
        assertEq(lockingPeriod.toInt(), TargetManagerLib.getDefaultLockingPeriod().toInt(), "unexpected locking period");

        Seconds oneHour = SecondsLib.toSeconds(3600);
        vm.startPrank(instanceOwner);

        vm.expectRevert(abi.encodeWithSelector(
            IStaking.ErrorStakingLockingPeriodTooShort.selector,
            instanceNftId,
            TargetManagerLib.getMinimumLockingPeriod(),
            oneHour));
        instance.setStakingLockingPeriod(oneHour);
    }


    function test_stakingStakeUpdateRewardsAfterOneYear() public {

        (
            TokenHandler tokenHandler,
            Amount dipAmount,
            NftId stakeNftId
        ) = _prepareStake(staker, instanceNftId, 1000);

        // record time at stake creation
        uint256 lastUpdateAt = block.timestamp;
        uint256 lastUpdateIn = block.number;
        assertEq(stakingReader.getBalanceUpdatedAt(stakeNftId).toInt(), lastUpdateAt, "unexpected last updated at for stake balance");

        // WHEN
        // wait a year
        _wait(SecondsLib.oneYear());

        assertTrue(lastUpdateIn < block.number, "blocknumber not increased");

        // THEN
        // check one year passed
        assertEq(block.timestamp - SecondsLib.oneYear().toInt(), lastUpdateAt, "unexpected year duration");

        // check reward calculations after one year
        uint256 expectedRewardIncrementInFullDip = 50; // 50 = 5% of 1000 for a year
        UFixed rewardRate = stakingReader.getRewardRate(instanceNftId);
        assertEq(_times1000(rewardRate), expectedRewardIncrementInFullDip, "unexpected instance reward rate");

        // check expected reward increase (version 1)
        Amount expectedRewardIncrease = StakingLib.calculateRewardAmount(
            rewardRate,
            SecondsLib.oneYear(),
            dipAmount);

        uint256 expectedRewardIncreaseInt = expectedRewardIncrementInFullDip * 10 ** dip.decimals();
        assertEq(expectedRewardIncrease.toInt(), expectedRewardIncreaseInt, "unexpected 'expected' reward increase");

        // check expected reward increase (version 2)
        (
            Amount rewardIncrease,
        ) = StakingLib.calculateRewardIncrease(
            stakingReader,
            stakeNftId,
            rewardRate);

        assertTrue(rewardIncrease.gtz(), "reward increase zero");
        assertEq(rewardIncrease.toInt(), expectedRewardIncreaseInt, "unexpected reward increase");

        // check stake/rewards balance (before calling update rewards)
        assertEq(stakingReader.getStakeBalance(stakeNftId).toInt(), dipAmount.toInt(), "unexpected stake amount (before)");
        assertEq(stakingReader.getRewardBalance(stakeNftId).toInt(), 0, "unexpected reward amount (before)");
        assertEq(stakingReader.getBalanceUpdatedAt(stakeNftId).toInt(), lastUpdateAt, "unexpected last updated at (before)");

        // check accumulated stakes/rewards on instance
        assertEq(stakingReader.getStakeBalance(instanceNftId).toInt(), dipAmount.toInt(), "unexpected instance stake amount (before)");
        assertEq(stakingReader.getRewardBalance(instanceNftId).toInt(), 0, "unexpected instance reward amount (before)");
        assertEq(stakingReader.getBalanceUpdatedIn(instanceNftId).toInt(), lastUpdateIn, "unexpected instance last updated at (before)");

        // WHEN
        // update rewards (unpermissioned)
        stakingService.updateRewards(stakeNftId);

        // THEN
        // re-check stake/rewards balance (after calling update rewards)
        assertEq(stakingReader.getStakeBalance(stakeNftId).toInt(), dipAmount.toInt(), "unexpected stake amount (after)");
        assertEq(stakingReader.getRewardBalance(stakeNftId).toInt(), expectedRewardIncrease.toInt(), "unexpected reward amount (after)");
        assertEq(stakingReader.getBalanceUpdatedAt(stakeNftId).toInt(), block.timestamp, "unexpected last updated at (after)");

        // re-check accumulated stakes/rewards on instance
        assertEq(stakingReader.getStakeBalance(instanceNftId).toInt(), dipAmount.toInt(), "unexpected instance stake amount (after)");
        assertEq(stakingReader.getRewardBalance(instanceNftId).toInt(), expectedRewardIncrease.toInt(), "unexpected instance reward amount (after)");
        assertEq(stakingReader.getBalanceUpdatedIn(instanceNftId).toInt(), block.number, "unexpected instance last updated at (after)");
    }


    function test_stakingStakeRestakeAfterOneYear() public {

        (
            ,
            Amount dipAmount,
            NftId stakeNftId
        ) = _prepareStake(staker, instanceNftId, 1000);

        // record time at stake creation
        uint256 lastUpdateAt = block.timestamp;

        // wait a year
        _wait(SecondsLib.oneYear());

        // check one year passed
        assertEq(block.timestamp - SecondsLib.oneYear().toInt(), lastUpdateAt, "unexpected year duration");

        // check reward calculations after one year
        UFixed rewardRate = stakingReader.getTargetInfo(instanceNftId).rewardRate;
        (
            Amount rewardIncrease,
            Amount totalDipAmount
        ) = StakingLib.calculateRewardIncrease(
            stakingReader,
            stakeNftId,
            rewardRate);
        
        Amount expectedRewardIncrease = StakingLib.calculateRewardAmount(
            rewardRate,
            SecondsLib.oneYear(),
            dipAmount);

        assertEq(expectedRewardIncrease.toInt(), 50 * 10**dip.decimals(), "unexpected 'expected' reward increase");
        assertTrue(rewardIncrease.gtz(), "reward increase zero");
        assertEq(rewardIncrease.toInt(), expectedRewardIncrease.toInt(), "unexpected rewared increase");

        // check stake/rewards balance (before calling restake)
        assertEq(stakingReader.getStakeBalance(stakeNftId).toInt(), dipAmount.toInt(), "unexpected stake amount (before)");
        assertEq(stakingReader.getRewardBalance(stakeNftId).toInt(), 0, "unexpected reward amount (before)");
        assertEq(stakingReader.getBalanceUpdatedAt(stakeNftId).toInt(), lastUpdateAt, "unexpected last updated at (before)");

        // time now
        Timestamp timestampNow = TimestampLib.blockTimestamp();

        // restake rewards
        vm.startPrank(staker);
        stakingService.stake(stakeNftId, AmountLib.zero());
        vm.stopPrank();

        // check stake/rewards balance (after calling restake)
        Amount expectedRestakedAmount = dipAmount + expectedRewardIncrease;
        assertEq(stakingReader.getStakeBalance(stakeNftId).toInt(), expectedRestakedAmount.toInt(), "unexpected stake amount (after restake)");
        assertEq(stakingReader.getRewardBalance(stakeNftId).toInt(), 0, "unexpected reward amount (after restake)");
        assertEq(stakingReader.getBalanceUpdatedAt(stakeNftId).toInt(), block.timestamp, "unexpected last updated at (after)");

        // check locked until
        Seconds lockingPeriod = stakingReader.getTargetInfo(instanceNftId).lockingPeriod;
        Timestamp lockedUntilAfter = stakingReader.getStakeInfo(stakeNftId).lockedUntil;
        Timestamp expectedLockedUntil = timestampNow.addSeconds(lockingPeriod);
        assertEq(lockedUntilAfter.toInt(), expectedLockedUntil.toInt(), "unexpected updated lockedUntil");
    }


    function test_stakingStakeIncreaseStakeAfterOneYear() public {

        (
            ,
            Amount dipAmount,
            NftId stakeNftId
        ) = _prepareStake(staker, instanceNftId, 1000);

        // record time at stake creation
        uint256 lastUpdateAt = block.timestamp;

        // wait a year
        _wait(SecondsLib.oneYear());

        // check one year passed
        assertEq(block.timestamp - SecondsLib.oneYear().toInt(), lastUpdateAt, "unexpected year duration");

        // check reward calculations after one year
        UFixed rewardRate = stakingReader.getTargetInfo(instanceNftId).rewardRate;
        (
            Amount rewardIncrease,
<<<<<<< HEAD
        ) = StakeManagerLib.calculateRewardIncrease(
=======
            Amount totalDipAmount
        ) = StakingLib.calculateRewardIncrease(
>>>>>>> 239f4ebf
            stakingReader,
            stakeNftId,
            rewardRate);
        
        Amount expectedRewardIncrease = StakingLib.calculateRewardAmount(
            rewardRate,
            SecondsLib.oneYear(),
            dipAmount);

        assertEq(expectedRewardIncrease.toInt(), 50 * 10**dip.decimals(), "unexpected 'expected' reward increase");
        assertTrue(rewardIncrease.gtz(), "reward increase zero");
        assertEq(rewardIncrease.toInt(), expectedRewardIncrease.toInt(), "unexpected rewared increase");

        // check stake/rewards balance (before calling restake)
        assertEq(stakingReader.getStakeBalance(stakeNftId).toInt(), dipAmount.toInt(), "unexpected stake amount (before)");
        assertEq(stakingReader.getRewardBalance(stakeNftId).toInt(), 0, "unexpected reward amount (before)");
        assertEq(stakingReader.getBalanceUpdatedAt(stakeNftId).toInt(), lastUpdateAt, "unexpected last updated at (before)");

        // time now
        Timestamp timestampNow = TimestampLib.blockTimestamp();

        // increase stakes and restake rewards
        (, Amount stakeIncreaseAmount) = _prepareAccount(staker, 1500, true, true);

        vm.startPrank(staker);
        stakingService.stake(stakeNftId, stakeIncreaseAmount);
        vm.stopPrank();

        // check stake/rewards balance (after calling restake)
        Amount newBalanceWithRestakedDipsAmount = dipAmount + stakeIncreaseAmount + expectedRewardIncrease;
        assertEq(stakingReader.getStakeBalance(stakeNftId).toInt(), newBalanceWithRestakedDipsAmount.toInt(), "unexpected stake amount (after restake)");
        assertEq(stakingReader.getRewardBalance(stakeNftId).toInt(), 0, "unexpected reward amount (after restake)");
        assertEq(stakingReader.getBalanceUpdatedAt(stakeNftId).toInt(), block.timestamp, "unexpected last updated at (after)");

        // check locked until
        Seconds lockingPeriod = stakingReader.getTargetInfo(instanceNftId).lockingPeriod;
        Timestamp lockedUntilAfter = stakingReader.getStakeInfo(stakeNftId).lockedUntil;
        Timestamp expectedLockedUntil = timestampNow.addSeconds(lockingPeriod);
        assertEq(lockedUntilAfter.toInt(), expectedLockedUntil.toInt(), "unexpected updated lockedUntil");
    }

    function test_stakingStakeIncrease_maxStakedAmountExceeded() public {
        (
            ,
            Amount dipAmount,
            NftId stakeNftId
        ) = _prepareStake(staker, instanceNftId, 1000);

        vm.startPrank(instanceOwner);
        instance.setStakingMaxAmount(dipAmount);
        vm.stopPrank();

        // increase stakes and restake rewards
        (, Amount stakeIncreaseAmount) = _prepareAccount(staker, 1500, true, true);

        vm.startPrank(staker);

        // THEN
        vm.expectRevert(abi.encodeWithSelector(
            IStaking.ErrorStakingTargetMaxStakedAmountExceeded.selector, 
            instanceNftId,
            dipAmount,
            dipAmount + stakeIncreaseAmount));

        stakingService.stake(stakeNftId, stakeIncreaseAmount);
    }


    function test_stakingStakeUnstakeHappyCase() public {

        // GIVEN
        (
            ,
            Amount stakeAmount,
            NftId stakeNftId
        ) = _prepareStake(staker, instanceNftId, 1000);

        uint256 lastUpdateAt = block.timestamp;

        (, Amount reserveAmount) = _addRewardReserves(instanceNftId, instanceOwner, 500);
        assertEq(stakingReader.getReserveBalance(instanceNftId).toInt(), reserveAmount.toInt(), "unexpected reserve balance (initial)");

        // dip balance of staker after staking
        assertEq(dip.balanceOf(staker), 0, "unexpected staker balance after staking");

        // wait a year
        _wait(SecondsLib.oneYear());

        // check balance before (= 0)
        assertEq(dip.balanceOf(staker), 0, "staker dip balance not 0 (before unstake)");

        // check stake/rewards balance (before unstake)
        assertEq(stakingReader.getStakeBalance(stakeNftId).toInt(), stakeAmount.toInt(), "unexpected stake amount (before unstake)");
        assertEq(stakingReader.getRewardBalance(stakeNftId).toInt(), 0, "unexpected reward amount (before unstake)");
        assertEq(stakingReader.getBalanceUpdatedAt(stakeNftId).toInt(), lastUpdateAt, "unexpected last updated at (before unstake)");

        // WHEN
        vm.startPrank(staker);
        stakingService.unstake(stakeNftId);
        vm.stopPrank();

        // THEN
        // get and check instance reward rate
        UFixed rewardRate = stakingReader.getRewardRate(instanceNftId);
        assertTrue(rewardRate.gtz(), "instance reward rate 0");
        assertEq(_times1000(rewardRate), 50, "unexpected instance reward rate");

        // check balance after unstake
        Amount expectedBalanceAfterUnstake = stakeAmount.multiplyWith(
            UFixedLib.toUFixed(1) + rewardRate);
        
        assertTrue(expectedBalanceAfterUnstake > stakeAmount, "no rewards accumulated");

        // check reduced reward reserves
        Amount rewardAmount = expectedBalanceAfterUnstake - stakeAmount;
        Amount remainingReserveAmount = reserveAmount - rewardAmount;
        assertEq(stakingReader.getReserveBalance(instanceNftId).toInt(), remainingReserveAmount.toInt(), "unexpected reserve balance after unstake");

        // dip balance of staker after unstake
        assertEq(dip.balanceOf(staker), expectedBalanceAfterUnstake.toInt(), "unexpected staker balance after unstake");

        // check stake/rewards balance (after unstake)
        assertEq(stakingReader.getStakeBalance(stakeNftId).toInt(), 0, "unexpected stake amount (after unstake)");
        assertEq(stakingReader.getRewardBalance(stakeNftId).toInt(), 0, "unexpected reward amount (after unstake)");
        assertEq(stakingReader.getBalanceUpdatedAt(stakeNftId).toInt(), block.timestamp, "unexpected last updated at (after unstake)");

        // check accumulated stakes/rewards on instance(after unstake)
        assertEq(stakingReader.getStakeBalance(instanceNftId).toInt(), 0, "unexpected instance stake amount (after unstake)");
        assertEq(stakingReader.getRewardBalance(instanceNftId).toInt(), 0, "unexpected instance reward amount (after unstake)");
        assertEq(stakingReader.getBalanceUpdatedIn(instanceNftId).toInt(), block.number, "unexpected instance last updated in (after unstake)");
    }

    function test_stakingStakeUnstake_stakeLocked() public {

        // GIVEN
        (,, NftId stakeNftId) = _prepareStake(staker, instanceNftId, 1000);

        uint256 lastUpdateAt = block.timestamp;

        (, Amount reserveAmount) = _addRewardReserves(instanceNftId, instanceOwner, 500);
        assertEq(stakingReader.getReserveBalance(instanceNftId).toInt(), reserveAmount.toInt(), "unexpected reserve balance (initial)");

        // dip balance of staker after staking
        assertEq(dip.balanceOf(staker), 0, "unexpected staker balance after staking");

        // wait 100 days
        _wait(SecondsLib.toSeconds(100 * 24 * 3600));

        // WHEN
        vm.startPrank(staker);
        vm.expectRevert(abi.encodeWithSelector(
            IStaking.ErrorStakingStakeLocked.selector, 
            stakeNftId,
            lastUpdateAt + TargetManagerLib.getDefaultLockingPeriod().toInt()));
        stakingService.unstake(stakeNftId);
    }


    function test_stakingStakeClaimRewardsHappyCase() public {

        // GIVEN
        (
            ,
            Amount stakeAmount,
            NftId stakeNftId
        ) = _prepareStake(staker, instanceNftId, 1000);

        uint256 lastUpdateAt = block.timestamp;

        (, Amount reserveAmount) = _addRewardReserves(instanceNftId, instanceOwner, 500);
        assertEq(stakingReader.getReserveBalance(instanceNftId).toInt(), reserveAmount.toInt(), "unexpected reserve balance (initial)");

        // dip balance of staker after staking
        assertEq(dip.balanceOf(staker), 0, "unexpected staker balance after staking");

        // wait a year
        _wait(SecondsLib.oneYear());

        // check balance before (= 0)
        assertEq(dip.balanceOf(staker), 0, "staker dip balance not 0 (before unstake)");

        // check stake/rewards balance (before unstake)
        assertEq(stakingReader.getStakeBalance(stakeNftId).toInt(), stakeAmount.toInt(), "unexpected stake amount (before unstake)");
        assertEq(stakingReader.getRewardBalance(stakeNftId).toInt(), 0, "unexpected reward amount (before unstake)");
        assertEq(stakingReader.getBalanceUpdatedAt(stakeNftId).toInt(), lastUpdateAt, "unexpected last updated at (before unstake)");

        // WHEN
        vm.startPrank(staker);
        stakingService.claimRewards(stakeNftId);
        vm.stopPrank();

        // THEN
        // get and check instance reward rate
        UFixed rewardRate = stakingReader.getRewardRate(instanceNftId);

        // check balance after claim rewards
        Amount expectedRewards = stakeAmount.multiplyWith(rewardRate);
        
        assertTrue(expectedRewards.gtz(), "no rewards accumulated");

        // check reduced reward reserves
        Amount remainingReserveAmount = reserveAmount - expectedRewards;
        assertEq(stakingReader.getReserveBalance(instanceNftId).toInt(), remainingReserveAmount.toInt(), "unexpected reserve balance after claim rewards");

        // dip balance of staker after claim rewards
        assertEq(dip.balanceOf(staker), expectedRewards.toInt(), "unexpected staker balance after claim rewards");

        // check stake/rewards balance (after claim rewards)
        assertEq(stakingReader.getStakeBalance(stakeNftId).toInt(), stakeAmount.toInt(), "unexpected stake amount (after claim rewards)");
        assertEq(stakingReader.getRewardBalance(stakeNftId).toInt(), 0, "unexpected reward amount (after claim rewards)");
        assertEq(stakingReader.getBalanceUpdatedAt(stakeNftId).toInt(), block.timestamp, "unexpected last updated at (after claim rewards)");

        // check accumulated stakes/rewards on instance(after claim rewards)
        assertEq(stakingReader.getStakeBalance(instanceNftId).toInt(), stakeAmount.toInt(), "unexpected instance stake amount (after claim rewards)");
        assertEq(stakingReader.getRewardBalance(instanceNftId).toInt(), 0, "unexpected instance reward amount (after claim rewards)");
        assertEq(stakingReader.getBalanceUpdatedIn(instanceNftId).toInt(), block.number, "unexpected instance last updated in (after claim rewards)");
    }


    function test_stakingStakeClaimRewardsInsufficientReserves() public {

        // GIVEN
        (
            ,
            Amount stakeAmount,
            NftId stakeNftId
        ) = _prepareStake(staker, instanceNftId, 1000);

        uint256 lastUpdateAt = block.timestamp;

        (, Amount reserveAmount) = _addRewardReserves(instanceNftId, instanceOwner, 10);
        assertEq(stakingReader.getReserveBalance(instanceNftId).toInt(), reserveAmount.toInt(), "unexpected reserve balance (initial)");

        // dip balance of staker after staking
        assertEq(dip.balanceOf(staker), 0, "unexpected staker balance after staking");

        // wait a year
        _wait(SecondsLib.oneYear());

        // check balance before (= 0)
        assertEq(dip.balanceOf(staker), 0, "staker dip balance not 0 (before unstake)");

        // check stake/rewards balance (before unstake)
        assertEq(stakingReader.getStakeBalance(stakeNftId).toInt(), stakeAmount.toInt(), "unexpected stake amount (before unstake)");
        assertEq(stakingReader.getRewardBalance(stakeNftId).toInt(), 0, "unexpected reward amount (before unstake)");
        assertEq(stakingReader.getBalanceUpdatedAt(stakeNftId).toInt(), lastUpdateAt, "unexpected last updated at (before unstake)");

        UFixed rewardRate = stakingReader.getRewardRate(instanceNftId);
        Amount expectedRewards = stakeAmount.multiplyWith(rewardRate);

        // WHEN

        vm.expectRevert(
            abi.encodeWithSelector(
                StakingStore.ErrorStakingStoreRewardReservesInsufficient.selector,
                instanceNftId,
                expectedRewards,
                reserveAmount));

        vm.startPrank(staker);
        stakingService.claimRewards(stakeNftId);
        vm.stopPrank();
    }

    // solhint-disable-next-line func-name-mixedcase
    function test_restake_happyCase() public {
        // GIVEN

        // create a second instance - restake target
        vm.startPrank(instanceOwner2);
        (instance2, instanceNftId2) = instanceService.createInstance();
        Seconds lockingPeriod2 = stakingReader.getTargetInfo(instanceNftId2).lockingPeriod;
        vm.stopPrank();

        // set reward rate to zero
        vm.startPrank(instanceOwner);
        instance.setStakingRewardRate(UFixedLib.zero()); // no rewards
        vm.stopPrank();

        (, Amount dipAmount) = _prepareAccount(staker, 3000);

        vm.startPrank(staker);

        // create initial instance stake
        NftId stakeNftId = stakingService.create(
            instanceNftId, 
            dipAmount);

        // wait some time
        _wait(SecondsLib.oneYear());
        NftId zeroNftId = NftIdLib.zero();
        
        // THEN - expect log to be written
        vm.expectEmit(true, true, true, false);
        emit IStakingService.LogStakingServiceStakeRestaked(staker, stakeNftId, zeroNftId, instanceNftId2, dipAmount); // newStakeNftId is set to zero because we don't know it yet

        // WHEN - restake to new target
        (NftId stakeNftId2, Amount restakedAmount) = stakingService.restakeToNewTarget(stakeNftId, instanceNftId2);

        // THEN - check restake only created new staked and changed counters nothing else, especially no tokens moved
        assertTrue(stakeNftId2.gtz());
        assertEq(dipAmount.toInt(), restakedAmount.toInt());

        // check balances after staking - no tokens mived
        assertEq(dip.balanceOf(staker), 0, "staker: unexpected dip balance (after staking)");
        assertEq(dip.balanceOf(staking.getWallet()), dipAmount.toInt(), "staking wallet: unexpected dip balance (after staking)");

        // check stake balance after restake
        assertEq(stakingReader.getStakeBalance(stakeNftId).toInt(), 0, "unexpected stake amount");
        assertEq(stakingReader.getRewardBalance(stakeNftId).toInt(), 0, "unexpected reward amount");
        assertEq(stakingReader.getStakeBalance(stakeNftId2).toInt(), dipAmount.toInt(), "unexpected stake amount (2)");
        assertEq(stakingReader.getRewardBalance(stakeNftId2).toInt(), 0, "unexpected reward amount (2)");

        // check state info
        IStaking.StakeInfo memory stakeInfo2 = stakingReader.getStakeInfo(stakeNftId2);
        assertEq(stakeInfo2.lockedUntil.toInt(), TimestampLib.blockTimestamp().toInt() + lockingPeriod2.toInt(), "unexpected locked until (2)");

        // check accumulated stakes/rewards on instance and instance2
        assertEq(stakingReader.getStakeBalance(instanceNftId).toInt(), 0, "unexpected instance stake amount");
        assertEq(stakingReader.getRewardBalance(instanceNftId).toInt(), 0, "unexpected instance reward amount");
        assertEq(stakingReader.getBalanceUpdatedIn(instanceNftId).toInt(), block.number, "unexpected instance last updated in");

        assertEq(stakingReader.getStakeBalance(instanceNftId2).toInt(), dipAmount.toInt(), "unexpected instance stake amount (2)");
        assertEq(stakingReader.getRewardBalance(instanceNftId2).toInt(), 0, "unexpected instance reward amount (2)");
        assertEq(stakingReader.getBalanceUpdatedIn(instanceNftId2).toInt(), block.number, "unexpected instance last updated in (2)");
    }

    // solhint-disable-next-line func-name-mixedcase
    function test_restake_withRewards() public {
        // GIVEN

        // create a second instance - restake target
        vm.startPrank(instanceOwner2);
        (instance2, instanceNftId2) = instanceService.createInstance();
        Seconds lockingPeriod2 = stakingReader.getTargetInfo(instanceNftId2).lockingPeriod;
        vm.stopPrank();

        (, Amount dipAmount) = _prepareAccount(staker, 3000);

        // set reward rate
        vm.startPrank(instanceOwner);
        instance.setStakingRewardRate(UFixedLib.toUFixed(1, -1)); // 10% reward rate
        vm.stopPrank();

        vm.startPrank(staker);

        // create initial instance stake
        NftId stakeNftId = stakingService.create(
            instanceNftId, 
            dipAmount);

        // wait some time
        _wait(SecondsLib.oneYear());
        NftId zeroNftId = NftIdLib.zero();
        
        // WHEN - restake to new target
        (NftId stakeNftId2, Amount restakedAmount) = stakingService.restakeToNewTarget(stakeNftId, instanceNftId2);

        // THEN - check restake only created new staked and changed counters nothing else, especially no tokens moved
        Amount expectedReward = dipAmount.multiplyWith(UFixedLib.toUFixed(1, -1)); // 10% over one year

        assertTrue(stakeNftId2.gtz());
        assertEq(dipAmount.toInt()  + expectedReward.toInt(), restakedAmount.toInt(), "restaked amount invalid");

        // check balances after staking - no tokens mived
        assertEq(dip.balanceOf(staker), 0, "staker: unexpected dip balance (after staking)");
        assertEq(dip.balanceOf(staking.getWallet()), dipAmount.toInt(), "staking wallet: unexpected dip balance (after staking)");

        // check stake balance after restake
        assertEq(stakingReader.getStakeBalance(stakeNftId).toInt(), 0, "unexpected stake amount");
        assertEq(stakingReader.getRewardBalance(stakeNftId).toInt(), 0, "unexpected reward amount");
        assertEq(stakingReader.getStakeBalance(stakeNftId2).toInt(), dipAmount.toInt() + expectedReward.toInt(), "unexpected stake amount (2)");
        assertEq(stakingReader.getRewardBalance(stakeNftId2).toInt(), 0, "unexpected reward amount (2)");

        // check state info
        IStaking.StakeInfo memory stakeInfo2 = stakingReader.getStakeInfo(stakeNftId2);
        assertEq(stakeInfo2.lockedUntil.toInt(), TimestampLib.blockTimestamp().toInt() + lockingPeriod2.toInt(), "unexpected locked until (2)");

        // check accumulated stakes/rewards on instance and instance2
        assertEq(stakingReader.getStakeBalance(instanceNftId).toInt(), 0, "unexpected instance stake amount");
        assertEq(stakingReader.getRewardBalance(instanceNftId).toInt(), 0, "unexpected instance reward amount");
        assertEq(stakingReader.getBalanceUpdatedIn(instanceNftId).toInt(), block.number, "unexpected instance last updated in");

        assertEq(stakingReader.getStakeBalance(instanceNftId2).toInt(), dipAmount.toInt() + expectedReward.toInt(), "unexpected instance stake amount (2)");
        assertEq(stakingReader.getRewardBalance(instanceNftId2).toInt(), 0, "unexpected instance reward amount (2)");
        assertEq(stakingReader.getBalanceUpdatedIn(instanceNftId2).toInt(), block.number, "unexpected instance last updated in (2)");
    }

    // solhint-disable-next-line func-name-mixedcase
    function test_restake_alreadyStakedTarget() public {
        // GIVEN

        // create a second instance - restake target
        vm.startPrank(instanceOwner2);
        (instance2, instanceNftId2) = instanceService.createInstance();
        Seconds lockingPeriod2 = stakingReader.getTargetInfo(instanceNftId2).lockingPeriod;
        vm.stopPrank();

        // set reward rate to zero
        vm.startPrank(instanceOwner);
        instance.setStakingRewardRate(UFixedLib.zero()); // no rewards
        vm.stopPrank();

        (, Amount dipAmount) = _prepareAccount(staker, 3000);
        Amount oneThousand = AmountLib.toAmount(1000 * 10 ** dip.decimals());
        Amount twoThousand = AmountLib.toAmount(2000 * 10 ** dip.decimals());

        vm.startPrank(staker);

        // create initial instance stakes
        NftId stakeNftId = stakingService.create(
            instanceNftId, 
            oneThousand);

        NftId stakeNftId2 = stakingService.create(
            instanceNftId2, 
            twoThousand);

        Timestamp initialTime = TimestampLib.blockTimestamp();

        // wait some time
        _wait(SecondsLib.oneYear());
        
        // WHEN - restake to target
        (NftId stakeNftId3, Amount restakedAmount) = stakingService.restakeToNewTarget(stakeNftId, instanceNftId2);

        // THEN - check restake only created new staked and changed counters nothing else, especially no tokens moved
        assertTrue(stakeNftId2.gtz());
        assertEq(oneThousand.toInt(), restakedAmount.toInt());

        // check balances after staking - no tokens mived
        assertEq(dip.balanceOf(staker), 0, "staker: unexpected dip balance (after staking)");
        assertEq(dip.balanceOf(staking.getWallet()), dipAmount.toInt(), "staking wallet: unexpected dip balance (after staking)");

        // check stake balance after restake
        assertEq(stakingReader.getStakeBalance(stakeNftId).toInt(), 0, "unexpected stake amount");
        assertEq(stakingReader.getRewardBalance(stakeNftId).toInt(), 0, "unexpected reward amount");
        assertEq(stakingReader.getStakeBalance(stakeNftId2).toInt(), twoThousand.toInt(), "unexpected stake amount (2)");
        assertEq(stakingReader.getRewardBalance(stakeNftId2).toInt(), 0, "unexpected reward amount (2)");
        assertEq(stakingReader.getStakeBalance(stakeNftId3).toInt(), oneThousand.toInt(), "unexpected stake amount (3)");
        assertEq(stakingReader.getRewardBalance(stakeNftId3).toInt(), 0, "unexpected reward amount (3)");

        // check state info
        IStaking.StakeInfo memory stakeInfo2 = stakingReader.getStakeInfo(stakeNftId2);
        assertEq(stakeInfo2.lockedUntil.toInt(), initialTime.toInt() + lockingPeriod2.toInt(), "unexpected locked until (2)");
        IStaking.StakeInfo memory stakeInfo3 = stakingReader.getStakeInfo(stakeNftId3);
        assertEq(stakeInfo3.lockedUntil.toInt(), TimestampLib.blockTimestamp().toInt() + lockingPeriod2.toInt(), "unexpected locked until (3)");

        // check accumulated stakes/rewards on instance and instance2
        assertEq(stakingReader.getStakeBalance(instanceNftId).toInt(), 0, "unexpected instance stake amount");
        assertEq(stakingReader.getRewardBalance(instanceNftId).toInt(), 0, "unexpected instance reward amount");
        assertEq(stakingReader.getBalanceUpdatedIn(instanceNftId).toInt(), block.number, "unexpected instance last updated in");

        assertEq(stakingReader.getStakeBalance(instanceNftId2).toInt(), dipAmount.toInt(), "unexpected instance stake amount (2)");
        assertEq(stakingReader.getRewardBalance(instanceNftId2).toInt(), 0, "unexpected instance reward amount (2)");
        assertEq(stakingReader.getBalanceUpdatedIn(instanceNftId2).toInt(), block.number, "unexpected instance last updated in (2)");
    }


    // solhint-disable-next-line func-name-mixedcase
    function test_restake_invalidNftType() public {
        // GIVEN

        // create a second instance - restake target
        vm.startPrank(instanceOwner2);
        (instance2, instanceNftId2) = instanceService.createInstance();
        Seconds lockingPeriod2 = stakingReader.getTargetInfo(instanceNftId2).lockingPeriod;
        vm.stopPrank();

        (, Amount dipAmount) = _prepareAccount(staker, 3000);

        vm.startPrank(instanceOwner);

        // THEN
        vm.expectRevert(abi.encodeWithSelector(
            INftOwnable.ErrorNftOwnableInvalidType.selector, 
            instanceNftId,
            30));

        // WHEN - restake to new target
        stakingService.restakeToNewTarget(instanceNftId, instanceNftId2);
    }

    // solhint-disable-next-line func-name-mixedcase
    function test_restake_notOwner() public {
        // GIVEN

        // create a second instance - restake target
        vm.startPrank(instanceOwner2);
        (instance2, instanceNftId2) = instanceService.createInstance();
        Seconds lockingPeriod2 = stakingReader.getTargetInfo(instanceNftId2).lockingPeriod;
        vm.stopPrank();

        (, Amount dipAmount) = _prepareAccount(staker, 3000);

        vm.startPrank(staker);

        // THEN
        vm.expectRevert(abi.encodeWithSelector(
            INftOwnable.ErrorNftOwnableNotOwner.selector, 
            staker));

        // WHEN - restake to new target
        stakingService.restakeToNewTarget(instanceNftId, instanceNftId2);
    }


    /// @dev test restaking when the stake is still locked
    // solhint-disable-next-line func-name-mixedcase
    function test_restake_stakeLocked() public {
        // GIVEN

        // create a second instance - restake target
        vm.startPrank(instanceOwner2);
        (instance2, instanceNftId2) = instanceService.createInstance();
        Seconds lockingPeriod = stakingReader.getTargetInfo(instanceNftId).lockingPeriod;
        vm.stopPrank();

        (, Amount dipAmount) = _prepareAccount(staker, 3000);

        vm.startPrank(staker);

        // create initial instance stake
        NftId stakeNftId = stakingService.create(
            instanceNftId, 
            dipAmount);

        // THEN
        vm.expectRevert(abi.encodeWithSelector(
            IStaking.ErrorStakingStakeLocked.selector, 
            stakeNftId,
            TimestampLib.blockTimestamp().addSeconds(lockingPeriod)));

        // WHEN - restake to new target
        stakingService.restakeToNewTarget(stakeNftId, instanceNftId2);
    }

    /// @dev test restaking and exceeding the max staked amount
    // solhint-disable-next-line func-name-mixedcase
    function test_restake_maxStakedAmountExceeded() public {
        // GIVEN

        (, Amount dipAmount) = _prepareAccount(staker, 3000);

        vm.startPrank(instanceOwner);
        instance.setStakingRewardRate(UFixedLib.zero()); // no rewards
        vm.stopPrank();

        // create a second instance - restake target
        vm.startPrank(instanceOwner2);
        (instance2, instanceNftId2) = instanceService.createInstance();
        Amount instance2MaxStakedAmount = dipAmount - AmountLib.toAmount(1000);
        instance2.setStakingMaxAmount(instance2MaxStakedAmount);
        vm.stopPrank();

        vm.startPrank(staker);

        // create initial instance stake
        NftId stakeNftId = stakingService.create(
            instanceNftId, 
            dipAmount);

        _wait(SecondsLib.oneYear());

        // THEN
        vm.expectRevert(abi.encodeWithSelector(
            IStaking.ErrorStakingTargetMaxStakedAmountExceeded.selector, 
            instanceNftId2,
            instance2MaxStakedAmount,
            dipAmount));
            

        // WHEN - restake to new target
        stakingService.restakeToNewTarget(stakeNftId, instanceNftId2);
    }

    /// @dev test restaking when the target is an unknown nft
    // solhint-disable-next-line func-name-mixedcase
    function test_restake_invalidTarget() public {
        // GIVEN

        // create a second instance - restake target
        vm.startPrank(instanceOwner2);
        (instance2, instanceNftId2) = instanceService.createInstance();
        Seconds lockingPeriod = stakingReader.getTargetInfo(instanceNftId).lockingPeriod;
        vm.stopPrank();

        (, Amount dipAmount) = _prepareAccount(staker, 3000);

        vm.startPrank(staker);

        // create initial instance stake
        NftId stakeNftId = stakingService.create(
            instanceNftId, 
            dipAmount);
        NftId targetNftId = NftIdLib.zero();

        // THEN
        vm.expectRevert(abi.encodeWithSelector(
            IStakingService.ErrorStakingServiceTargetUnknown.selector, 
            targetNftId));

        // WHEN - restake to new target
        stakingService.restakeToNewTarget(stakeNftId, targetNftId);
    }
    
    function _addRewardReserves(
        NftId, 
        address instanceOwner, 
        uint256 amount
    )
        internal
        returns(
            TokenHandler tokenHandler,
            Amount dipAmount
        )
    {
        (tokenHandler, dipAmount) = _prepareAccount(instanceOwner, amount);

        vm.startPrank(instanceOwner);
        instance.refillStakingRewardReserves(dipAmount);
        vm.stopPrank();
    }


    function _prepareStake(
        address myStaker, 
        NftId myTargetNftId,
        uint256 myStakeAmount
    )
        internal
        returns(
            TokenHandler tokenHandler,
            Amount dipAmount,
            NftId stakeNftId
        )
    {
        (tokenHandler, dipAmount) = _prepareAccount(myStaker, myStakeAmount);

        vm.startPrank(myStaker);
        stakeNftId = stakingService.create(
            myTargetNftId, 
            dipAmount);
        vm.stopPrank();
    }


    function _prepareAccount(
        address myStaker, 
        uint256 myStakeAmount
    )
        internal
        returns(
            TokenHandler tokenHandler,
            Amount dipAmount
        )
    {
        return _prepareAccount(myStaker, myStakeAmount, true, true);
    }


    function _prepareAccount(
        address myStaker, 
        uint256 myStakeAmount,
        bool withFunding,
        bool withApproval
    )
        internal
        returns(
            TokenHandler tokenHandler,
            Amount dipAmount
        )
    {
        tokenHandler = stakingService.getTokenHandler();
        dipAmount = AmountLib.toAmount(myStakeAmount * 10 ** dip.decimals());

        if (withFunding) {
            vm.startPrank(registryOwner);
            dip.transfer(myStaker, dipAmount.toInt());
            vm.stopPrank();
        }

        if (withApproval) {
            vm.startPrank(myStaker);
            dip.approve(address(tokenHandler), dipAmount.toInt());
            vm.stopPrank();
        }
    }


    function _times1000(UFixed value) internal pure returns (uint256) {
        return (UFixedLib.toUFixed(1000) * value).toInt();
    }


    /// @dev adds a number of seconds to block time, and also moves blocknumber by 1 block ahead
    function _wait(Seconds secondsToWait) internal {
        _wait(secondsToWait, 1);
    }

    /// @dev adds a number of seconds to block time, and a number of blocks to blocknumber
    function _wait(Seconds secondsToWait, uint256 blocksToAdd) internal {
        vm.warp(block.timestamp + secondsToWait.toInt());
        vm.roll(block.number + blocksToAdd);
    }

}<|MERGE_RESOLUTION|>--- conflicted
+++ resolved
@@ -362,12 +362,7 @@
         UFixed rewardRate = stakingReader.getTargetInfo(instanceNftId).rewardRate;
         (
             Amount rewardIncrease,
-<<<<<<< HEAD
         ) = StakeManagerLib.calculateRewardIncrease(
-=======
-            Amount totalDipAmount
-        ) = StakingLib.calculateRewardIncrease(
->>>>>>> 239f4ebf
             stakingReader,
             stakeNftId,
             rewardRate);
