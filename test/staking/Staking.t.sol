// SPDX-License-Identifier: Apache-2.0
pragma solidity ^0.8.20;


import {Amount, AmountLib} from "../../contracts/type/Amount.sol";
import {GifTest} from "../base/GifTest.sol";
import {IInstance} from "../../contracts/instance/IInstance.sol";
import {INftOwnable} from "../../contracts/shared/INftOwnable.sol";
import {IRegistry} from "../../contracts/registry/IRegistry.sol";
import {IStaking} from "../../contracts/staking/IStaking.sol";
import {IStakingService} from "../../contracts/staking/IStakingService.sol";
import {NftId, NftIdLib} from "../../contracts/type/NftId.sol";
import {STAKE} from "../../contracts/type/ObjectType.sol";
import {Seconds, SecondsLib} from "../../contracts/type/Seconds.sol";
import {StakingLib} from "../../contracts/staking/StakingLib.sol";
import {StakingStore} from "../../contracts/staking/StakingStore.sol";
import {TargetManagerLib} from "../../contracts/staking/TargetManagerLib.sol";
import {Timestamp, TimestampLib} from "../../contracts/type/Timestamp.sol";
import {TokenHandler} from "../../contracts/shared/TokenHandler.sol";
import {UFixed, UFixedLib} from "../../contracts/type/UFixed.sol";


contract StakingTest is GifTest {

    uint256 public constant STAKING_WALLET_APPROVAL = 5000;
    address private instanceOwner2 = makeAddr("instanceOwner2");
    IInstance private instance2;
    NftId private instanceNftId2;

    function setUp() public override {
        super.setUp();

        // needs component service to be registered
        // can therefore only be called after service registration
        vm.startPrank(staking.getOwner());
        staking.approveTokenHandler(dip, AmountLib.max());
        vm.stopPrank();
    }

    function test_stakingSetUp() public {
        _printAuthz(registryAdmin, "registry setup");

        assertEq(staking.getWallet(), address(staking.getTokenHandler()), "unexpected staking wallet");
        assertEq(dip.allowance(staking.getWallet(), address(staking.getTokenHandler())), type(uint256).max, "unexpected allowance for staking token handler");
    }

    function test_stakingStakeCreateProtocolStake() public {

        NftId protocolNftId = stakingReader.getTargetNftId(0);
        (, Amount dipAmount) = _prepareAccount(staker, 5000);

        // check balances before staking
        assertTrue(staker != staking.getWallet(), "staker and staking wallet the same");
        assertEq(dip.balanceOf(staker), dipAmount.toInt(), "staker: unexpected dip balance");
        assertEq(dip.balanceOf(staking.getWallet()), 0, "staking wallet: unexpected dip balance");

        vm.startPrank(staker);

        // create stake
        NftId stakeNftId = stakingService.create(
            protocolNftId, 
            dipAmount);

        vm.stopPrank();

        // check balances after staking
        assertEq(dip.balanceOf(staker), 0, "staker: unexpected dip balance (after staking)");
        assertEq(dip.balanceOf(staking.getWallet()), dipAmount.toInt(), "staking wallet: unexpected dip balance (after staking)");

        // check ownership
        assertTrue(stakeNftId.gtz(), "stake nft id zero");
        assertEq(registry.ownerOf(stakeNftId), staker, "unexpected stake nft owner");
        
        // check object info (registry entry)
        IRegistry.ObjectInfo memory objectInfo = registry.getObjectInfo(stakeNftId);
        assertEq(objectInfo.nftId.toInt(), stakeNftId.toInt(), "unexpected stake nft id");
        assertEq(objectInfo.parentNftId.toInt(), protocolNftId.toInt(), "unexpected parent nft id");
        assertEq(objectInfo.objectType.toInt(), STAKE().toInt(), "unexpected object type");
        assertFalse(objectInfo.isInterceptor, "stake as interceptor");
        assertEq(objectInfo.objectAddress, address(0), "stake object address non zero");
        assertEq(objectInfo.initialOwner, staker, "unexpected initial stake owner");
        assertEq(bytes(objectInfo.data).length, 0, "unexpected data size");

        Seconds lockingPeriod = stakingReader.getTargetInfo(protocolNftId).lockingPeriod;
        assertEq(lockingPeriod.toInt(), TargetManagerLib.getDefaultLockingPeriod().toInt(), "unexpected locking period");

        // check stake balance
        assertEq(stakingReader.getStakeBalance(stakeNftId).toInt(), dipAmount.toInt(), "unexpected stake amount");
        assertEq(stakingReader.getRewardBalance(stakeNftId).toInt(), 0, "unexpected reward amount");
        assertEq(stakingReader.getBalanceUpdatedAt(stakeNftId).toInt(), block.timestamp, "unexpected last updated at");

        // check state info
        IStaking.StakeInfo memory stakeInfo = stakingReader.getStakeInfo(stakeNftId);
        assertTrue(stakeInfo.lockedUntil.gtz(), "locked until zero");
        assertEq(stakeInfo.lockedUntil.toInt(), TimestampLib.blockTimestamp().toInt() + lockingPeriod.toInt(), "unexpected locked until");
    }


    function test_stakingStakeCreateInstanceStake() public {

        (, Amount dipAmount) = _prepareAccount(staker2, 3000);

        // check balances after staking
        assertEq(dip.balanceOf(staker2), dipAmount.toInt(), "staker2: unexpected dip balance (before staking)");
        assertEq(dip.balanceOf(staking.getWallet()), 0, "staking wallet: unexpected dip balance (before staking)");

        vm.startPrank(staker2);

        // create instance stake
        NftId stakeNftId = stakingService.create(
            instanceNftId, 
            dipAmount);

        vm.stopPrank();

        // check balances after staking
        assertEq(dip.balanceOf(staker2), 0, "staker: unexpected dip balance (after staking)");
        assertEq(dip.balanceOf(staking.getWallet()), dipAmount.toInt(), "staking wallet: unexpected dip balance (after staking)");

        // check ownership
        assertTrue(stakeNftId.gtz(), "stake nft id zero");
        assertEq(registry.ownerOf(stakeNftId), staker2, "unexpected stake nft owner");
        
        // check object info (registry entry)
        IRegistry.ObjectInfo memory objectInfo = registry.getObjectInfo(stakeNftId);
        assertEq(objectInfo.nftId.toInt(), stakeNftId.toInt(), "unexpected stake nft id");
        assertEq(objectInfo.parentNftId.toInt(), instanceNftId.toInt(), "unexpected parent nft id");
        assertEq(objectInfo.objectType.toInt(), STAKE().toInt(), "unexpected object type");
        assertFalse(objectInfo.isInterceptor, "stake as interceptor");
        assertEq(objectInfo.objectAddress, address(0), "stake object address non zero");
        assertEq(objectInfo.initialOwner, staker2, "unexpected initial stake owner");
        assertEq(bytes(objectInfo.data).length, 0, "unexpected data size");

        Seconds lockingPeriod = stakingReader.getTargetInfo(instanceNftId).lockingPeriod;
        assertEq(lockingPeriod.toInt(), TargetManagerLib.getDefaultLockingPeriod().toInt(), "unexpected locking period");

        // check stake balance
        assertEq(stakingReader.getStakeBalance(stakeNftId).toInt(), dipAmount.toInt(), "unexpected stake amount");
        assertEq(stakingReader.getRewardBalance(stakeNftId).toInt(), 0, "unexpected reward amount");
        assertEq(stakingReader.getBalanceUpdatedAt(stakeNftId).toInt(), block.timestamp, "unexpected last updated at");

        // check state info
        IStaking.StakeInfo memory stakeInfo = stakingReader.getStakeInfo(stakeNftId);
        assertTrue(stakeInfo.lockedUntil.gtz(), "locked until zero");
        assertEq(stakeInfo.lockedUntil.toInt(), TimestampLib.blockTimestamp().toInt() + lockingPeriod.toInt(), "unexpected locked until");

        // check accumulated stakes/rewards on instance
        assertEq(stakingReader.getStakeBalance(instanceNftId).toInt(), dipAmount.toInt(), "unexpected instance stake amount");
        assertEq(stakingReader.getRewardBalance(instanceNftId).toInt(), 0, "unexpected instance reward amount");
        assertEq(stakingReader.getBalanceUpdatedIn(instanceNftId).toInt(), block.number, "unexpected instance last updated in");
    }

    function test_stakeExceedsMaxStakedAmount() public {
        // GIVEN
        (, Amount dipAmount) = _prepareAccount(staker2, 3000);

        vm.startPrank(instanceOwner);
        Amount maxStakedAmount = dipAmount - AmountLib.toAmount(500);
        instance.setStakingMaxAmount(maxStakedAmount);
        vm.stopPrank();

        vm.startPrank(staker2);

        // THEN
        vm.expectRevert(abi.encodeWithSelector(
            IStaking.ErrorStakingTargetMaxStakedAmountExceeded.selector, 
            instanceNftId,
            maxStakedAmount,
            dipAmount));

        // WHEN - create instance stake
        stakingService.create(
            instanceNftId, 
            dipAmount);
    }

    function test_stakingUpdateInstanceLockingPeriod() public {
        Seconds lockingPeriod = stakingReader.getTargetInfo(instanceNftId).lockingPeriod;
        assertEq(lockingPeriod.toInt(), TargetManagerLib.getDefaultLockingPeriod().toInt(), "unexpected locking period");

        Seconds hundredDays = SecondsLib.toSeconds(100 * 24 * 3600);
        vm.startPrank(instanceOwner);
        instance.setStakingLockingPeriod(hundredDays);
        vm.stopPrank();

        lockingPeriod = stakingReader.getTargetInfo(instanceNftId).lockingPeriod;
        assertEq(lockingPeriod.toInt(), hundredDays.toInt(), "unexpected locking period");
    }

    function test_stakingUpdateInstanceLockingPeriod_tooShort() public {
        Seconds lockingPeriod = stakingReader.getTargetInfo(instanceNftId).lockingPeriod;
        assertEq(lockingPeriod.toInt(), TargetManagerLib.getDefaultLockingPeriod().toInt(), "unexpected locking period");

        Seconds oneHour = SecondsLib.toSeconds(3600);
        vm.startPrank(instanceOwner);

        vm.expectRevert(abi.encodeWithSelector(
            IStaking.ErrorStakingLockingPeriodTooShort.selector,
            instanceNftId,
            TargetManagerLib.getMinimumLockingPeriod(),
            oneHour));
        instance.setStakingLockingPeriod(oneHour);
    }


    function test_stakingStakeUpdateRewardsAfterOneYear() public {

        (
            TokenHandler tokenHandler,
            Amount dipAmount,
            NftId stakeNftId
        ) = _prepareStake(staker, instanceNftId, 1000);

        // record time at stake creation
        uint256 lastUpdateAt = block.timestamp;
        uint256 lastUpdateIn = block.number;
        assertEq(stakingReader.getBalanceUpdatedAt(stakeNftId).toInt(), lastUpdateAt, "unexpected last updated at for stake balance");

        // WHEN
        // wait a year
        _wait(SecondsLib.oneYear());

        assertTrue(lastUpdateIn < block.number, "blocknumber not increased");

        // THEN
        // check one year passed
        assertEq(block.timestamp - SecondsLib.oneYear().toInt(), lastUpdateAt, "unexpected year duration");

        // check reward calculations after one year
        uint256 expectedRewardIncrementInFullDip = 50; // 50 = 5% of 1000 for a year
        UFixed rewardRate = stakingReader.getRewardRate(instanceNftId);
        assertEq(_times1000(rewardRate), expectedRewardIncrementInFullDip, "unexpected instance reward rate");

        // check expected reward increase (version 1)
        Amount expectedRewardIncrease = StakingLib.calculateRewardAmount(
            rewardRate,
            SecondsLib.oneYear(),
            dipAmount);

        uint256 expectedRewardIncreaseInt = expectedRewardIncrementInFullDip * 10 ** dip.decimals();
        assertEq(expectedRewardIncrease.toInt(), expectedRewardIncreaseInt, "unexpected 'expected' reward increase");

        // check expected reward increase (version 2)
        (
            Amount rewardIncrease,
        ) = StakingLib.calculateRewardIncrease(
            stakingReader,
            stakeNftId,
            rewardRate);

        assertTrue(rewardIncrease.gtz(), "reward increase zero");
        assertEq(rewardIncrease.toInt(), expectedRewardIncreaseInt, "unexpected reward increase");

        // check stake/rewards balance (before calling update rewards)
        assertEq(stakingReader.getStakeBalance(stakeNftId).toInt(), dipAmount.toInt(), "unexpected stake amount (before)");
        assertEq(stakingReader.getRewardBalance(stakeNftId).toInt(), 0, "unexpected reward amount (before)");
        assertEq(stakingReader.getBalanceUpdatedAt(stakeNftId).toInt(), lastUpdateAt, "unexpected last updated at (before)");

        // check accumulated stakes/rewards on instance
        assertEq(stakingReader.getStakeBalance(instanceNftId).toInt(), dipAmount.toInt(), "unexpected instance stake amount (before)");
        assertEq(stakingReader.getRewardBalance(instanceNftId).toInt(), 0, "unexpected instance reward amount (before)");
        assertEq(stakingReader.getBalanceUpdatedIn(instanceNftId).toInt(), lastUpdateIn, "unexpected instance last updated at (before)");

        // WHEN
        // update rewards (unpermissioned)
        stakingService.updateRewards(stakeNftId);

        // THEN
        // re-check stake/rewards balance (after calling update rewards)
        assertEq(stakingReader.getStakeBalance(stakeNftId).toInt(), dipAmount.toInt(), "unexpected stake amount (after)");
        assertEq(stakingReader.getRewardBalance(stakeNftId).toInt(), expectedRewardIncrease.toInt(), "unexpected reward amount (after)");
        assertEq(stakingReader.getBalanceUpdatedAt(stakeNftId).toInt(), block.timestamp, "unexpected last updated at (after)");

        // re-check accumulated stakes/rewards on instance
        assertEq(stakingReader.getStakeBalance(instanceNftId).toInt(), dipAmount.toInt(), "unexpected instance stake amount (after)");
        assertEq(stakingReader.getRewardBalance(instanceNftId).toInt(), expectedRewardIncrease.toInt(), "unexpected instance reward amount (after)");
        assertEq(stakingReader.getBalanceUpdatedIn(instanceNftId).toInt(), block.number, "unexpected instance last updated at (after)");
    }


    function test_stakingStakeRestakeAfterOneYear() public {

        (
            ,
            Amount dipAmount,
            NftId stakeNftId
        ) = _prepareStake(staker, instanceNftId, 1000);

        // record time at stake creation
        uint256 lastUpdateAt = block.timestamp;

        // wait a year
        _wait(SecondsLib.oneYear());

        // check one year passed
        assertEq(block.timestamp - SecondsLib.oneYear().toInt(), lastUpdateAt, "unexpected year duration");

        // check reward calculations after one year
        UFixed rewardRate = stakingReader.getTargetInfo(instanceNftId).rewardRate;
        (
            Amount rewardIncrease,
            Amount totalDipAmount
        ) = StakingLib.calculateRewardIncrease(
            stakingReader,
            stakeNftId,
            rewardRate);
        
        Amount expectedRewardIncrease = StakingLib.calculateRewardAmount(
            rewardRate,
            SecondsLib.oneYear(),
            dipAmount);

        assertEq(expectedRewardIncrease.toInt(), 50 * 10**dip.decimals(), "unexpected 'expected' reward increase");
        assertTrue(rewardIncrease.gtz(), "reward increase zero");
        assertEq(rewardIncrease.toInt(), expectedRewardIncrease.toInt(), "unexpected rewared increase");

        // check stake/rewards balance (before calling restake)
        assertEq(stakingReader.getStakeBalance(stakeNftId).toInt(), dipAmount.toInt(), "unexpected stake amount (before)");
        assertEq(stakingReader.getRewardBalance(stakeNftId).toInt(), 0, "unexpected reward amount (before)");
        assertEq(stakingReader.getBalanceUpdatedAt(stakeNftId).toInt(), lastUpdateAt, "unexpected last updated at (before)");

        // time now
        Timestamp timestampNow = TimestampLib.blockTimestamp();

        // restake rewards
        vm.startPrank(staker);
        stakingService.stake(stakeNftId, AmountLib.zero());
        vm.stopPrank();

        // check stake/rewards balance (after calling restake)
        Amount expectedRestakedAmount = dipAmount + expectedRewardIncrease;
        assertEq(stakingReader.getStakeBalance(stakeNftId).toInt(), expectedRestakedAmount.toInt(), "unexpected stake amount (after restake)");
        assertEq(stakingReader.getRewardBalance(stakeNftId).toInt(), 0, "unexpected reward amount (after restake)");
        assertEq(stakingReader.getBalanceUpdatedAt(stakeNftId).toInt(), block.timestamp, "unexpected last updated at (after)");

        // check locked until
        Seconds lockingPeriod = stakingReader.getTargetInfo(instanceNftId).lockingPeriod;
        Timestamp lockedUntilAfter = stakingReader.getStakeInfo(stakeNftId).lockedUntil;
        Timestamp expectedLockedUntil = timestampNow.addSeconds(lockingPeriod);
        assertEq(lockedUntilAfter.toInt(), expectedLockedUntil.toInt(), "unexpected updated lockedUntil");
    }


    function test_stakingStakeIncreaseStakeAfterOneYear() public {

        (
            ,
            Amount dipAmount,
            NftId stakeNftId
        ) = _prepareStake(staker, instanceNftId, 1000);

        // record time at stake creation
        uint256 lastUpdateAt = block.timestamp;

        // wait a year
        _wait(SecondsLib.oneYear());

        // check one year passed
        assertEq(block.timestamp - SecondsLib.oneYear().toInt(), lastUpdateAt, "unexpected year duration");

        // check reward calculations after one year
        UFixed rewardRate = stakingReader.getTargetInfo(instanceNftId).rewardRate;
        (
            Amount rewardIncrease,
        ) = StakingLib.calculateRewardIncrease(
            stakingReader,
            stakeNftId,
            rewardRate);
        
        Amount expectedRewardIncrease = StakingLib.calculateRewardAmount(
            rewardRate,
            SecondsLib.oneYear(),
            dipAmount);

        assertEq(expectedRewardIncrease.toInt(), 50 * 10**dip.decimals(), "unexpected 'expected' reward increase");
        assertTrue(rewardIncrease.gtz(), "reward increase zero");
        assertEq(rewardIncrease.toInt(), expectedRewardIncrease.toInt(), "unexpected rewared increase");

        // check stake/rewards balance (before calling restake)
        assertEq(stakingReader.getStakeBalance(stakeNftId).toInt(), dipAmount.toInt(), "unexpected stake amount (before)");
        assertEq(stakingReader.getRewardBalance(stakeNftId).toInt(), 0, "unexpected reward amount (before)");
        assertEq(stakingReader.getBalanceUpdatedAt(stakeNftId).toInt(), lastUpdateAt, "unexpected last updated at (before)");

        // time now
        Timestamp timestampNow = TimestampLib.blockTimestamp();

        // increase stakes and restake rewards
        (, Amount stakeIncreaseAmount) = _prepareAccount(staker, 1500, true, true);

        vm.startPrank(staker);
        stakingService.stake(stakeNftId, stakeIncreaseAmount);
        vm.stopPrank();

        // check stake/rewards balance (after calling restake)
        Amount newBalanceWithRestakedDipsAmount = dipAmount + stakeIncreaseAmount + expectedRewardIncrease;
        assertEq(stakingReader.getStakeBalance(stakeNftId).toInt(), newBalanceWithRestakedDipsAmount.toInt(), "unexpected stake amount (after restake)");
        assertEq(stakingReader.getRewardBalance(stakeNftId).toInt(), 0, "unexpected reward amount (after restake)");
        assertEq(stakingReader.getBalanceUpdatedAt(stakeNftId).toInt(), block.timestamp, "unexpected last updated at (after)");

        // check locked until
        Seconds lockingPeriod = stakingReader.getTargetInfo(instanceNftId).lockingPeriod;
        Timestamp lockedUntilAfter = stakingReader.getStakeInfo(stakeNftId).lockedUntil;
        Timestamp expectedLockedUntil = timestampNow.addSeconds(lockingPeriod);
        assertEq(lockedUntilAfter.toInt(), expectedLockedUntil.toInt(), "unexpected updated lockedUntil");
    }

    function test_stakingStakeIncrease_maxStakedAmountExceeded() public {
        (
            ,
            Amount dipAmount,
            NftId stakeNftId
        ) = _prepareStake(staker, instanceNftId, 1000);

        vm.startPrank(instanceOwner);
        instance.setStakingMaxAmount(dipAmount);
        vm.stopPrank();

        // increase stakes and restake rewards
        (, Amount stakeIncreaseAmount) = _prepareAccount(staker, 1500, true, true);

        vm.startPrank(staker);

        // THEN
        vm.expectRevert(abi.encodeWithSelector(
            IStaking.ErrorStakingTargetMaxStakedAmountExceeded.selector, 
            instanceNftId,
            dipAmount,
            dipAmount + stakeIncreaseAmount));

        stakingService.stake(stakeNftId, stakeIncreaseAmount);
    }


    function test_stakingStakeUnstakeHappyCase() public {

        // GIVEN
        (
            ,
            Amount stakeAmount,
            NftId stakeNftId
        ) = _prepareStake(staker, instanceNftId, 1000);

        uint256 lastUpdateAt = block.timestamp;

        (, Amount reserveAmount) = _addRewardReserves(instanceNftId, instanceOwner, 500);
        assertEq(stakingReader.getReserveBalance(instanceNftId).toInt(), reserveAmount.toInt(), "unexpected reserve balance (initial)");

        // dip balance of staker after staking
        assertEq(dip.balanceOf(staker), 0, "unexpected staker balance after staking");

        // wait a year
        _wait(SecondsLib.oneYear());

        // check balance before (= 0)
        assertEq(dip.balanceOf(staker), 0, "staker dip balance not 0 (before unstake)");

        // check stake/rewards balance (before unstake)
        assertEq(stakingReader.getStakeBalance(stakeNftId).toInt(), stakeAmount.toInt(), "unexpected stake amount (before unstake)");
        assertEq(stakingReader.getRewardBalance(stakeNftId).toInt(), 0, "unexpected reward amount (before unstake)");
        assertEq(stakingReader.getBalanceUpdatedAt(stakeNftId).toInt(), lastUpdateAt, "unexpected last updated at (before unstake)");

        // WHEN
        vm.startPrank(staker);
        stakingService.unstake(stakeNftId);
        vm.stopPrank();

        // THEN
        // get and check instance reward rate
        UFixed rewardRate = stakingReader.getRewardRate(instanceNftId);
        assertTrue(rewardRate.gtz(), "instance reward rate 0");
        assertEq(_times1000(rewardRate), 50, "unexpected instance reward rate");

        // check balance after unstake
        Amount expectedBalanceAfterUnstake = stakeAmount.multiplyWith(
            UFixedLib.toUFixed(1) + rewardRate);
        
        assertTrue(expectedBalanceAfterUnstake > stakeAmount, "no rewards accumulated");

        // check reduced reward reserves
        Amount rewardAmount = expectedBalanceAfterUnstake - stakeAmount;
        Amount remainingReserveAmount = reserveAmount - rewardAmount;
        assertEq(stakingReader.getReserveBalance(instanceNftId).toInt(), remainingReserveAmount.toInt(), "unexpected reserve balance after unstake");

        // dip balance of staker after unstake
        assertEq(dip.balanceOf(staker), expectedBalanceAfterUnstake.toInt(), "unexpected staker balance after unstake");

        // check stake/rewards balance (after unstake)
        assertEq(stakingReader.getStakeBalance(stakeNftId).toInt(), 0, "unexpected stake amount (after unstake)");
        assertEq(stakingReader.getRewardBalance(stakeNftId).toInt(), 0, "unexpected reward amount (after unstake)");
        assertEq(stakingReader.getBalanceUpdatedAt(stakeNftId).toInt(), block.timestamp, "unexpected last updated at (after unstake)");

        // check accumulated stakes/rewards on instance(after unstake)
        assertEq(stakingReader.getStakeBalance(instanceNftId).toInt(), 0, "unexpected instance stake amount (after unstake)");
        assertEq(stakingReader.getRewardBalance(instanceNftId).toInt(), 0, "unexpected instance reward amount (after unstake)");
        assertEq(stakingReader.getBalanceUpdatedIn(instanceNftId).toInt(), block.number, "unexpected instance last updated in (after unstake)");
    }

    function test_stakingStakeUnstake_stakeLocked() public {

        // GIVEN
        (,, NftId stakeNftId) = _prepareStake(staker, instanceNftId, 1000);

        uint256 lastUpdateAt = block.timestamp;

        (, Amount reserveAmount) = _addRewardReserves(instanceNftId, instanceOwner, 500);
        assertEq(stakingReader.getReserveBalance(instanceNftId).toInt(), reserveAmount.toInt(), "unexpected reserve balance (initial)");

        // dip balance of staker after staking
        assertEq(dip.balanceOf(staker), 0, "unexpected staker balance after staking");

        // wait 100 days
        _wait(SecondsLib.toSeconds(100 * 24 * 3600));

        // WHEN
        vm.startPrank(staker);
        vm.expectRevert(abi.encodeWithSelector(
            IStaking.ErrorStakingStakeLocked.selector, 
            stakeNftId,
            lastUpdateAt + TargetManagerLib.getDefaultLockingPeriod().toInt()));
        stakingService.unstake(stakeNftId);
    }


    function test_stakingStakeClaimRewardsHappyCase() public {

        // GIVEN
        (
            ,
            Amount stakeAmount,
            NftId stakeNftId
        ) = _prepareStake(staker, instanceNftId, 1000);

        uint256 lastUpdateAt = block.timestamp;

        (, Amount reserveAmount) = _addRewardReserves(instanceNftId, instanceOwner, 500);
        assertEq(stakingReader.getReserveBalance(instanceNftId).toInt(), reserveAmount.toInt(), "unexpected reserve balance (initial)");

        // dip balance of staker after staking
        assertEq(dip.balanceOf(staker), 0, "unexpected staker balance after staking");

        // wait a year
        _wait(SecondsLib.oneYear());

        // check balance before (= 0)
        assertEq(dip.balanceOf(staker), 0, "staker dip balance not 0 (before unstake)");

        // check stake/rewards balance (before unstake)
        assertEq(stakingReader.getStakeBalance(stakeNftId).toInt(), stakeAmount.toInt(), "unexpected stake amount (before unstake)");
        assertEq(stakingReader.getRewardBalance(stakeNftId).toInt(), 0, "unexpected reward amount (before unstake)");
        assertEq(stakingReader.getBalanceUpdatedAt(stakeNftId).toInt(), lastUpdateAt, "unexpected last updated at (before unstake)");

        // WHEN
        vm.startPrank(staker);
        stakingService.claimRewards(stakeNftId);
        vm.stopPrank();

        // THEN
        // get and check instance reward rate
        UFixed rewardRate = stakingReader.getRewardRate(instanceNftId);

        // check balance after claim rewards
        Amount expectedRewards = stakeAmount.multiplyWith(rewardRate);
        
        assertTrue(expectedRewards.gtz(), "no rewards accumulated");

        // check reduced reward reserves
        Amount remainingReserveAmount = reserveAmount - expectedRewards;
        assertEq(stakingReader.getReserveBalance(instanceNftId).toInt(), remainingReserveAmount.toInt(), "unexpected reserve balance after claim rewards");

        // dip balance of staker after claim rewards
        assertEq(dip.balanceOf(staker), expectedRewards.toInt(), "unexpected staker balance after claim rewards");

        // check stake/rewards balance (after claim rewards)
        assertEq(stakingReader.getStakeBalance(stakeNftId).toInt(), stakeAmount.toInt(), "unexpected stake amount (after claim rewards)");
        assertEq(stakingReader.getRewardBalance(stakeNftId).toInt(), 0, "unexpected reward amount (after claim rewards)");
        assertEq(stakingReader.getBalanceUpdatedAt(stakeNftId).toInt(), block.timestamp, "unexpected last updated at (after claim rewards)");

        // check accumulated stakes/rewards on instance(after claim rewards)
        assertEq(stakingReader.getStakeBalance(instanceNftId).toInt(), stakeAmount.toInt(), "unexpected instance stake amount (after claim rewards)");
        assertEq(stakingReader.getRewardBalance(instanceNftId).toInt(), 0, "unexpected instance reward amount (after claim rewards)");
        assertEq(stakingReader.getBalanceUpdatedIn(instanceNftId).toInt(), block.number, "unexpected instance last updated in (after claim rewards)");
    }


    function test_stakingStakeClaimRewardsInsufficientReserves() public {

        // GIVEN
        (
            ,
            Amount stakeAmount,
            NftId stakeNftId
        ) = _prepareStake(staker, instanceNftId, 1000);

        uint256 lastUpdateAt = block.timestamp;

        (, Amount reserveAmount) = _addRewardReserves(instanceNftId, instanceOwner, 10);
        assertEq(stakingReader.getReserveBalance(instanceNftId).toInt(), reserveAmount.toInt(), "unexpected reserve balance (initial)");

        // dip balance of staker after staking
        assertEq(dip.balanceOf(staker), 0, "unexpected staker balance after staking");

        // wait a year
        _wait(SecondsLib.oneYear());

        // check balance before (= 0)
        assertEq(dip.balanceOf(staker), 0, "staker dip balance not 0 (before unstake)");

        // check stake/rewards balance (before unstake)
        assertEq(stakingReader.getStakeBalance(stakeNftId).toInt(), stakeAmount.toInt(), "unexpected stake amount (before unstake)");
        assertEq(stakingReader.getRewardBalance(stakeNftId).toInt(), 0, "unexpected reward amount (before unstake)");
        assertEq(stakingReader.getBalanceUpdatedAt(stakeNftId).toInt(), lastUpdateAt, "unexpected last updated at (before unstake)");

        UFixed rewardRate = stakingReader.getRewardRate(instanceNftId);
        Amount expectedRewards = stakeAmount.multiplyWith(rewardRate);

        // WHEN

        vm.expectRevert(
            abi.encodeWithSelector(
                StakingStore.ErrorStakingStoreRewardReservesInsufficient.selector,
                instanceNftId,
                expectedRewards,
                reserveAmount));

        vm.startPrank(staker);
        stakingService.claimRewards(stakeNftId);
        vm.stopPrank();
    }

    // solhint-disable-next-line func-name-mixedcase
    function test_restake_happyCase() public {
        // GIVEN

        // create a second instance - restake target
        vm.startPrank(instanceOwner2);
        (instance2, instanceNftId2) = instanceService.createInstance(false);
        Seconds lockingPeriod2 = stakingReader.getTargetInfo(instanceNftId2).lockingPeriod;
        vm.stopPrank();

        // set reward rate to zero
        vm.startPrank(instanceOwner);
        instance.setStakingRewardRate(UFixedLib.zero()); // no rewards
        vm.stopPrank();

        (, Amount dipAmount) = _prepareAccount(staker, 3000);

        vm.startPrank(staker);

        // create initial instance stake
        NftId stakeNftId = stakingService.create(
            instanceNftId, 
            dipAmount);

        // wait some time
        _wait(SecondsLib.oneYear());
        NftId zeroNftId = NftIdLib.zero();
        
        // THEN - expect log to be written
        vm.expectEmit(true, true, true, false);
        emit IStakingService.LogStakingServiceStakeRestaked(staker, stakeNftId, zeroNftId, instanceNftId2, dipAmount); // newStakeNftId is set to zero because we don't know it yet

        // WHEN - restake to new target
        (NftId stakeNftId2, Amount restakedAmount) = stakingService.restakeToNewTarget(stakeNftId, instanceNftId2);

        // THEN - check restake only created new staked and changed counters nothing else, especially no tokens moved
        assertTrue(stakeNftId2.gtz());
        assertEq(dipAmount.toInt(), restakedAmount.toInt());

        // check balances after staking - no tokens mived
        assertEq(dip.balanceOf(staker), 0, "staker: unexpected dip balance (after staking)");
        assertEq(dip.balanceOf(staking.getWallet()), dipAmount.toInt(), "staking wallet: unexpected dip balance (after staking)");

        // check stake balance after restake
        assertEq(stakingReader.getStakeBalance(stakeNftId).toInt(), 0, "unexpected stake amount");
        assertEq(stakingReader.getRewardBalance(stakeNftId).toInt(), 0, "unexpected reward amount");
        assertEq(stakingReader.getStakeBalance(stakeNftId2).toInt(), dipAmount.toInt(), "unexpected stake amount (2)");
        assertEq(stakingReader.getRewardBalance(stakeNftId2).toInt(), 0, "unexpected reward amount (2)");

        // check state info
        IStaking.StakeInfo memory stakeInfo2 = stakingReader.getStakeInfo(stakeNftId2);
        assertEq(stakeInfo2.lockedUntil.toInt(), TimestampLib.blockTimestamp().toInt() + lockingPeriod2.toInt(), "unexpected locked until (2)");

        // check accumulated stakes/rewards on instance and instance2
        assertEq(stakingReader.getStakeBalance(instanceNftId).toInt(), 0, "unexpected instance stake amount");
        assertEq(stakingReader.getRewardBalance(instanceNftId).toInt(), 0, "unexpected instance reward amount");
        assertEq(stakingReader.getBalanceUpdatedIn(instanceNftId).toInt(), block.number, "unexpected instance last updated in");

        assertEq(stakingReader.getStakeBalance(instanceNftId2).toInt(), dipAmount.toInt(), "unexpected instance stake amount (2)");
        assertEq(stakingReader.getRewardBalance(instanceNftId2).toInt(), 0, "unexpected instance reward amount (2)");
        assertEq(stakingReader.getBalanceUpdatedIn(instanceNftId2).toInt(), block.number, "unexpected instance last updated in (2)");
    }

    // solhint-disable-next-line func-name-mixedcase
    function test_restake_withRewards() public {
        // GIVEN

        // create a second instance - restake target
        vm.startPrank(instanceOwner2);
        (instance2, instanceNftId2) = instanceService.createInstance(false);
        Seconds lockingPeriod2 = stakingReader.getTargetInfo(instanceNftId2).lockingPeriod;
        vm.stopPrank();

        (, Amount dipAmount) = _prepareAccount(staker, 3000);

        // set reward rate
        vm.startPrank(instanceOwner);
        instance.setStakingRewardRate(UFixedLib.toUFixed(1, -1)); // 10% reward rate
        vm.stopPrank();

        vm.startPrank(staker);

        // create initial instance stake
        NftId stakeNftId = stakingService.create(
            instanceNftId, 
            dipAmount);

        // wait some time
        _wait(SecondsLib.oneYear());
        
        // WHEN - restake to new target
        (NftId stakeNftId2, Amount restakedAmount) = stakingService.restakeToNewTarget(stakeNftId, instanceNftId2);

        // THEN - check restake only created new staked and changed counters nothing else, especially no tokens moved
        Amount expectedReward = dipAmount.multiplyWith(UFixedLib.toUFixed(1, -1)); // 10% over one year

        assertTrue(stakeNftId2.gtz());
        assertEq(dipAmount.toInt()  + expectedReward.toInt(), restakedAmount.toInt(), "restaked amount invalid");

        // check balances after staking - no tokens mived
        assertEq(dip.balanceOf(staker), 0, "staker: unexpected dip balance (after staking)");
        assertEq(dip.balanceOf(staking.getWallet()), dipAmount.toInt(), "staking wallet: unexpected dip balance (after staking)");

        // check stake balance after restake
        assertEq(stakingReader.getStakeBalance(stakeNftId).toInt(), 0, "unexpected stake amount");
        assertEq(stakingReader.getRewardBalance(stakeNftId).toInt(), 0, "unexpected reward amount");
        assertEq(stakingReader.getStakeBalance(stakeNftId2).toInt(), dipAmount.toInt() + expectedReward.toInt(), "unexpected stake amount (2)");
        assertEq(stakingReader.getRewardBalance(stakeNftId2).toInt(), 0, "unexpected reward amount (2)");

        // check state info
        IStaking.StakeInfo memory stakeInfo2 = stakingReader.getStakeInfo(stakeNftId2);
        assertEq(stakeInfo2.lockedUntil.toInt(), TimestampLib.blockTimestamp().toInt() + lockingPeriod2.toInt(), "unexpected locked until (2)");

        // check accumulated stakes/rewards on instance and instance2
        assertEq(stakingReader.getStakeBalance(instanceNftId).toInt(), 0, "unexpected instance stake amount");
        assertEq(stakingReader.getRewardBalance(instanceNftId).toInt(), 0, "unexpected instance reward amount");
        assertEq(stakingReader.getBalanceUpdatedIn(instanceNftId).toInt(), block.number, "unexpected instance last updated in");

        assertEq(stakingReader.getStakeBalance(instanceNftId2).toInt(), dipAmount.toInt() + expectedReward.toInt(), "unexpected instance stake amount (2)");
        assertEq(stakingReader.getRewardBalance(instanceNftId2).toInt(), 0, "unexpected instance reward amount (2)");
        assertEq(stakingReader.getBalanceUpdatedIn(instanceNftId2).toInt(), block.number, "unexpected instance last updated in (2)");
    }

    // solhint-disable-next-line func-name-mixedcase
    function test_restake_alreadyStakedTarget() public {
        // GIVEN

        // create a second instance - restake target
        vm.startPrank(instanceOwner2);
        (instance2, instanceNftId2) = instanceService.createInstance(false);
        Seconds lockingPeriod2 = stakingReader.getTargetInfo(instanceNftId2).lockingPeriod;
        vm.stopPrank();

        // set reward rate to zero
        vm.startPrank(instanceOwner);
        instance.setStakingRewardRate(UFixedLib.zero()); // no rewards
        vm.stopPrank();

        (, Amount dipAmount) = _prepareAccount(staker, 3000);
        Amount oneThousand = AmountLib.toAmount(1000 * 10 ** dip.decimals());
        Amount twoThousand = AmountLib.toAmount(2000 * 10 ** dip.decimals());

        vm.startPrank(staker);

        // create initial instance stakes
        NftId stakeNftId = stakingService.create(
            instanceNftId, 
            oneThousand);

        NftId stakeNftId2 = stakingService.create(
            instanceNftId2, 
            twoThousand);

        Timestamp initialTime = TimestampLib.blockTimestamp();

        // wait some time
        _wait(SecondsLib.oneYear());
        
        // WHEN - restake to target
        (NftId stakeNftId3, Amount restakedAmount) = stakingService.restakeToNewTarget(stakeNftId, instanceNftId2);

        // THEN - check restake only created new staked and changed counters nothing else, especially no tokens moved
        assertTrue(stakeNftId2.gtz());
        assertEq(oneThousand.toInt(), restakedAmount.toInt());

        // check balances after staking - no tokens mived
        assertEq(dip.balanceOf(staker), 0, "staker: unexpected dip balance (after staking)");
        assertEq(dip.balanceOf(staking.getWallet()), dipAmount.toInt(), "staking wallet: unexpected dip balance (after staking)");

        // check stake balance after restake
        assertEq(stakingReader.getStakeBalance(stakeNftId).toInt(), 0, "unexpected stake amount");
        assertEq(stakingReader.getRewardBalance(stakeNftId).toInt(), 0, "unexpected reward amount");
        assertEq(stakingReader.getStakeBalance(stakeNftId2).toInt(), twoThousand.toInt(), "unexpected stake amount (2)");
        assertEq(stakingReader.getRewardBalance(stakeNftId2).toInt(), 0, "unexpected reward amount (2)");
        assertEq(stakingReader.getStakeBalance(stakeNftId3).toInt(), oneThousand.toInt(), "unexpected stake amount (3)");
        assertEq(stakingReader.getRewardBalance(stakeNftId3).toInt(), 0, "unexpected reward amount (3)");

        // check state info
        IStaking.StakeInfo memory stakeInfo2 = stakingReader.getStakeInfo(stakeNftId2);
        assertEq(stakeInfo2.lockedUntil.toInt(), initialTime.toInt() + lockingPeriod2.toInt(), "unexpected locked until (2)");
        IStaking.StakeInfo memory stakeInfo3 = stakingReader.getStakeInfo(stakeNftId3);
        assertEq(stakeInfo3.lockedUntil.toInt(), TimestampLib.blockTimestamp().toInt() + lockingPeriod2.toInt(), "unexpected locked until (3)");

        // check accumulated stakes/rewards on instance and instance2
        assertEq(stakingReader.getStakeBalance(instanceNftId).toInt(), 0, "unexpected instance stake amount");
        assertEq(stakingReader.getRewardBalance(instanceNftId).toInt(), 0, "unexpected instance reward amount");
        assertEq(stakingReader.getBalanceUpdatedIn(instanceNftId).toInt(), block.number, "unexpected instance last updated in");

        assertEq(stakingReader.getStakeBalance(instanceNftId2).toInt(), dipAmount.toInt(), "unexpected instance stake amount (2)");
        assertEq(stakingReader.getRewardBalance(instanceNftId2).toInt(), 0, "unexpected instance reward amount (2)");
        assertEq(stakingReader.getBalanceUpdatedIn(instanceNftId2).toInt(), block.number, "unexpected instance last updated in (2)");
    }


    // solhint-disable-next-line func-name-mixedcase
    function test_restake_invalidNftType() public {
        // GIVEN

        // create a second instance - restake target
        vm.startPrank(instanceOwner2);
        (instance2, instanceNftId2) = instanceService.createInstance(false);
        Seconds lockingPeriod2 = stakingReader.getTargetInfo(instanceNftId2).lockingPeriod;
        vm.stopPrank();

        _prepareAccount(staker, 3000);

        vm.startPrank(instanceOwner);

        // THEN
        vm.expectRevert(abi.encodeWithSelector(
            INftOwnable.ErrorNftOwnableInvalidType.selector, 
            instanceNftId,
            30));

        // WHEN - restake to new target
        stakingService.restakeToNewTarget(instanceNftId, instanceNftId2);
    }

    // solhint-disable-next-line func-name-mixedcase
    function test_restake_notOwner() public {
        // GIVEN

        // create a second instance - restake target
        vm.startPrank(instanceOwner2);
<<<<<<< HEAD
        (instance2, instanceNftId2) = instanceService.createInstance();
        stakingReader.getTargetInfo(instanceNftId2).lockingPeriod;
=======
        (instance2, instanceNftId2) = instanceService.createInstance(false);
        Seconds lockingPeriod2 = stakingReader.getTargetInfo(instanceNftId2).lockingPeriod;
>>>>>>> 9c4663ee
        vm.stopPrank();

        _prepareAccount(staker, 3000);

        vm.startPrank(staker);

        // THEN
        vm.expectRevert(abi.encodeWithSelector(
            INftOwnable.ErrorNftOwnableNotOwner.selector, 
            staker));

        // WHEN - restake to new target
        stakingService.restakeToNewTarget(instanceNftId, instanceNftId2);
    }


    /// @dev test restaking when the stake is still locked
    // solhint-disable-next-line func-name-mixedcase
    function test_restake_stakeLocked() public {
        // GIVEN

        // create a second instance - restake target
        vm.startPrank(instanceOwner2);
        (instance2, instanceNftId2) = instanceService.createInstance(false);
        Seconds lockingPeriod = stakingReader.getTargetInfo(instanceNftId).lockingPeriod;
        vm.stopPrank();

        (, Amount dipAmount) = _prepareAccount(staker, 3000);

        vm.startPrank(staker);

        // create initial instance stake
        NftId stakeNftId = stakingService.create(
            instanceNftId, 
            dipAmount);

        // THEN
        vm.expectRevert(abi.encodeWithSelector(
            IStaking.ErrorStakingStakeLocked.selector, 
            stakeNftId,
            TimestampLib.blockTimestamp().addSeconds(lockingPeriod)));

        // WHEN - restake to new target
        stakingService.restakeToNewTarget(stakeNftId, instanceNftId2);
    }

    /// @dev test restaking and exceeding the max staked amount
    // solhint-disable-next-line func-name-mixedcase
    function test_restake_maxStakedAmountExceeded() public {
        // GIVEN

        (, Amount dipAmount) = _prepareAccount(staker, 3000);

        vm.startPrank(instanceOwner);
        instance.setStakingRewardRate(UFixedLib.zero()); // no rewards
        vm.stopPrank();

        // create a second instance - restake target
        vm.startPrank(instanceOwner2);
        (instance2, instanceNftId2) = instanceService.createInstance(false);
        Amount instance2MaxStakedAmount = dipAmount - AmountLib.toAmount(1000);
        instance2.setStakingMaxAmount(instance2MaxStakedAmount);
        vm.stopPrank();

        vm.startPrank(staker);

        // create initial instance stake
        NftId stakeNftId = stakingService.create(
            instanceNftId, 
            dipAmount);

        _wait(SecondsLib.oneYear());

        // THEN
        vm.expectRevert(abi.encodeWithSelector(
            IStaking.ErrorStakingTargetMaxStakedAmountExceeded.selector, 
            instanceNftId2,
            instance2MaxStakedAmount,
            dipAmount));
            

        // WHEN - restake to new target
        stakingService.restakeToNewTarget(stakeNftId, instanceNftId2);
    }

    /// @dev test restaking when the target is an unknown nft
    // solhint-disable-next-line func-name-mixedcase
    function test_restake_invalidTarget() public {
        // GIVEN

        // create a second instance - restake target
        vm.startPrank(instanceOwner2);
<<<<<<< HEAD
        (instance2, instanceNftId2) = instanceService.createInstance();
        stakingReader.getTargetInfo(instanceNftId).lockingPeriod;
=======
        (instance2, instanceNftId2) = instanceService.createInstance(false);
        Seconds lockingPeriod = stakingReader.getTargetInfo(instanceNftId).lockingPeriod;
>>>>>>> 9c4663ee
        vm.stopPrank();

        (, Amount dipAmount) = _prepareAccount(staker, 3000);

        vm.startPrank(staker);

        // create initial instance stake
        NftId stakeNftId = stakingService.create(
            instanceNftId, 
            dipAmount);
        NftId targetNftId = NftIdLib.zero();

        // THEN
        vm.expectRevert(abi.encodeWithSelector(
            IStakingService.ErrorStakingServiceTargetUnknown.selector, 
            targetNftId));

        // WHEN - restake to new target
        stakingService.restakeToNewTarget(stakeNftId, targetNftId);
    }
    
    function _addRewardReserves(
        NftId, 
        address instanceOwner, 
        uint256 amount
    )
        internal
        returns(
            TokenHandler tokenHandler,
            Amount dipAmount
        )
    {
        (tokenHandler, dipAmount) = _prepareAccount(instanceOwner, amount);

        vm.startPrank(instanceOwner);
        instance.refillStakingRewardReserves(dipAmount);
        vm.stopPrank();
    }


    function _prepareStake(
        address myStaker, 
        NftId myTargetNftId,
        uint256 myStakeAmount
    )
        internal
        returns(
            TokenHandler tokenHandler,
            Amount dipAmount,
            NftId stakeNftId
        )
    {
        (tokenHandler, dipAmount) = _prepareAccount(myStaker, myStakeAmount);

        vm.startPrank(myStaker);
        stakeNftId = stakingService.create(
            myTargetNftId, 
            dipAmount);
        vm.stopPrank();
    }


    function _prepareAccount(
        address myStaker, 
        uint256 myStakeAmount
    )
        internal
        returns(
            TokenHandler tokenHandler,
            Amount dipAmount
        )
    {
        return _prepareAccount(myStaker, myStakeAmount, true, true);
    }


    function _prepareAccount(
        address myStaker, 
        uint256 myStakeAmount,
        bool withFunding,
        bool withApproval
    )
        internal
        returns(
            TokenHandler tokenHandler,
            Amount dipAmount
        )
    {
        tokenHandler = stakingService.getTokenHandler();
        dipAmount = AmountLib.toAmount(myStakeAmount * 10 ** dip.decimals());

        if (withFunding) {
            vm.startPrank(registryOwner);
            dip.transfer(myStaker, dipAmount.toInt());
            vm.stopPrank();
        }

        if (withApproval) {
            vm.startPrank(myStaker);
            dip.approve(address(tokenHandler), dipAmount.toInt());
            vm.stopPrank();
        }
    }


    function _times1000(UFixed value) internal pure returns (uint256) {
        return (UFixedLib.toUFixed(1000) * value).toInt();
    }


    /// @dev adds a number of seconds to block time, and also moves blocknumber by 1 block ahead
    function _wait(Seconds secondsToWait) internal {
        _wait(secondsToWait, 1);
    }

    /// @dev adds a number of seconds to block time, and a number of blocks to blocknumber
    function _wait(Seconds secondsToWait, uint256 blocksToAdd) internal {
        vm.warp(block.timestamp + secondsToWait.toInt());
        vm.roll(block.number + blocksToAdd);
    }

}<|MERGE_RESOLUTION|>--- conflicted
+++ resolved
@@ -851,13 +851,8 @@
 
         // create a second instance - restake target
         vm.startPrank(instanceOwner2);
-<<<<<<< HEAD
-        (instance2, instanceNftId2) = instanceService.createInstance();
-        stakingReader.getTargetInfo(instanceNftId2).lockingPeriod;
-=======
         (instance2, instanceNftId2) = instanceService.createInstance(false);
         Seconds lockingPeriod2 = stakingReader.getTargetInfo(instanceNftId2).lockingPeriod;
->>>>>>> 9c4663ee
         vm.stopPrank();
 
         _prepareAccount(staker, 3000);
@@ -950,13 +945,8 @@
 
         // create a second instance - restake target
         vm.startPrank(instanceOwner2);
-<<<<<<< HEAD
-        (instance2, instanceNftId2) = instanceService.createInstance();
-        stakingReader.getTargetInfo(instanceNftId).lockingPeriod;
-=======
         (instance2, instanceNftId2) = instanceService.createInstance(false);
         Seconds lockingPeriod = stakingReader.getTargetInfo(instanceNftId).lockingPeriod;
->>>>>>> 9c4663ee
         vm.stopPrank();
 
         (, Amount dipAmount) = _prepareAccount(staker, 3000);
