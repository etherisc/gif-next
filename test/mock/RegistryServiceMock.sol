--- conflicted
+++ resolved
@@ -6,36 +6,9 @@
 import {Version, VersionLib} from "../../contracts/type/Version.sol";
 import {Service} from "../../contracts/shared/Service.sol";
 
-<<<<<<< HEAD
 import {IRegistry} from "../../contracts/registry/IRegistry.sol";
 import {RegistryService} from "../../contracts/registry/RegistryService.sol";
 
-=======
-/*
-contract RegistryServiceMock is Versionable {
-
-
-    function _initialize(address owner, bytes memory data)
-        internal
-        onlyInitializing
-        virtual override
-    {}
-
-    function getVersion()
-        public
-        pure
-        virtual override
-        returns(Version)
-    {
-        return VersionLib.toVersion(3, 0, 1);
-    }
-
-    function getMessage() external virtual returns (string memory message) {
-        return "hi from mock";
-    }
-}
-*/
->>>>>>> 6b65da5f
 contract RegistryServiceMock is Service {
 
 
