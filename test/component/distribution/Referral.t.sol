// SPDX-License-Identifier: Apache-2.0
pragma solidity ^0.8.20;

import {ACTIVE, APPLIED} from "../../../contracts/type/StateId.sol";
import {Amount} from "../../../contracts/type/Amount.sol";
import {console} from "../../../lib/forge-std/src/Test.sol";
import {Fee, FeeLib} from "../../../contracts/type/Fee.sol";
import {IBundle} from "../../../contracts/instance/module/IBundle.sol";
import {IComponents} from "../../../contracts/instance/module/IComponents.sol";
import {IDistribution} from "../../../contracts/instance/module/IDistribution.sol";
import {IPolicy} from "../../../contracts/instance/module/IPolicy.sol";
import {NftId, NftIdLib} from "../../../contracts/type/NftId.sol";
import {POLICY} from "../../../contracts/type/ObjectType.sol";
import {POOL_OWNER_ROLE, PRODUCT_OWNER_ROLE} from "../../../contracts/type/RoleId.sol";
import {ReferralId, ReferralLib} from "../../../contracts/type/Referral.sol";
import {ReferralTestBase} from "./ReferralTestBase.sol";
import {RiskId, RiskIdLib} from "../../../contracts/type/RiskId.sol";
import {Seconds, SecondsLib} from "../../../contracts/type/Seconds.sol";
import {SimpleDistribution} from "../../mock/SimpleDistribution.sol";
import {SimplePool} from "../../mock/SimplePool.sol";
import {SimpleProduct} from "../../mock/SimpleProduct.sol";
import {TimestampLib} from "../../../contracts/type/Timestamp.sol";
import {UFixed, UFixedLib} from "../../../contracts/type/UFixed.sol";

contract ReferralTest is ReferralTestBase {
    using NftIdLib for NftId;

    function test_DistributionReferralIsValidTrue() public {
        _setupTestData(true);

        // solhint-disable-next-line 
        console.log("distributor nft id", distributorNftId.toInt());

        SimpleDistribution sdistribution = SimpleDistribution(address(distribution));
        referralId = sdistribution.createReferral(
            distributorNftId,
            referralCode,
            discountPercentage,
            maxReferrals,
            expiryAt,
            referralData);

        assertTrue(distributionService.referralIsValid(distributionNftId, referralId), "referral is not valid");
    }

    function test_Distribution_referralIsValid_false() public {
        _setupTestData(true);

        // solhint-disable-next-line 
        console.log("distributor nft id", distributorNftId.toInt());

        SimpleDistribution sdistribution = SimpleDistribution(address(distribution));
        referralId = sdistribution.createReferral(
            distributorNftId,
            referralCode,
            discountPercentage,
            maxReferrals,
            expiryAt,
            referralData);

        assertFalse(distributionService.referralIsValid(distributionNftId, ReferralLib.toReferralId(distributionNftId, "UNKNOWN")), "referral is valid");
    }

    function test_referralCollateralizeWithReferral() public {

        _setupTestData(true);

        Amount bundleBalanceInitial = instanceReader.getBalanceAmount(bundleNftId);
        Amount bundleFeeInitial = instanceReader.getFeeAmount(bundleNftId);

        assertEq(instanceReader.getBalanceAmount(bundleNftId).toInt(), bundleBalanceInitial.toInt(), "unexpected initial bundle balance");
        assertEq(instanceReader.getFeeAmount(bundleNftId).toInt(), bundleFeeInitial.toInt(), "unexpected initial bundle balance");

        // GIVEN
        vm.startPrank(registryOwner);
        token.transfer(customer, 1000);
        vm.stopPrank();

        uint256 initialCustomerBalance = token.balanceOf(customer);
        uint256 initialPoolBalance = token.balanceOf(pool.getWallet());

        // create risk
        vm.startPrank(productOwner);
        RiskId riskId = RiskIdLib.toRiskId("42x4711");
        bytes memory data = "bla di blubb";
        product.createRisk(riskId, data);
        vm.stopPrank();

        vm.startPrank(customer);
        IComponents.ComponentInfo memory componentInfo = instanceReader.getComponentInfo(productNftId);
        token.approve(address(componentInfo.tokenHandler), 1000);

        referralId = distribution.createReferral(
            distributorNftId,
            referralCode,
            UFixedLib.toUFixed(5, -2),
            maxReferrals,
            expiryAt,
            referralData);

        NftId policyNftId = product.createApplication(
            customer,
            riskId,
            1000,
            SecondsLib.toSeconds(30),
            "",
            bundleNftId,
            referralId
        );

        assertTrue(policyNftId.gtz(), "policyNftId was zero");
        assertEq(chainNft.ownerOf(policyNftId.toInt()), customer, "customer not owner of policyNftId");

        assertTrue(instance.getInstanceStore().getState(policyNftId.toKey32(POLICY())) == APPLIED(), "state not APPLIED");
        
        vm.stopPrank();

        assertEq(instanceReader.getBalanceAmount(distributionNftId).toInt(), 0, "unexpected initial distribution balance");
        assertEq(instanceReader.getFeeAmount(distributionNftId).toInt(), 0, "unexpected initial distribution fees");

        // WHEN
        vm.startPrank(productOwner);
        product.collateralize(policyNftId, true, TimestampLib.blockTimestamp()); 
        vm.stopPrank();

        // THEN - check 13 tokens in distribution wallet (120 premium ), 887 tokens in customer wallet, 10100 tokens in pool wallet
        assertTrue(instanceReader.getPolicyState(policyNftId) == ACTIVE(), "policy state not ACTIVE");

        uint256 netPremium = 100;
        uint256 expectedPremium = netPremium + 14; // 100 (net premium) + 14 (distribution fee 3 + 11 distributor commission)
        assertEq(token.balanceOf(address(customer)), initialCustomerBalance - expectedPremium, "customer balance not 886");

        IPolicy.PolicyInfo memory policyInfo = instanceReader.getPolicyInfo(policyNftId);
        assertEq(policyInfo.premiumAmount.toInt(), expectedPremium, "unexpected policy premium amount");
        assertTrue(policyInfo.activatedAt.gtz(), "activatedAt not set");
        assertTrue(policyInfo.expiredAt.gtz(), "expiredAt not set");

        // check distribution financials and balance
        assertEq(token.balanceOf(distribution.getWallet()), 14, "distribution balance not 14 (1)");
        assertEq(instanceReader.getBalanceAmount(distributionNftId).toInt(), 14, "distribution balance not 14 (2)");
        assertEq(instanceReader.getFeeAmount(distributionNftId).toInt(), 11, "distribution fee not 14");

        IDistribution.DistributorInfo memory distributorInfo = instanceReader.getDistributorInfo(distributorNftId);
        assertEq(distributorInfo.numPoliciesSold, 1, "numPoliciesSold not 1");
        assertEq(distributorInfo.commissionAmount.toInt(), 3, "sumCommisions not 3");

        // check pool financials and balance
        assertEq(instanceReader.getBalanceAmount(poolNftId).toInt(), initialPoolBalance + netPremium, "unexpected pool balance (1)");
        assertEq(token.balanceOf(pool.getWallet()), initialPoolBalance + netPremium, "unexpected pool balance (2)");

        assertEq(instanceBundleManager.activePolicies(bundleNftId), 1, "expected one active policy");
        assertTrue(instanceBundleManager.getActivePolicy(bundleNftId, 0).eq(policyNftId), "active policy nft id in bundle manager not equal to policy nft id");

        // check bundle financials
        Amount lockedAmount = instanceReader.getLockedAmount(bundleNftId);
        assertEq(lockedAmount.toInt(), 1000, "unexpected lockedAmount");
        Amount capitalAmount = instanceReader.getBalanceAmount(bundleNftId) - instanceReader.getFeeAmount(bundleNftId);
        assertEq(capitalAmount.toInt(), bundleBalanceInitial.toInt() + 100, "unexpected capitalAmount");
    }

    function test_referralCollateralizeMultipleWithReferral() public {
        uint256 bundleAmount = 10000;

        _setupTestData(true);
        // _setupBundle(bundleAmount);

        // GIVEN - two policies to collateralize
        vm.startPrank(registryOwner);
        token.transfer(customer, 1000);
        token.transfer(customer2, 1000);
        vm.stopPrank();

        vm.startPrank(productOwner);
        RiskId riskId = RiskIdLib.toRiskId("42x4711");
        bytes memory data = "bla di blubb";
        product.createRisk(riskId, data);
        vm.stopPrank();

        vm.startPrank(customer);

        IComponents.ComponentInfo memory componentInfo = instanceReader.getComponentInfo(productNftId);
        token.approve(address(componentInfo.tokenHandler), 1000);
        // revert("checkApprove");

        referralId = distribution.createReferral(
            distributorNftId,
            referralCode,
            UFixedLib.toUFixed(5, -2),
            maxReferrals,
            expiryAt,
            referralData);

        NftId policyNftId = product.createApplication(
            customer,
            riskId,
            1000,
            SecondsLib.toSeconds(30),
            "",
            bundleNftId,
            referralId
        );
        assertTrue(policyNftId.gtz(), "policyNftId was zero");
        assertEq(chainNft.ownerOf(policyNftId.toInt()), customer, "customer not owner of policyNftId");

        NftId policyNftId2 = product.createApplication(
            customer,
            riskId,
            1000,
            SecondsLib.toSeconds(30),
            "",
            bundleNftId,
            referralId
        );
        assertTrue(policyNftId.gtz(), "policyNftId was zero");
        assertEq(chainNft.ownerOf(policyNftId.toInt()), customer, "customer not owner of policyNftId");
        
        vm.stopPrank();

        Amount capitalAmountBefore = instanceReader.getBalanceAmount(bundleNftId) - instanceReader.getFeeAmount(bundleNftId);

        // WHEN
        vm.startPrank(productOwner);
        product.collateralize(policyNftId, true, TimestampLib.blockTimestamp()); 
        product.collateralize(policyNftId2, true, TimestampLib.blockTimestamp()); 

        // THEN - check 13 tokens in distribution wallet (120 premium ), 887 tokens in customer wallet, 10100 tokens in pool wallet
        assertTrue(instanceReader.getPolicyState(policyNftId) == ACTIVE(), "policy state not ACTIVE");
        assertTrue(instanceReader.getPolicyState(policyNftId2) == ACTIVE(), "policy state not ACTIVE");

        Amount lockedAmount = instanceReader.getLockedAmount(bundleNftId);
        assertEq(lockedAmount.toInt(), 2000, "unexpected lockedAmount (not 2000)");
        Amount capitalAmount = instanceReader.getBalanceAmount(bundleNftId) - instanceReader.getFeeAmount(bundleNftId);
        assertEq(capitalAmount.toInt() - capitalAmountBefore.toInt(), 200, "capitalAmount increase not 200");
        
        assertEq(token.balanceOf(distribution.getWallet()), 28, "distribution balance not 14");
        
        assertEq(instanceBundleManager.activePolicies(bundleNftId), 2, "expected one active policy");
        
        IDistribution.DistributorInfo memory distributorInfo = instanceReader.getDistributorInfo(distributorNftId);
        assertEq(distributorInfo.numPoliciesSold, 2, "numPoliciesSold not 2");
        assertEq(distributorInfo.commissionAmount.toInt(), 6, "commissionAmount not 6");

        assertEq(instanceReader.getFeeAmount(distributionNftId).toInt(), 22, "sumDistributionOwnerFees not 22");
        vm.stopPrank();

        // --------------------------------------------------------------
        // GIVEN one more policy to collateralize with a different referral
        vm.startPrank(distributionOwner);
        NftId distributorNftId2 = distribution.createDistributor(
            customer2,
            distributorType,
            distributorData);
        vm.stopPrank();

        vm.startPrank(customer2);
        token.approve(address(componentInfo.tokenHandler), 1000);

        ReferralId referralId2 = distribution.createReferral(
            distributorNftId2,
            "SAVE2!!!",
            UFixedLib.toUFixed(5, -2),
            maxReferrals,
            expiryAt,
            referralData);

        NftId policyNftId3 = product.createApplication(
            customer2,
            riskId,
            1000,
            SecondsLib.toSeconds(30),
            "",
            bundleNftId,
            referralId2
        );

        // WHEN 
        product.collateralize(policyNftId3, true, TimestampLib.blockTimestamp()); 

        // THEN 
        assertTrue(instanceReader.getPolicyState(policyNftId3) == ACTIVE(), "policy3 state not ACTIVE");

        lockedAmount = instanceReader.getLockedAmount(bundleNftId);
        assertEq(lockedAmount.toInt(), 3000, "unexpected lockedAmount (not 3000)");

        capitalAmount = instanceReader.getBalanceAmount(bundleNftId) - instanceReader.getFeeAmount(bundleNftId);
        assertEq(capitalAmount.toInt() - capitalAmountBefore.toInt(), 300, "unexpected capitalAmount increase (not 300)");
        
        assertEq(token.balanceOf(distribution.getWallet()), 42, "distribution balance not 42");
        
        assertEq(instanceBundleManager.activePolicies(bundleNftId), 3, "expected one active policy");

        assertEq(instanceReader.getFeeAmount(distributionNftId).toInt(), 33, "sumDistributionOwnerFees not 33");
        vm.stopPrank();
    }

<<<<<<< HEAD
    function _setupPoolAndProduct() internal {
        vm.startPrank(instanceOwner);
        instanceOzAccessManager.grantRole(POOL_OWNER_ROLE().toInt(), poolOwner, 0);
        instanceOzAccessManager.grantRole(PRODUCT_OWNER_ROLE().toInt(), productOwner, 0);
        vm.stopPrank();
=======
>>>>>>> d59d51e4

    function _setupBundle(uint256 bundleAmount) internal {

        vm.startPrank(registryOwner);
        token.transfer(investor, bundleAmount);
        vm.stopPrank();

        vm.startPrank(investor);
        IComponents.ComponentInfo memory poolInfo = instanceReader.getComponentInfo(poolNftId);
        token.approve(address(poolInfo.tokenHandler), bundleAmount);

        // SimplePool spool = SimplePool(address(pool));
        bundleNftId = pool.createBundle(
            FeeLib.zero(), 
            bundleAmount, 
            SecondsLib.toSeconds(604800), 
            ""
        );
        vm.stopPrank();
    }

}<|MERGE_RESOLUTION|>--- conflicted
+++ resolved
@@ -293,14 +293,6 @@
         vm.stopPrank();
     }
 
-<<<<<<< HEAD
-    function _setupPoolAndProduct() internal {
-        vm.startPrank(instanceOwner);
-        instanceOzAccessManager.grantRole(POOL_OWNER_ROLE().toInt(), poolOwner, 0);
-        instanceOzAccessManager.grantRole(PRODUCT_OWNER_ROLE().toInt(), productOwner, 0);
-        vm.stopPrank();
-=======
->>>>>>> d59d51e4
 
     function _setupBundle(uint256 bundleAmount) internal {
 
