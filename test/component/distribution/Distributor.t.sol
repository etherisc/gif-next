--- conflicted
+++ resolved
@@ -178,13 +178,7 @@
     }
 
     function _prepareDistribution() internal {
-<<<<<<< HEAD
-        vm.startPrank(instanceOwner);
-        instanceOzAccessManager.grantRole(DISTRIBUTION_OWNER_ROLE().toInt(), distributionOwner, 0);
-        vm.stopPrank();
-=======
         _prepareProduct();
->>>>>>> d59d51e4
 
         vm.startPrank(distributionOwner);
         distribution.setFees(
