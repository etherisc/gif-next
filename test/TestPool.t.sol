// SPDX-License-Identifier: APACHE-2.0
pragma solidity 0.8.20;

import {console} from "../lib/forge-std/src/Test.sol";

import {Fee, FeeLib} from "../contracts/type/Fee.sol";
import {IBundle} from "../contracts/instance/module/IBundle.sol";
import {IComponents} from "../contracts/instance/module/IComponents.sol";
import {IKeyValueStore} from "../contracts/shared/IKeyValueStore.sol";
import {ILifecycle} from "../contracts/shared/ILifecycle.sol";
import {Key32} from "../contracts/type/Key32.sol";
import {NftId, NftIdLib} from "../contracts/type/NftId.sol";
import {ObjectType, BUNDLE} from "../contracts/type/ObjectType.sol";
import {Pool} from "../contracts/pool/Pool.sol";
import {POOL_OWNER_ROLE, PUBLIC_ROLE} from "../contracts/type/RoleId.sol";
import {SecondsLib} from "../contracts/type/Seconds.sol";
import {SimplePool} from "./mock/SimplePool.sol";
import {StateId, ACTIVE, PAUSED, CLOSED} from "../contracts/type/StateId.sol";
import {TimestampLib} from "../contracts/type/Timestamp.sol";
import {GifTest} from "./base/GifTest.sol";
import {UFixedLib} from "../contracts/type/UFixed.sol";

contract TestPool is GifTest {

    function test_PoolContractLocations() public {
        pool = new SimplePool(
            address(registry),
            instanceNftId,
            address(token),
            false,
            false,
            UFixedLib.toUFixed(1),
            UFixedLib.toUFixed(1),
            poolOwner
        );

        bytes32 locationHash = getLocationHash("gif-next.contracts.component.Pool.sol");
        assertEq(locationHash, 0xecf35607b7e822969ee3625cd815bfc27031f3a93d0be2676e5bde943e2e2300, "check hash");

        getLocationHash("etherisc.storage.Pool");
        getLocationHash("etherisc.storage.NftOwnable");
        getLocationHash("etherisc.storage.PolicyHolder");
        getLocationHash("etherisc.storage.Distribution");
        getLocationHash("etherisc.storage.Pool");
        getLocationHash("etherisc.storage.Product");
        getLocationHash("etherisc.storage.Oracle");
    }

    function getLocationHash(string memory location) public returns (bytes32 locationHash) {
        locationHash = pool.getContractLocation(bytes(location));
        // solhint-disable
        console.log(location);
        console.logBytes32(locationHash);
        // solhint-enable
    }

    function test_PoolComponentAndPoolInfo() public {
        vm.startPrank(instanceOwner);
        instanceOzAccessManager.grantRole(POOL_OWNER_ROLE().toInt(), poolOwner, 0);
        vm.stopPrank();

        vm.startPrank(poolOwner);

        pool = new SimplePool(
            address(registry),
            instanceNftId,
            address(token),
            false,
            false,
            UFixedLib.toUFixed(1),
            UFixedLib.toUFixed(1),
            poolOwner
        );

        pool.register();
        NftId poolNftId = pool.getNftId();

        // solhint-disable
        console.log("pool nft id: ", poolNftId.toInt());
        console.log("pool deployed at: ", address(pool));
        // solhint-enable

        IComponents.ComponentInfo memory componentInfo = instanceReader.getComponentInfo(poolNftId);
        // solhint-disable
        console.log("pool name: ", componentInfo.name);
        console.log("pool token: ", componentInfo.token.symbol());
        console.log("pool token handler at: ", address(componentInfo.tokenHandler));
        console.log("pool wallet: ", componentInfo.wallet);
        // solhint-enable

        // check pool
        assertTrue(pool.getNftId().gtz(), "pool nft id zero");
        assertEq(pool.getName(), "SimplePool", "unexpected pool name (1)");
        assertEq(address(pool.getToken()), address(token), "unexpected token address (1)");

        // check token
        assertEq(componentInfo.name, "SimplePool", "unexpected pool name (2)");
        assertEq(address(componentInfo.token), address(token), "unexpected token address (2)");

        // check token handler
        assertTrue(address(componentInfo.tokenHandler) != address(0), "token handler zero");
        assertEq(address(componentInfo.tokenHandler.getToken()), address(pool.getToken()), "unexpected token for token handler");

        // check wallet
        assertEq(componentInfo.wallet, address(pool), "unexpected wallet address");

        IComponents.PoolInfo memory poolInfo = instanceReader.getPoolInfo(poolNftId);

        // check nftid
        assertTrue(poolInfo.productNftId.eqz(), "product nft not zero (not yet linked to product)");
        assertEq(poolInfo.bundleOwnerRole.toInt(), PUBLIC_ROLE().toInt(), "unexpected bundle owner role");

        // check fees
        Fee memory poolFee = poolInfo.poolFee;
        Fee memory stakingFee = poolInfo.stakingFee;
        Fee memory performanceFee = poolInfo.performanceFee;
        assertEq(poolFee.fractionalFee.toInt(), 0, "pool fee not 0");
        assertEq(poolFee.fixedFee, 0, "pool fee not 0");
        assertEq(stakingFee.fractionalFee.toInt(), 0, "staking fee not 0");
        assertEq(stakingFee.fixedFee, 0, "staking fee not 0");
        assertEq(performanceFee.fractionalFee.toInt(), 0, "performance fee not 0");
        assertEq(performanceFee.fixedFee, 0, "performance fee not 0");

        // check pool balance
        assertTrue(instanceReader.getBalanceAmount(poolNftId).eqz(), "initial pool balance not zero");
        assertTrue(instanceReader.getFeeAmount(poolNftId).eqz(), "initial pool fee not zero");
    }


<<<<<<< HEAD
    function test_Pool_setFees() public {
        vm.startPrank(instanceOwner);
        instanceOzAccessManager.grantRole(POOL_OWNER_ROLE().toInt(), poolOwner, 0);
        vm.stopPrank();
=======
    function test_PoolSetFees() public {
        // GIVEN
        _prepareProduct(); // includes pool and product
>>>>>>> d59d51e4

        IComponents.ProductInfo memory productInfo = instanceReader.getProductInfo(productNftId);

        Fee memory poolFee = productInfo.poolFee;
        assertEq(poolFee.fractionalFee.toInt(), 0, "pool fee not 0 (fractional)");
        assertEq(poolFee.fixedFee, 0, "pool fee not 0 (fixed)");

        Fee memory stakingFee = productInfo.stakingFee;
        assertEq(stakingFee.fractionalFee.toInt(), 0, "staking fee not 0 (fractional)");
        assertEq(stakingFee.fixedFee, 0, "staking fee not 0 (fixed)");

        Fee memory performanceFee = productInfo.performanceFee;
        assertEq(performanceFee.fractionalFee.toInt(), 0, "performance fee not 0 (fractional)");
        assertEq(performanceFee.fixedFee, 0, "performance fee fee not 0 (fixed)");

        Fee memory newPoolFee = FeeLib.toFee(UFixedLib.toUFixed(111,0), 222);
        Fee memory newStakingFee = FeeLib.toFee(UFixedLib.toUFixed(333,0), 444);
        Fee memory newPerformanceFee = FeeLib.toFee(UFixedLib.toUFixed(555,0), 666);

        vm.startPrank(poolOwner);
        pool.setFees(newPoolFee, newStakingFee, newPerformanceFee);
        vm.stopPrank();

        productInfo = instanceReader.getProductInfo(productNftId);
        poolFee = productInfo.poolFee;
        stakingFee = productInfo.stakingFee;
        performanceFee = productInfo.performanceFee;

        assertEq(poolFee.fractionalFee.toInt(), 111, "pool fee not 111 (fractional)");
        assertEq(poolFee.fixedFee, 222, "pool fee not 222 (fixed)");
        assertEq(stakingFee.fractionalFee.toInt(), 333, "staking fee not 333 (fractional)");
        assertEq(stakingFee.fixedFee, 444, "staking fee not 444 (fixed)");
        assertEq(performanceFee.fractionalFee.toInt(), 555, "performance fee not 555 (fractional)");
        assertEq(performanceFee.fixedFee, 666, "performance fee not 666 (fixed)");
    }

    function test_PoolCreateBundle() public {
        // GIVEN
        _prepareProduct(false);
        _fundInvestor();

<<<<<<< HEAD
        vm.startPrank(instanceOwner);
        instanceOzAccessManager.grantRole(POOL_OWNER_ROLE().toInt(), poolOwner, 0);
        vm.stopPrank();

        vm.startPrank(poolOwner);

        pool = new SimplePool(
            address(registry),
            instanceNftId,
            address(token),
            false,
            false,
            UFixedLib.toUFixed(1),
            UFixedLib.toUFixed(1),
            poolOwner
        );
        
        poolNftId = poolService.register(address(pool));
        vm.stopPrank();

        vm.startPrank(investor);
=======
>>>>>>> d59d51e4
        IComponents.ComponentInfo memory componentInfo = instanceReader.getComponentInfo(poolNftId);

        // WHEN
        // SimplePool spool = SimplePool(address(pool));
        vm.startPrank(investor);
        token.approve(address(pool.getTokenHandler()), 10000);

        bundleNftId = pool.createBundle(
            FeeLib.zero(), 
            10000, 
            SecondsLib.toSeconds(604800), 
            ""
        );
        vm.stopPrank();

        // THEN
        assertTrue(!bundleNftId.eqz(), "bundle nft id is zero");

        assertEq(token.balanceOf(poolOwner), 0, "pool owner balance not 0");
        assertEq(token.balanceOf(componentInfo.wallet), 10000, "pool wallet balance not 10000");

        assertEq(instanceBundleManager.bundles(poolNftId), 1, "expected only 1 bundle");
        assertEq(instanceBundleManager.getBundleNftId(poolNftId, 0).toInt(), bundleNftId.toInt(), "bundle nft id in bundle manager not equal to bundle nft id");
        assertEq(instanceBundleManager.activeBundles(poolNftId), 1, "expected one active bundle");
        assertEq(instanceBundleManager.getActiveBundleNftId(poolNftId, 0).toInt(), bundleNftId.toInt(), "active bundle nft id in bundle manager not equal to bundle nft id");

        IBundle.BundleInfo memory bundleInfo = instanceReader.getBundleInfo(bundleNftId);
        assertEq(
            bundleInfo.expiredAt.toInt(), 
            TimestampLib.blockTimestamp().toInt() + bundleInfo.lifetime.toInt(),
            "unexpected expired at");
    }


    function test_PoolBundleInitialState() public {
        // GIVEN
        _prepareProduct(false);
        _fundInvestor();

        // WHEN
        bundleNftId = _createBundle();

        // THEN
        assertTrue(!bundleNftId.eqz(), "bundle nft id is zero");

        // metadata checks
        IKeyValueStore.Metadata memory metadata = instanceReader.getMetadata(bundleNftId.toKey32(BUNDLE()));
        assertEq(metadata.objectType.toInt(), BUNDLE().toInt(), "unexpected bundle type");
        assertEq(metadata.state.toInt(), ACTIVE().toInt(), "unexpected bundle state");
        assertEq(metadata.updatedBy, address(bundleService), "unexpected updated by");

        // bundle manager checks
        assertEq(instanceBundleManager.bundles(poolNftId), 1, "expected only 1 bundle");
        assertEq(instanceBundleManager.getBundleNftId(poolNftId, 0).toInt(), bundleNftId.toInt(), "bundle nft id in bundle manager not equal to bundle nft id");
        assertEq(instanceBundleManager.activeBundles(poolNftId), 1, "expected one active bundle");
        assertEq(instanceBundleManager.getActiveBundleNftId(poolNftId, 0).toInt(), bundleNftId.toInt(), "active bundle nft id in bundle manager not equal to bundle nft id");
    }


    function test_PoolBundleLockUnlockLockHappyCase() public {
        // GIVEN
        _prepareProduct(false);
        _fundInvestor();

        // WHEN lock bundle
        bundleNftId = _createBundle();
        Key32 bundleKey = bundleNftId.toKey32(BUNDLE());

        IKeyValueStore.Metadata memory metadata = instanceReader.getMetadata(bundleKey);
        assertEq(metadata.state.toInt(), ACTIVE().toInt(), "bundle state not active");

        vm.prank(investor);
        pool.lockBundle(bundleNftId);

        // THEN
        metadata = instanceReader.getMetadata(bundleKey);
        assertEq(metadata.state.toInt(), PAUSED().toInt(), "bundle state not paused");

        // bundle manager checks
        assertEq(instanceBundleManager.bundles(poolNftId), 1, "expected only 1 bundle");
        assertEq(instanceBundleManager.getBundleNftId(poolNftId, 0).toInt(), bundleNftId.toInt(), "bundle nft id in bundle manager not equal to bundle nft id");
        assertEq(instanceBundleManager.activeBundles(poolNftId), 0, "expected zero active bundle");

        // WHEN unlock bundle again
        vm.prank(investor);
        pool.unlockBundle(bundleNftId);

        metadata = instanceReader.getMetadata(bundleKey);
        assertEq(metadata.state.toInt(), ACTIVE().toInt(), "bundle state not active again");

        assertEq(instanceBundleManager.bundles(poolNftId), 1, "expected only 1 bundle");
        assertEq(instanceBundleManager.getBundleNftId(poolNftId, 0).toInt(), bundleNftId.toInt(), "bundle nft id in bundle manager not equal to bundle nft id");
        assertEq(instanceBundleManager.activeBundles(poolNftId), 1, "expected one active bundle");
        assertEq(instanceBundleManager.getActiveBundleNftId(poolNftId, 0).toInt(), bundleNftId.toInt(), "active bundle nft id in bundle manager not equal to bundle nft id");

        // WHEN close bundle
        vm.prank(investor);
        pool.close(bundleNftId);

        // THEN
        metadata = instanceReader.getMetadata(bundleKey);
        assertEq(metadata.state.toInt(), CLOSED().toInt(), "bundle state not closed");

        // bundle manager checks
        assertEq(instanceBundleManager.activeBundles(poolNftId), 0, "expected zero active bundle");
    }


    function test_PoolBundleLockTwiceAttempt() public {
        // GIVEN
        _prepareProduct();
        _fundInvestor();

        bundleNftId = _createBundle();
        Key32 bundleKey = bundleNftId.toKey32(BUNDLE());

        IKeyValueStore.Metadata memory metadata = instanceReader.getMetadata(bundleKey);
        assertEq(metadata.state.toInt(), ACTIVE().toInt(), "bundle state not active");

        vm.prank(investor);
        pool.lockBundle(bundleNftId);

        // WHEN attepting to lock a locked bundle
        vm.expectRevert(abi.encodeWithSelector(
            ILifecycle.ErrorInvalidStateTransition.selector,
            BUNDLE(),
            PAUSED(),
            PAUSED()));

        vm.prank(investor);
        pool.lockBundle(bundleNftId);

        // THEN
        metadata = instanceReader.getMetadata(bundleKey);
        assertEq(metadata.state.toInt(), PAUSED().toInt(), "bundle state not paused");
    }


<<<<<<< HEAD
    // FIX ME
    /*function test_Pool_setBundleFee() public {
        _fundInvestor();

        vm.startPrank(instanceOwner);
        instanceAdmin.grantRole(POOL_OWNER_ROLE(), poolOwner);
        vm.stopPrank();

        vm.startPrank(poolOwner);

        pool = new SimplePool(
            address(registry),
            instanceNftId,
            address(token),
            false,
            false,
            UFixedLib.toUFixed(1),
            UFixedLib.toUFixed(1),
            poolOwner
        );

        NftId poolNftId = poolService.register(address(pool));

        vm.stopPrank();
        vm.startPrank(investor);

        IComponents.ComponentInfo memory componentInfo = instanceReader.getComponentInfo(poolNftId);
        token.approve(address(componentInfo.tokenHandler), 10000);

        SimplePool spool = SimplePool(address(pool));
        NftId bundleNftId = spool.createBundle(
            FeeLib.zeroFee(), 
            10000, 
            SecondsLib.toSeconds(604800), 
            ""
        );
=======
    function test_PoolSetBundleFee() public {
        // GIVEN
        _prepareProduct();
>>>>>>> d59d51e4

        // WHEN
        Fee memory fee = FeeLib.toFee(UFixedLib.toUFixed(111,0), 222);
        vm.startPrank(investor);
        pool.setBundleFee(bundleNftId, fee);
        vm.stopPrank();

        // THEN
        IBundle.BundleInfo memory bundleInfo = instanceReader.getBundleInfo(bundleNftId);
        Fee memory bundleFee = bundleInfo.fee;
        assertEq(bundleFee.fractionalFee.toInt(), 111, "bundle fee not 111");
        assertEq(bundleFee.fixedFee, 222, "bundle fee not 222");
    }

    function _createBundle() internal returns (NftId bundleNftId) {
        vm.startPrank(investor);
        IComponents.ComponentInfo memory componentInfo = instanceReader.getComponentInfo(poolNftId);
        token.approve(address(componentInfo.tokenHandler), 10000);

        bundleNftId = pool.createBundle(
            FeeLib.zero(), 
            10000, 
            SecondsLib.toSeconds(604800), 
            ""
        );
        vm.stopPrank();
    }

    function _fundInvestor() internal {
        vm.startPrank(registryOwner);
        token.transfer(investor, 10000);
        vm.stopPrank();
    }

}<|MERGE_RESOLUTION|>--- conflicted
+++ resolved
@@ -56,7 +56,7 @@
 
     function test_PoolComponentAndPoolInfo() public {
         vm.startPrank(instanceOwner);
-        instanceOzAccessManager.grantRole(POOL_OWNER_ROLE().toInt(), poolOwner, 0);
+        instanceAccessManager.grantRole(POOL_OWNER_ROLE().toInt(), poolOwner, 0);
         vm.stopPrank();
 
         vm.startPrank(poolOwner);
@@ -127,16 +127,9 @@
     }
 
 
-<<<<<<< HEAD
-    function test_Pool_setFees() public {
-        vm.startPrank(instanceOwner);
-        instanceOzAccessManager.grantRole(POOL_OWNER_ROLE().toInt(), poolOwner, 0);
-        vm.stopPrank();
-=======
     function test_PoolSetFees() public {
         // GIVEN
         _prepareProduct(); // includes pool and product
->>>>>>> d59d51e4
 
         IComponents.ProductInfo memory productInfo = instanceReader.getProductInfo(productNftId);
 
@@ -178,30 +171,6 @@
         _prepareProduct(false);
         _fundInvestor();
 
-<<<<<<< HEAD
-        vm.startPrank(instanceOwner);
-        instanceOzAccessManager.grantRole(POOL_OWNER_ROLE().toInt(), poolOwner, 0);
-        vm.stopPrank();
-
-        vm.startPrank(poolOwner);
-
-        pool = new SimplePool(
-            address(registry),
-            instanceNftId,
-            address(token),
-            false,
-            false,
-            UFixedLib.toUFixed(1),
-            UFixedLib.toUFixed(1),
-            poolOwner
-        );
-        
-        poolNftId = poolService.register(address(pool));
-        vm.stopPrank();
-
-        vm.startPrank(investor);
-=======
->>>>>>> d59d51e4
         IComponents.ComponentInfo memory componentInfo = instanceReader.getComponentInfo(poolNftId);
 
         // WHEN
@@ -340,48 +309,9 @@
     }
 
 
-<<<<<<< HEAD
-    // FIX ME
-    /*function test_Pool_setBundleFee() public {
-        _fundInvestor();
-
-        vm.startPrank(instanceOwner);
-        instanceAdmin.grantRole(POOL_OWNER_ROLE(), poolOwner);
-        vm.stopPrank();
-
-        vm.startPrank(poolOwner);
-
-        pool = new SimplePool(
-            address(registry),
-            instanceNftId,
-            address(token),
-            false,
-            false,
-            UFixedLib.toUFixed(1),
-            UFixedLib.toUFixed(1),
-            poolOwner
-        );
-
-        NftId poolNftId = poolService.register(address(pool));
-
-        vm.stopPrank();
-        vm.startPrank(investor);
-
-        IComponents.ComponentInfo memory componentInfo = instanceReader.getComponentInfo(poolNftId);
-        token.approve(address(componentInfo.tokenHandler), 10000);
-
-        SimplePool spool = SimplePool(address(pool));
-        NftId bundleNftId = spool.createBundle(
-            FeeLib.zeroFee(), 
-            10000, 
-            SecondsLib.toSeconds(604800), 
-            ""
-        );
-=======
     function test_PoolSetBundleFee() public {
         // GIVEN
         _prepareProduct();
->>>>>>> d59d51e4
 
         // WHEN
         Fee memory fee = FeeLib.toFee(UFixedLib.toUFixed(111,0), 222);
