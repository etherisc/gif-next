--- conflicted
+++ resolved
@@ -277,13 +277,7 @@
 
     function _deployRegistry() internal
     {
-<<<<<<< HEAD
         registryAccessManager = new RegistryAccessManager();
-=======
-        // grants GIF_ADMIN_ROLE to registry owner as registryOwner is transaction sender
-        // grants GIF_MANAGER_ROLE to registry owner via contructor argument
-        registryAccessManager = new RegistryAccessManager(registryOwner);
->>>>>>> 2f1313e9
 
         releaseManager = new ReleaseManager(
             registryAccessManager,
@@ -299,26 +293,7 @@
         // solhint-disable
         tokenRegistry = new TokenRegistry(registryAddress);
 
-<<<<<<< HEAD
         registryAccessManager.initialize(registryOwner, registryOwner, address(releaseManager), address(tokenRegistry));
-=======
-        registryAccessManager.initialize(address(releaseManager), address(tokenRegistry));
-
-        registryServiceManager = new RegistryServiceManager(
-            registryAccessManager.authority(),
-            registryAddress
-        );        
-        
-        // registry owner as tx sender has GIF_ADMIN_ROLE
-        releaseManager.createNextRelease();
-
-        registryService = registryServiceManager.getRegistryService();
-
-        // registry owner as tx sender has GIF_ADMIN_ROLE
-        // registry service always needs to be registered first when deploying a new gif release
-        releaseManager.registerRegistryService(registryService);
-        registryServiceManager.linkOwnershipToServiceNft();
->>>>>>> 2f1313e9
 
         /* solhint-disable */
         console.log("protocol nft id", chainNft.PROTOCOL_NFT_ID());
@@ -393,16 +368,8 @@
         // solhint-enable
 
         // --- instance service ---------------------------------//
-<<<<<<< HEAD
         instanceServiceManager = new InstanceServiceManager{salt: salt}(releaseAccessManager, registryAddress, salt);
         instanceService = instanceServiceManager.getInstanceService();
-=======
-        // because it have no role / have no nft
-        instanceServiceManager = new InstanceServiceManager(address(registry));
-        instanceService = instanceServiceManager.getInstanceService();
-
-        // register instance service with registry
->>>>>>> 2f1313e9
         instanceServiceNftId = releaseManager.registerService(instanceService);
 
         // solhint-disable 
