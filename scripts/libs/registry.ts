import { AddressLike, Signer, resolveAddress } from "ethers";
<<<<<<< HEAD
import { ChainNft, ChainNft__factory, IVersionable__factory, Registry, RegistryAdmin, ReleaseManager, Registry__factory, TokenRegistry, AccessManagerExtendedWithDisableInitializeable } from "../../typechain-types";
=======
import { 
    Dip,
    ChainNft, ChainNft__factory, 
    IVersionable__factory, 
    Registry, Registry__factory,
    RegistryAccessManager, 
    ReleaseManager, 
    TokenRegistry, TokenRegistry__factory,
    Staking, StakingManager, Staking__factory,
    LibNftIdSet__factory,
    RegistryAccessManager__factory, 
} from "../../typechain-types";
>>>>>>> d59d51e4
import { logger } from "../logger";
import { deployContract, verifyContract } from "./deployment";
import { LibraryAddresses } from "./libraries";
import { getFieldFromTxRcptLogs, executeTx } from "./transaction";


export type RegistryAddresses = {

    registryAdminAddress : AddressLike;
    registryAdmin: RegistryAdmin;

    releaseManagerAddress : AddressLike;
    releaseManager: ReleaseManager;

    registryAddress: AddressLike; 
    registry: Registry;
    registryNftId: bigint;

    chainNftAddress: AddressLike;
    chainNft: ChainNft;

    tokenRegistryAddress: AddressLike;
    tokenRegistry: TokenRegistry;

    dipAddress: AddressLike;
    dip: Dip;

    stakingAddress: AddressLike;
    staking: Staking;
    stakingNftId: bigint;
}

export async function deployAndInitializeRegistry(owner: Signer, libraries: LibraryAddresses): Promise<RegistryAddresses> {
    logger.info("======== Starting deployment of registry ========");
<<<<<<< HEAD
    
    const { address: registryAdminAddress, contract: registryAdminBaseContract } = await deployContract(
        "RegistryAdmin",
        owner,
        [],
        {
            libraries: {
                RoleIdLib: libraries.roleIdLibAddress,
                TimestampLib: libraries.timestampLibAddress
            }
        });
    const registryAdmin = registryAdminBaseContract as RegistryAdmin;

    const { address: masterReleaseAccessManagerAddress, contract: masterReleaseAccessManagerBaseContract } = await deployContract(
        "AccessManagerExtendedWithDisableInitializeable",
        owner,
        [],
        {
            libraries: {
                TimestampLib: libraries.timestampLibAddress
            }
        });
    const masterReleaseAccessManager = masterReleaseAccessManagerBaseContract as AccessManagerExtendedWithDisableInitializeable;
    await masterReleaseAccessManager.initialize("0x0000000000000000000000000000000000000001", 0);
=======

    logger.info("-------- Starting deployment DIP ----------------");

    const { address: dipAddress, contract: dipBaseContract } = await deployContract(
        "Dip",
        owner, // GIF_ADMIN_ROLE
        [], 
        {
            libraries: {
            }
        });

    const dip = dipBaseContract as Dip;
    const dipMainnetAddress = "0xc719d010b63e5bbf2c0551872cd5316ed26acd83";

    logger.info("-------- Starting deployment Registry ----------------");

    const { address: registryAddress, contract: registryBaseContract } = await deployContract(
        "Registry",
        owner, // GIF_ADMIN_ROLE
        [], 
        {
            libraries: {
                NftIdLib: libraries.nftIdLibAddress,
                ObjectTypeLib: libraries.objectTypeLibAddress,
            }
        });

    const registry = registryBaseContract as Registry;
    const registryNftId = await registry["getNftId(address)"](registryAddress);

    const chainNftAddress = await registry.getChainNftAddress();
    const chainNft = ChainNft__factory.connect(chainNftAddress, owner);

    logger.info("-------- Starting deployment Release Manager ----------------");
>>>>>>> d59d51e4

    const { address: releaseManagerAddress, contract: releaseManagerBaseContract } = await deployContract(
        "ReleaseManager",
        owner,
        [
<<<<<<< HEAD
            registryAdmin,
            3, //initialVersion
            masterReleaseAccessManager
=======
            owner,
            owner,
            registryAddress,
>>>>>>> d59d51e4
        ], 
        {
            libraries: {
                NftIdLib: libraries.nftIdLibAddress,
                RoleIdLib: libraries.roleIdLibAddress,
                TimestampLib: libraries.timestampLibAddress,
                VersionLib: libraries.versionLibAddress,
                VersionPartLib: libraries.versionPartLibAddress,
<<<<<<< HEAD
                RoleIdLib: libraries.roleIdLibAddress,
                SecondsLib: libraries.secondsLibAddress
=======
>>>>>>> d59d51e4
            }
        });

    const releaseManager = releaseManagerBaseContract as ReleaseManager;

    const registryAccessManagerAddress = await releaseManager.getRegistryAccessManager();
    const registryAccessManager = RegistryAccessManager__factory.connect(registryAccessManagerAddress, owner);

    logger.info("-------- Starting deployment Token Registry ----------------");

    const authority = await registryAccessManager.authority();
    const { address: tokenRegistryAddress, contract: tokenRegistryBaseContract } = await deployContract(
        "TokenRegistry",
        owner,
        [
            authority,
            registryAddress,
            dipAddress,
        ],
        {
            libraries: {
                VersionPartLib: libraries.versionPartLibAddress,
            }
        });

    const tokenRegistry = tokenRegistryBaseContract as TokenRegistry;

<<<<<<< HEAD
    logger.info("Initializing registry access manager");
    await registryAdmin.initialize(owner, owner, releaseManager, tokenRegistry);

    logger.info(`RegistryAdmin deployed at ${registryAdmin}`);
    logger.info(`ReleaseManager deployed at ${releaseManager}`);
    logger.info(`master release AccessManager deployed at ${masterReleaseAccessManagerAddress}`);
    logger.info(`Registry deployed at ${registryAddress}`);
=======
    await registryAccessManager.setTokenRegistry(tokenRegistryAddress);
    await registry.initialize(releaseManagerAddress, tokenRegistryAddress);

    logger.info("-------- Starting deployment Staking Store ----------------");

    const { address: stakingStoreAddress, } = await deployContract(
        "StakingStore",
        owner,
        [
            authority,
            registryAddress,
        ],
        {
            libraries: {
                AmountLib: libraries.amountLibAddress, 
                BlocknumberLib: libraries.blockNumberLibAddress, 
                Key32Lib: libraries.key32LibAddress, 
                NftIdLib: libraries.nftIdLibAddress, 
                LibNftIdSet: libraries.libNftIdSetAddress,
                ObjectTypeLib: libraries.objectTypeLibAddress, 
                StateIdLib: libraries.stateIdLibAddress, 
                TimestampLib: libraries.timestampLibAddress,
            }
        });

    logger.info("-------- Starting deployment Staking Manager ----------------");

    const { address: stakingManagerAddress, contract: stakingManagerBaseContract, } = await deployContract(
        "StakingManager",
        owner,
        [
            registryAddress,
            stakingStoreAddress,
            owner,
        ],
        { libraries: { 
            StakeManagerLib: libraries.stakeManagerLibAddress, 
            TargetManagerLib: libraries.targetManagerLibAddress, 
            AmountLib: libraries.amountLibAddress, 
            NftIdLib: libraries.nftIdLibAddress, 
            TimestampLib: libraries.timestampLibAddress,
            VersionLib: libraries.versionLibAddress,
        }});

    const stakingManager = stakingManagerBaseContract as StakingManager;
    const stakingAddress = await stakingManager.getStaking();
    const staking = Staking__factory.connect(stakingAddress, owner);
    const stakingNftId = await registry["getNftId(address)"](stakingAddress);

    logger.info(`RegistryAccessManager deployeqd at ${registryAccessManager}`);
    logger.info(`Dip deployed at ${dipAddress}`);
>>>>>>> d59d51e4
    logger.info(`ChainNft deployed at ${chainNftAddress}`);
    logger.info(`Registry deployed at ${registryAddress}`);
    logger.info(`ReleaseManager deployed at ${releaseManager}`);
    logger.info(`TokenRegistry deployed at ${tokenRegistryAddress}`);
    logger.info(`StakingManager deployed at ${stakingManagerAddress}`);
    logger.info(`Staking deployed at ${stakingAddress}`);

    logger.info("======== Starting release creation ========");

    await releaseManager.createNextRelease();

    const rcptReg = await executeTx(async () => await releaseManager.registerRegistryService(registryService));
    const logReleaseCreationInfo = getFieldFromTxRcptLogs(rcptReg!, registry.interface, "LogRegistration", "nftId");

    const regAdr = {
<<<<<<< HEAD
        registryAdminAddress,
        registryAdmin,
    
=======
        registryAccessManagerAddress,
        registryAccessManager,

        dipAddress,
        dip,

>>>>>>> d59d51e4
        releaseManagerAddress,
        releaseManager,

        registryAddress,
        registry,
        registryNftId,

        chainNftAddress,
        chainNft,

        tokenRegistryAddress,
        tokenRegistry,

        stakingManager,
        stakingManagerAddress,

        stakingAddress,
        staking,
        stakingNftId,
    } as RegistryAddresses;

    await verifyRegistryComponents(regAdr, owner)

    logger.info("======== Finished deployment of registry ========");

    return regAdr;
}

async function verifyRegistryComponents(registryAddress: RegistryAddresses, owner: Signer) {
    if (process.env.SKIP_VERIFICATION?.toLowerCase() === "true") {
        return;
    }

    logger.info("Verifying additional registry components");

    logger.debug("Verifying registry");
    await verifyContract(registryAddress.registryAddress, [await owner.getAddress(), 3], undefined);
    
    logger.debug("Verifying chainNft");
    await verifyContract(registryAddress.chainNftAddress, [registryAddress.registryAddress], undefined);
    
    logger.debug("Verifying registryService");
    const [registryServiceImplenenationAddress] = await getImplementationAddress(registryAddress.registryServiceAddress, owner);
    // const registryCreationCode = abiRegistry.bytecode;

    // const proxyManager = ProxyManager__factory.connect(await resolveAddress(registryAddress.registryServiceAddress), owner);
    // const initData = await proxyManager.getDeployData(
    //     registryServiceImplenenationAddress, await owner.getAddress(), registryCreationCode);
    await verifyContract(
        registryServiceImplenenationAddress, 
        [], 
        undefined);
    
    logger.info("Additional registry components verified");
}

async function getImplementationAddress(proxyAddress: AddressLike, owner: Signer): Promise<[string, string]> {
    const versionable = IVersionable__factory.connect(await resolveAddress(proxyAddress), owner);
    const version = await versionable["getVersion()"]();
    const versonInfo = await versionable.getVersionInfo(version);
    const implementationAddress = versonInfo.implementation;
    const activatedBy = versonInfo.activatedBy;
    logger.debug(implementationAddress);
    logger.debug(activatedBy);
    return [implementationAddress, activatedBy];
}<|MERGE_RESOLUTION|>--- conflicted
+++ resolved
@@ -1,7 +1,4 @@
 import { AddressLike, Signer, resolveAddress } from "ethers";
-<<<<<<< HEAD
-import { ChainNft, ChainNft__factory, IVersionable__factory, Registry, RegistryAdmin, ReleaseManager, Registry__factory, TokenRegistry, AccessManagerExtendedWithDisableInitializeable } from "../../typechain-types";
-=======
 import { 
     Dip,
     ChainNft, ChainNft__factory, 
@@ -14,7 +11,6 @@
     LibNftIdSet__factory,
     RegistryAccessManager__factory, 
 } from "../../typechain-types";
->>>>>>> d59d51e4
 import { logger } from "../logger";
 import { deployContract, verifyContract } from "./deployment";
 import { LibraryAddresses } from "./libraries";
@@ -49,32 +45,6 @@
 
 export async function deployAndInitializeRegistry(owner: Signer, libraries: LibraryAddresses): Promise<RegistryAddresses> {
     logger.info("======== Starting deployment of registry ========");
-<<<<<<< HEAD
-    
-    const { address: registryAdminAddress, contract: registryAdminBaseContract } = await deployContract(
-        "RegistryAdmin",
-        owner,
-        [],
-        {
-            libraries: {
-                RoleIdLib: libraries.roleIdLibAddress,
-                TimestampLib: libraries.timestampLibAddress
-            }
-        });
-    const registryAdmin = registryAdminBaseContract as RegistryAdmin;
-
-    const { address: masterReleaseAccessManagerAddress, contract: masterReleaseAccessManagerBaseContract } = await deployContract(
-        "AccessManagerExtendedWithDisableInitializeable",
-        owner,
-        [],
-        {
-            libraries: {
-                TimestampLib: libraries.timestampLibAddress
-            }
-        });
-    const masterReleaseAccessManager = masterReleaseAccessManagerBaseContract as AccessManagerExtendedWithDisableInitializeable;
-    await masterReleaseAccessManager.initialize("0x0000000000000000000000000000000000000001", 0);
-=======
 
     logger.info("-------- Starting deployment DIP ----------------");
 
@@ -110,21 +80,14 @@
     const chainNft = ChainNft__factory.connect(chainNftAddress, owner);
 
     logger.info("-------- Starting deployment Release Manager ----------------");
->>>>>>> d59d51e4
 
     const { address: releaseManagerAddress, contract: releaseManagerBaseContract } = await deployContract(
         "ReleaseManager",
         owner,
         [
-<<<<<<< HEAD
-            registryAdmin,
-            3, //initialVersion
-            masterReleaseAccessManager
-=======
             owner,
             owner,
             registryAddress,
->>>>>>> d59d51e4
         ], 
         {
             libraries: {
@@ -133,11 +96,6 @@
                 TimestampLib: libraries.timestampLibAddress,
                 VersionLib: libraries.versionLibAddress,
                 VersionPartLib: libraries.versionPartLibAddress,
-<<<<<<< HEAD
-                RoleIdLib: libraries.roleIdLibAddress,
-                SecondsLib: libraries.secondsLibAddress
-=======
->>>>>>> d59d51e4
             }
         });
 
@@ -165,15 +123,6 @@
 
     const tokenRegistry = tokenRegistryBaseContract as TokenRegistry;
 
-<<<<<<< HEAD
-    logger.info("Initializing registry access manager");
-    await registryAdmin.initialize(owner, owner, releaseManager, tokenRegistry);
-
-    logger.info(`RegistryAdmin deployed at ${registryAdmin}`);
-    logger.info(`ReleaseManager deployed at ${releaseManager}`);
-    logger.info(`master release AccessManager deployed at ${masterReleaseAccessManagerAddress}`);
-    logger.info(`Registry deployed at ${registryAddress}`);
-=======
     await registryAccessManager.setTokenRegistry(tokenRegistryAddress);
     await registry.initialize(releaseManagerAddress, tokenRegistryAddress);
 
@@ -225,7 +174,6 @@
 
     logger.info(`RegistryAccessManager deployeqd at ${registryAccessManager}`);
     logger.info(`Dip deployed at ${dipAddress}`);
->>>>>>> d59d51e4
     logger.info(`ChainNft deployed at ${chainNftAddress}`);
     logger.info(`Registry deployed at ${registryAddress}`);
     logger.info(`ReleaseManager deployed at ${releaseManager}`);
@@ -241,18 +189,12 @@
     const logReleaseCreationInfo = getFieldFromTxRcptLogs(rcptReg!, registry.interface, "LogRegistration", "nftId");
 
     const regAdr = {
-<<<<<<< HEAD
-        registryAdminAddress,
-        registryAdmin,
-    
-=======
         registryAccessManagerAddress,
         registryAccessManager,
 
         dipAddress,
         dip,
 
->>>>>>> d59d51e4
         releaseManagerAddress,
         releaseManager,
 
