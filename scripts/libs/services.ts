--- conflicted
+++ resolved
@@ -712,14 +712,9 @@
 
     logger.info("======== Activating release ========");
     await executeTx(
-<<<<<<< HEAD
-        async () => await registry.releaseRegistry.activateNextRelease(),
-        "releaseRegistry.activateNextRelease"
-=======
-        async () => await releaseRegistry.activateNextRelease(getTxOpts()),
+        async () => await registry.releaseRegistry.activateNextRelease(getTxOpts()),
         "releaseRegistry.activateNextRelease",
-        [releaseRegistry.interface]
->>>>>>> a755cba5
+        [registry.releaseRegistry.interface]
     );
     logger.info("======== release activated ========");
 
