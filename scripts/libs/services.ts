
import { AddressLike, Signer, hexlify, resolveAddress } from "ethers";
<<<<<<< HEAD
import { AccessManager__factory, DistributionServiceManager, InstanceService, InstanceServiceManager, InstanceService__factory, PoolService, PoolServiceManager, PoolService__factory, RegistryServiceReleaseManager__factory, ProductService, ProductServiceManager, ProductService__factory } from "../../typechain-types";
=======
import { AccessManager__factory, DistributionServiceManager, InstanceService, InstanceServiceManager, InstanceService__factory, PoolService, PoolServiceManager, PoolService__factory, IRegistryService__factory, ProductService, ProductServiceManager, ProductService__factory, PolicyService, PolicyServiceManager, PolicyService__factory, BundleService, BundleServiceManager, Bundleservice__factory} from "../../typechain-types";
>>>>>>> e2d8c7db
import { logger } from "../logger";
import { deployContract } from "./deployment";
import { LibraryAddresses } from "./libraries";
import { RegistryAddresses } from "./registry";
import { getFieldFromTxRcptLogs, executeTx } from "./transaction";
// import IRegistry abi

export type ServiceAddresses = {
    instanceServiceNftId: string,
    instanceServiceAddress: AddressLike,
    instanceService: InstanceService,
    instanceServiceManagerAddress: AddressLike,
    distributionServiceAddress: AddressLike,
    distributionServiceNftId: string,
    distributionService: InstanceService,
    distributionServiceManagerAddress: AddressLike,
    poolServiceAddress: AddressLike,
    poolServiceNftId: string,
    poolService: PoolService,
    poolServiceManagerAddress: AddressLike,
    productServiceAddress: AddressLike,
    productServiceNftId: string,
    productService: ProductService,
    productServiceManagerAddress: AddressLike,
    policyServiceAddress: AddressLike,
    policyServiceNftId : string,
    policyService: PolicyService,
    policyServiceManagerAddress: AddressLike
    bundleServiceAddress: AddressLike,
    bundleServiceNftId : string,
    bundleService: BundleService,
    bundleServiceManagerAddress: AddressLike
}

export async function deployAndRegisterServices(owner: Signer, registry: RegistryAddresses, libraries: LibraryAddresses): Promise<ServiceAddresses> {
    const { address: instanceServiceManagerAddress, contract: instanceServiceManagerBaseContract, } = await deployContract(
        "InstanceServiceManager",
        owner,
        [registry.registryAddress],
        { libraries: { 
            BlocknumberLib: libraries.blockNumberLibAddress, 
            NftIdLib: libraries.nftIdLibAddress, 
            TimestampLib: libraries.timestampLibAddress,
            VersionLib: libraries.versionLibAddress,
            RoleIdLib: libraries.roleIdLibAddress,
        }});

    const instanceServiceManager = instanceServiceManagerBaseContract as InstanceServiceManager;
    const instanceServiceAddress = await instanceServiceManager.getInstanceService();
    const instanceService = InstanceService__factory.connect(instanceServiceAddress, owner);
    // FIXME temporal solution while registration in InstanceServiceManager constructor is not possible 
    const registryServiceReleaseManager = RegistryServiceReleaseManager__factory.connect(await resolveAddress(registry.registryServiceReleaseManagerAddress), owner);
    const rcpt = await executeTx(async () => await registryServiceReleaseManager.registerService(instanceServiceAddress));
    const logRegistrationInfo = getFieldFromTxRcptLogs(rcpt!, registry.registry.interface, "LogRegistration", "nftId");
    const instanceServiceNfdId = (logRegistrationInfo as unknown);
    logger.info(`instanceServiceManager deployed - instanceServiceAddress: ${instanceServiceAddress} instanceServiceManagerAddress: ${instanceServiceManagerAddress} nftId: ${instanceServiceNfdId}`);


    const { address: distributionServiceManagerAddress, contract: distributionServiceManagerBaseContract, } = await deployContract(
        "DistributionServiceManager",
        owner,
        [registry.registryAddress],
        { libraries: {
                NftIdLib: libraries.nftIdLibAddress,
                BlocknumberLib: libraries.blockNumberLibAddress, 
                RoleIdLib: libraries.roleIdLibAddress,
                TimestampLib: libraries.timestampLibAddress,
                VersionLib: libraries.versionLibAddress, 
            }});
    
    const distributionServiceManager = distributionServiceManagerBaseContract as DistributionServiceManager;
    const distributionServiceAddress = await distributionServiceManager.getDistributionService();
    const distributionService = InstanceService__factory.connect(distributionServiceAddress, owner);
    // FIXME temporal solution while registration in DistributionServiceManager constructor is not possible 
    const rcptDs = await executeTx(async () => await registry.registryServiceReleaseManager.registerService(distributionServiceAddress));
    const logRegistrationInfoDs = getFieldFromTxRcptLogs(rcptDs!, registry.registry.interface, "LogRegistration", "nftId");
    const distributionServiceNftId = (logRegistrationInfoDs as unknown);
    logger.info(`distributionServiceManager deployed - distributionServiceAddress: ${distributionServiceAddress} distributionServiceManagerAddress: ${distributionServiceManagerAddress} nftId: ${distributionServiceNftId}`);

    const { address: poolServiceManagerAddress, contract: poolServiceManagerBaseContract, } = await deployContract(
        "PoolServiceManager",
        owner,
        [registry.registryAddress],
        { libraries: {
                BlocknumberLib: libraries.blockNumberLibAddress,
                NftIdLib: libraries.nftIdLibAddress,
                RoleIdLib: libraries.roleIdLibAddress,
                TimestampLib: libraries.timestampLibAddress,
                VersionLib: libraries.versionLibAddress, 
            }});
    
    const poolServiceManager = poolServiceManagerBaseContract as PoolServiceManager;
    const poolServiceAddress = await poolServiceManager.getPoolService();
    const poolService = PoolService__factory.connect(poolServiceAddress, owner);
    // FIXME temporal solution while registration in PoolServiceManager constructor is not possible 
    const rcptPs = await executeTx(async () => await registry.registryServiceReleaseManager.registerService(poolServiceAddress));
    const logRegistrationInfoPs = getFieldFromTxRcptLogs(rcptPs!, registry.registry.interface, "LogRegistration", "nftId");
    const poolServiceNftId = (logRegistrationInfoPs as unknown);
    logger.info(`poolServiceManager deployed - poolServiceAddress: ${poolServiceAddress} poolServiceManagerAddress: ${poolServiceManagerAddress} nftId: ${poolServiceNftId}`);

    const { address: productServiceManagerAddress, contract: productServiceManagerBaseContract, } = await deployContract(
        "ProductServiceManager",
        owner,
        [registry.registryAddress],
        { libraries: {
                BlocknumberLib: libraries.blockNumberLibAddress, 
                NftIdLib: libraries.nftIdLibAddress,
                RoleIdLib: libraries.roleIdLibAddress,
                TimestampLib: libraries.timestampLibAddress,
                VersionLib: libraries.versionLibAddress, 
            }});

    const productServiceManager = productServiceManagerBaseContract as ProductServiceManager;
    const productServiceAddress = await productServiceManager.getProductService();
    const productService = ProductService__factory.connect(productServiceAddress, owner);
    // FIXME temporal solution while registration in ProductServiceManager constructor is not possible
    const rcptPrd = await executeTx(async () => await registry.registryServiceReleaseManager.registerService(productServiceAddress));
    const logRegistrationInfoPrd = getFieldFromTxRcptLogs(rcptPrd!, registry.registry.interface, "LogRegistration", "nftId");
    const productServiceNftId = (logRegistrationInfoPrd as unknown);
    logger.info(`productServiceManager deployed - productServiceAddress: ${productServiceAddress} productServiceManagerAddress: ${productServiceManagerAddress} nftId: ${productServiceNftId}`);

<<<<<<< HEAD
    await registryServiceReleaseManager.activateNextRelease();
=======
    const { address: policyServiceManagerAddress, contract: policyServiceManagerBaseContract, } = await deployContract(
        "PolicyServiceManager",
        owner,
        [registry.registryAddress],
        { libraries: {
                BlocknumberLib: libraries.blockNumberLibAddress, 
                FeeLib: libraries.feeLibAddress,
                NftIdLib: libraries.nftIdLibAddress,
                TimestampLib: libraries.timestampLibAddress,
                UFixedLib: libraries.uFixedLibAddress,
                VersionLib: libraries.versionLibAddress, 
            }});

    const policyServiceManager = policyServiceManagerBaseContract as PolicyServiceManager;
    const policyServiceAddress = await policyServiceManager.getPolicyService();
    const policyService = PolicyService__factory.connect(policyServiceAddress, owner);
    // FIXME temporal solution while registration in ProductServiceManager constructor is not possible
    const rcptPol = await executeTx(async () => await registryService.registerService(policyServiceAddress));
    const logRegistrationInfoPol = getFieldFromTxRcptLogs(rcptPol!, registry.registry.interface, "LogRegistration", "info");
    const policyServiceNftId = (logRegistrationInfoPol as unknown[])[0];
    logger.info(`policyServiceManager deployed - policyServiceAddress: ${policyServiceAddress} policyServiceManagerAddress: ${policyServiceManagerAddress} nftId: ${policyServiceNftId}`);

    const { address: bundleServiceManagerAddress, contract: bundleServiceManagerBaseContract, } = await deployContract(
        "BundleServiceManager",
        owner,
        [registry.registryAddress],
        { libraries: {
                BlocknumberLib: libraries.blockNumberLibAddress, 
                FeeLib: libraries.feeLibAddress,
                NftIdLib: libraries.nftIdLibAddress,
                TimestampLib: libraries.timestampLibAddress,
                VersionLib: libraries.versionLibAddress, 
            }});

    const bundleServiceManager = bundleServiceManagerBaseContract as PolicyServiceManager;
    const bundleServiceAddress = await bundleServiceManager.getBundleService();
    const bundleService = PolicyService__factory.connect(bundleServiceAddress, owner);
    // FIXME temporal solution while registration in ProductServiceManager constructor is not possible
    const rcptBdl = await executeTx(async () => await registryService.registerService(bundleServiceAddress));
    const logRegistrationInfoBdl = getFieldFromTxRcptLogs(rcptBdl!, registry.registry.interface, "LogRegistration", "info");
    const bundleServiceNftId = (logRegistrationInfoBdl as unknown[])[0];
    logger.info(`bundleServiceManager deployed - bundleServiceAddress: ${bundleServiceAddress} bundleServiceManagerAddress: ${bundleServiceManagerAddress} nftId: ${bundleServiceNftId}`);
>>>>>>> e2d8c7db

    return {
        instanceServiceNftId: instanceServiceNfdId as string,
        instanceServiceAddress: instanceServiceAddress,
        instanceService: instanceService,
        instanceServiceManagerAddress: instanceServiceManagerAddress,
        // componentOwnerServiceAddress,
        // componentOwnerServiceNftId,
        distributionServiceAddress,
        distributionServiceNftId: distributionServiceNftId as string,
        distributionService,
        distributionServiceManagerAddress,
        poolServiceAddress,
        poolServiceNftId: poolServiceNftId as string,
        poolService,
        poolServiceManagerAddress,
        productServiceAddress,
        productServiceNftId : productServiceNftId as string,
        productService,
        productServiceManagerAddress,
        policyServiceAddress,
        policyServiceNftId : policyServiceNftId as string,
        policyService,
        policyServiceManagerAddress,

        bundleServiceAddress,
        bundleServiceNftId : bundleServiceNftId as string,
        bundleService,
        bundleServiceManagerAddress,
    };
<<<<<<< HEAD
}
=======
}

const DISTRIBUTION_REGISTRAR_ROLE = 1000;
const POLICY_REGISTRAR_ROLE = 1100;
const BUNDLE_REGISTRAR_ROLE = 1200;
const POOL_REGISTRAR_ROLE = 1300;
const PRODUCT_REGISTRAR_ROLE = 1400;


export async function authorizeServices(protocolOwner: Signer, libraries: LibraryAddresses, registry: RegistryAddresses, services: ServiceAddresses) {
    const registryAccessManagerAddress = await registry.registryServiceManager.getAccessManager();
    const registryAccessManager = AccessManager__factory.connect(registryAccessManagerAddress, protocolOwner);

    // grant DISTRIBUTION_REGISTRAR_ROLE to distribution service
    // allow role DISTRIBUTION_REGISTRAR_ROLE to call registerDistribution on registry service
    await registryAccessManager.grantRole(DISTRIBUTION_REGISTRAR_ROLE, services.distributionServiceAddress, 0);
    const fctSelector = registry.registryService.interface.getFunction("registerDistribution").selector;
    logger.debug(`setting function role for ${hexlify(fctSelector)} to ${DISTRIBUTION_REGISTRAR_ROLE}`);
    await registryAccessManager.setTargetFunctionRole(
        registry.registryService,
        [fctSelector],
        DISTRIBUTION_REGISTRAR_ROLE,
    );

    // grant POOL_REGISTRAR_ROLE to pool service
    // allow role POOL_REGISTRAR_ROLE to call registerPool on registry service
    await registryAccessManager.grantRole(POOL_REGISTRAR_ROLE, services.poolServiceAddress, 0);
    const fctSelector2 = registry.registryService.interface.getFunction("registerPool").selector;
    logger.debug(`setting function role for ${hexlify(fctSelector2)} to ${POOL_REGISTRAR_ROLE}`);
    await registryAccessManager.setTargetFunctionRole(
        registry.registryService,
        [fctSelector2],
        POOL_REGISTRAR_ROLE,
    );

    // grant BUNDLE_REGISTRAR_ROLE to pool service
    // allow role BUNDLE_REGISTRAR_ROLE to call registerBundle on registry service
    await registryAccessManager.grantRole(BUNDLE_REGISTRAR_ROLE, services.poolServiceAddress, 0);
    const fctSelector3 = registry.registryService.interface.getFunction("registerBundle").selector;
    logger.debug(`setting function role for ${hexlify(fctSelector3)} to ${BUNDLE_REGISTRAR_ROLE}`);
    await registryAccessManager.setTargetFunctionRole(
        registry.registryService,
        [fctSelector3],
        BUNDLE_REGISTRAR_ROLE,
    );

    // grant PRODUCT_REGISTRAR_ROLE to product service
    // allow role PRODUCT_REGISTRAR_ROLE to call registerProduct on registry service
    await registryAccessManager.grantRole(PRODUCT_REGISTRAR_ROLE, services.productServiceAddress, 0);
    const fctSelector4 = registry.registryService.interface.getFunction("registerProduct").selector;
    logger.debug(`setting function role for ${hexlify(fctSelector4)} to ${PRODUCT_REGISTRAR_ROLE}`);
    await registryAccessManager.setTargetFunctionRole(
        registry.registryService,
        [fctSelector4],
        PRODUCT_REGISTRAR_ROLE,
    );

    // grant POLICY_REGISTRAR_ROLE to product service
    // allow role POLICY_REGISTRAR_ROLE to call registerPolicy on registry service
    await registryAccessManager.grantRole(POLICY_REGISTRAR_ROLE, services.policyServiceAddress, 0);
    const fctSelector5 = registry.registryService.interface.getFunction("registerPolicy").selector;
    logger.debug(`setting function role for ${hexlify(fctSelector5)} to ${POLICY_REGISTRAR_ROLE}`);
    await registryAccessManager.setTargetFunctionRole(
        registry.registryService,
        [fctSelector5],
        POLICY_REGISTRAR_ROLE,
    );
}
>>>>>>> e2d8c7db
<|MERGE_RESOLUTION|>--- conflicted
+++ resolved
@@ -1,10 +1,6 @@
 
 import { AddressLike, Signer, hexlify, resolveAddress } from "ethers";
-<<<<<<< HEAD
-import { AccessManager__factory, DistributionServiceManager, InstanceService, InstanceServiceManager, InstanceService__factory, PoolService, PoolServiceManager, PoolService__factory, RegistryServiceReleaseManager__factory, ProductService, ProductServiceManager, ProductService__factory } from "../../typechain-types";
-=======
 import { AccessManager__factory, DistributionServiceManager, InstanceService, InstanceServiceManager, InstanceService__factory, PoolService, PoolServiceManager, PoolService__factory, IRegistryService__factory, ProductService, ProductServiceManager, ProductService__factory, PolicyService, PolicyServiceManager, PolicyService__factory, BundleService, BundleServiceManager, Bundleservice__factory} from "../../typechain-types";
->>>>>>> e2d8c7db
 import { logger } from "../logger";
 import { deployContract } from "./deployment";
 import { LibraryAddresses } from "./libraries";
@@ -126,9 +122,6 @@
     const productServiceNftId = (logRegistrationInfoPrd as unknown);
     logger.info(`productServiceManager deployed - productServiceAddress: ${productServiceAddress} productServiceManagerAddress: ${productServiceManagerAddress} nftId: ${productServiceNftId}`);
 
-<<<<<<< HEAD
-    await registryServiceReleaseManager.activateNextRelease();
-=======
     const { address: policyServiceManagerAddress, contract: policyServiceManagerBaseContract, } = await deployContract(
         "PolicyServiceManager",
         owner,
@@ -171,7 +164,6 @@
     const logRegistrationInfoBdl = getFieldFromTxRcptLogs(rcptBdl!, registry.registry.interface, "LogRegistration", "info");
     const bundleServiceNftId = (logRegistrationInfoBdl as unknown[])[0];
     logger.info(`bundleServiceManager deployed - bundleServiceAddress: ${bundleServiceAddress} bundleServiceManagerAddress: ${bundleServiceManagerAddress} nftId: ${bundleServiceNftId}`);
->>>>>>> e2d8c7db
 
     return {
         instanceServiceNftId: instanceServiceNfdId as string,
@@ -202,75 +194,4 @@
         bundleService,
         bundleServiceManagerAddress,
     };
-<<<<<<< HEAD
-}
-=======
-}
-
-const DISTRIBUTION_REGISTRAR_ROLE = 1000;
-const POLICY_REGISTRAR_ROLE = 1100;
-const BUNDLE_REGISTRAR_ROLE = 1200;
-const POOL_REGISTRAR_ROLE = 1300;
-const PRODUCT_REGISTRAR_ROLE = 1400;
-
-
-export async function authorizeServices(protocolOwner: Signer, libraries: LibraryAddresses, registry: RegistryAddresses, services: ServiceAddresses) {
-    const registryAccessManagerAddress = await registry.registryServiceManager.getAccessManager();
-    const registryAccessManager = AccessManager__factory.connect(registryAccessManagerAddress, protocolOwner);
-
-    // grant DISTRIBUTION_REGISTRAR_ROLE to distribution service
-    // allow role DISTRIBUTION_REGISTRAR_ROLE to call registerDistribution on registry service
-    await registryAccessManager.grantRole(DISTRIBUTION_REGISTRAR_ROLE, services.distributionServiceAddress, 0);
-    const fctSelector = registry.registryService.interface.getFunction("registerDistribution").selector;
-    logger.debug(`setting function role for ${hexlify(fctSelector)} to ${DISTRIBUTION_REGISTRAR_ROLE}`);
-    await registryAccessManager.setTargetFunctionRole(
-        registry.registryService,
-        [fctSelector],
-        DISTRIBUTION_REGISTRAR_ROLE,
-    );
-
-    // grant POOL_REGISTRAR_ROLE to pool service
-    // allow role POOL_REGISTRAR_ROLE to call registerPool on registry service
-    await registryAccessManager.grantRole(POOL_REGISTRAR_ROLE, services.poolServiceAddress, 0);
-    const fctSelector2 = registry.registryService.interface.getFunction("registerPool").selector;
-    logger.debug(`setting function role for ${hexlify(fctSelector2)} to ${POOL_REGISTRAR_ROLE}`);
-    await registryAccessManager.setTargetFunctionRole(
-        registry.registryService,
-        [fctSelector2],
-        POOL_REGISTRAR_ROLE,
-    );
-
-    // grant BUNDLE_REGISTRAR_ROLE to pool service
-    // allow role BUNDLE_REGISTRAR_ROLE to call registerBundle on registry service
-    await registryAccessManager.grantRole(BUNDLE_REGISTRAR_ROLE, services.poolServiceAddress, 0);
-    const fctSelector3 = registry.registryService.interface.getFunction("registerBundle").selector;
-    logger.debug(`setting function role for ${hexlify(fctSelector3)} to ${BUNDLE_REGISTRAR_ROLE}`);
-    await registryAccessManager.setTargetFunctionRole(
-        registry.registryService,
-        [fctSelector3],
-        BUNDLE_REGISTRAR_ROLE,
-    );
-
-    // grant PRODUCT_REGISTRAR_ROLE to product service
-    // allow role PRODUCT_REGISTRAR_ROLE to call registerProduct on registry service
-    await registryAccessManager.grantRole(PRODUCT_REGISTRAR_ROLE, services.productServiceAddress, 0);
-    const fctSelector4 = registry.registryService.interface.getFunction("registerProduct").selector;
-    logger.debug(`setting function role for ${hexlify(fctSelector4)} to ${PRODUCT_REGISTRAR_ROLE}`);
-    await registryAccessManager.setTargetFunctionRole(
-        registry.registryService,
-        [fctSelector4],
-        PRODUCT_REGISTRAR_ROLE,
-    );
-
-    // grant POLICY_REGISTRAR_ROLE to product service
-    // allow role POLICY_REGISTRAR_ROLE to call registerPolicy on registry service
-    await registryAccessManager.grantRole(POLICY_REGISTRAR_ROLE, services.policyServiceAddress, 0);
-    const fctSelector5 = registry.registryService.interface.getFunction("registerPolicy").selector;
-    logger.debug(`setting function role for ${hexlify(fctSelector5)} to ${POLICY_REGISTRAR_ROLE}`);
-    await registryAccessManager.setTargetFunctionRole(
-        registry.registryService,
-        [fctSelector5],
-        POLICY_REGISTRAR_ROLE,
-    );
-}
->>>>>>> e2d8c7db
+}