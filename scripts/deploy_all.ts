import { AddressLike, resolveAddress } from "ethers";
import { ethers } from "hardhat";
import { ChainNft__factory, IRegistry__factory } from "../typechain-types";
import { getNamedAccounts, printBalance, validateNftOwnerhip } from "./libs/accounts";
import { LibraryAddresses, deployLibraries } from "./libs/libraries";
import { RegistryAddresses, deployAndInitializeRegistry } from "./libs/registry";
import { logger } from "./logger";
import { InstanceAddresses, MASTER_INSTANCE_OWNER, cloneInstance, deployAndRegisterMasterInstance } from "./libs/instance";
import { ServiceAddresses, authorizeServices, deployAndRegisterServices } from "./libs/services";


async function main() {
    logger.info("deploying new GIF instance...");
    const { protocolOwner, masterInstanceOwner, instanceOwner } = await getNamedAccounts();

    // deploy protocol contracts
    const libraries = await deployLibraries(protocolOwner);
    const registry = await deployAndInitializeRegistry(protocolOwner, libraries);
    const services = await deployAndRegisterServices(protocolOwner, registry, libraries);
    
<<<<<<< HEAD
    // deploy instance contracts
    const masterInstance = await deployAndRegisterMasterInstance(masterInstanceOwner, libraries, registry, services);
=======
    // // deploy instance contracts
    const masterInstance = await deployAndRegisterMasterInstance(protocolOwner, libraries, registry, services);
>>>>>>> 4dc54ee2
    const clonedInstance = await cloneInstance(masterInstance, libraries, registry, services, instanceOwner);

    // await grantRole(instanceOwner, libraries, instance, Role.POOL_OWNER_ROLE, poolOwner);
    // await grantRole(instanceOwner, libraries, instance, Role.DISTRIBUTION_OWNER_ROLE, distributionOwner);
    // await grantRole(instanceOwner, libraries, instance, Role.PRODUCT_OWNER_ROLE, productOwner);

    
    // // deploy pool & product contracts
    // const { poolAddress, poolNftId, tokenAddress } = await deployPool(poolOwner, libraries, registry, instance);
    // const { distributionAddress, distributionNftId } = await deployDistribution(distributionOwner, libraries, registry, instance, tokenAddress);
    // const { productAddress, productNftId } = await deployProduct(productOwner, libraries, registry, instance, tokenAddress, poolAddress, distributionAddress);
    
    printAddresses(libraries, registry, services, masterInstance, clonedInstance);

    await verifyOwnership(
        protocolOwner, masterInstanceOwner,
        //, productOwner, poolOwner, distributionOwner,
        libraries, registry, //services,
        masterInstance, 
        // tokenAddress, 
        // poolAddress, poolNftId,
        // distributionAddress, distributionNftId,
        // productAddress, productNftId);
    );

    // print final balance
    await printBalance(
        ["protocolOwner", protocolOwner],
        ["masterInstanceOwner", masterInstanceOwner] , 
        // ["instanceServiceOwner", instanceServiceOwner],
        ["instanceOwner", instanceOwner],
        // ["productOwner", productOwner], 
        // ["distributionOwner", distributionOwner], 
        // ["poolOwner", poolOwner]
        );
    logger.info("GIF instance deployed successfully");
}

/**
 * Verifies the smart contract deployment has correct ownerships. 
 * Check that NFT and registry are linked correctly.
 * Check that the instance, instance NFT, pool NFT and product NFTs are owned by their respective owners.
 */
async function verifyOwnership(
    protocolOwner: AddressLike, masterInstanceOwner: AddressLike,
    // productOwner: AddressLike, poolOwner: AddressLike, distributionOwner: AddressLike,
    libraries: LibraryAddresses, registry: RegistryAddresses, //services: ServiceAddresses,
    masterInstance: InstanceAddresses,
    // tokenAddress: AddressLike, 
    // poolAddress: AddressLike, poolNftId: string,
    // distributionAddress: AddressLike, distributionNftId: string,
    // productAddress: AddressLike, productNftId: string,
) {
    logger.debug("validating ownerships ...");
    const chainNft = ChainNft__factory.connect(await resolveAddress(registry.chainNftAddress), ethers.provider);
    if (await chainNft.getRegistryAddress() !== resolveAddress(registry.registryAddress)) {
        throw new Error("chainNft registry address mismatch");
    }
    const registryC = IRegistry__factory.connect(await resolveAddress(registry.registryAddress), ethers.provider);
    if (await registryC.getChainNft() !== registry.chainNftAddress) {
        throw new Error("registry chainNft address mismatch");
    }

    // await validateOwnership(protocolOwner, services.componentOwnerServiceAddress);
    // await validateOwnership(protocolOwner, services.productServiceAddress);
    // await validateOwnership(protocolOwner, services.poolServiceAddress);

    // await validateNftOwnerhip(registry.chainNftAddress, registry.registryNftId, protocolOwner);
    // await validateNftOwnerhip(registry.chainNftAddress, services.componentOwnerServiceNftId, protocolOwner);
    // await validateNftOwnerhip(registry.chainNftAddress, services.distributionServiceNftId, protocolOwner);
    // await validateNftOwnerhip(registry.chainNftAddress, services.productServiceNftId, protocolOwner);
    // await validateNftOwnerhip(registry.chainNftAddress, services.poolServiceNftId, protocolOwner);
    
    if (masterInstance.instanceNftId === undefined) {
        throw new Error("instance masterInstanceNftId undefined");
    }
    const masterInstanceNftIdFromReg = await registry.registry["getNftId(address)"](masterInstance.instanceAddress);
    if (BigInt(masterInstance.instanceNftId) !== masterInstanceNftIdFromReg) {
        throw new Error(`instance masterInstanceNftId (${masterInstance.instanceNftId}) mismatch: ${masterInstanceNftIdFromReg}`);
    }
    await validateNftOwnerhip(registry.chainNftAddress, masterInstance.instanceNftId, MASTER_INSTANCE_OWNER);
    
    // await validateNftOwnerhip(registry.chainNftAddress, instance.instanceNftId, instanceOwner);
    
    // await validateNftOwnerhip(registry.chainNftAddress, poolNftId, poolOwner);
    // await validateNftOwnerhip(registry.chainNftAddress, distributionNftId, distributionOwner);
    // await validateNftOwnerhip(registry.chainNftAddress, productNftId, productOwner);
    logger.info("ownerships verified");
}

function printAddresses(
    libraries: LibraryAddresses, registry: RegistryAddresses, 
    services: ServiceAddresses,
    masterInstance: InstanceAddresses, clonedInstance: InstanceAddresses,
    // tokenAddress: AddressLike, 
    // poolAddress: AddressLike, poolNftId: string,
    // distributionAddress: AddressLike, distributionNftId: string,
    // productAddress: AddressLike, productNftId: string,
) {
    let addresses = "\nAddresses of deployed smart contracts:\n==========\n";
    addresses += `nftIdLibAddress: ${libraries.nftIdLibAddress}\n`;
    addresses += `mathLibAddress: ${libraries.mathLibAddress}\n`;
    addresses += `uFixedLibAddress: ${libraries.uFixedLibAddress}\n`;
    addresses += `objectTypeLibAddress: ${libraries.objectTypeLibAddress}\n`;
    addresses += `blockNumberLibAddress: ${libraries.blockNumberLibAddress}\n`;
    addresses += `versionLibAddress: ${libraries.versionLibAddress}\n`;
    addresses += `versionPartLibAddress: ${libraries.versionPartLibAddress}\n`;
    addresses += `timestampLibAddress: ${libraries.timestampLibAddress}\n`;
    addresses += `libNftIdSetAddress: ${libraries.libNftIdSetAddress}\n`;
    addresses += `key32LibAddress: ${libraries.key32LibAddress}\n`;
    addresses += `feeLibAddress: ${libraries.feeLibAddress}\n`;
    addresses += `stateIdLibAddress: ${libraries.stateIdLibAddress}\n`;
    addresses += `roleIdLibAddress: ${libraries.roleIdLibAddress}\n`;
    addresses += `riskIdLibAddress: ${libraries.riskIdLibAddress}\n`;
    addresses += `contractDeployerLibAddress: ${libraries.contractDeployerLibAddress}\n`;
    addresses += `--------\n`;
    addresses += `registryServiceAccessManagerAddress: ${registry.registryServiceAccessManagerAddress}\n`;
    addresses += `registryServiceReleaseManagerAddress: ${registry.registryServiceReleaseManagerAddress}\n`;
    addresses += `registryAddress: ${registry.registryAddress}\n`;
    addresses += `registryNftId: ${registry.registryNftId}\n`;
    addresses += `chainNftAddress: ${registry.chainNftAddress}\n`;
    addresses += `tokenRegistryAddress: ${registry.tokenRegistryAddress}\n`;
    addresses += `registryServiceManagerAddress: ${registry.registryServiceManagerAddress}\n`;
    addresses += `registryServiceAddress: ${registry.registryServiceAddress}\n`;
    addresses += `registryServiceNftId: ${registry.registryServiceNftId}\n`;
    addresses += `--------\n`;
    addresses += `instanceServiceManagerAddress: ${services.instanceServiceManagerAddress}\n`;
    addresses += `instanceServiceAddress: ${services.instanceServiceAddress}\n`;
    addresses += `instanceServiceNftId: ${services.instanceServiceNftId}\n`;
    addresses += `distributionServiceManagerAddress: ${services.distributionServiceManagerAddress}\n`;
    addresses += `distributionServiceAddress: ${services.distributionServiceAddress}\n`;
    addresses += `distributionServiceNftId: ${services.distributionServiceNftId}\n`;
    addresses += `poolServiceManagerAddress: ${services.poolServiceManagerAddress}\n`;
    addresses += `poolServiceAddress: ${services.poolServiceAddress}\n`;
    addresses += `poolServiceNftId: ${services.poolServiceNftId}\n`;
    addresses += `productServiceManagerAddress: ${services.productServiceManagerAddress}\n`;
    addresses += `productServiceAddress: ${services.productServiceAddress}\n`;
    addresses += `productServiceNftId: ${services.productServiceNftId}\n`;
    addresses += `--------\n`;
    addresses += `masterInstanceAddress: ${masterInstance.instanceAddress}\n`;
    addresses += `masterInstanceNftId: ${masterInstance.instanceNftId}\n`;
    addresses += `--------\n`;
    addresses += `clonedInstanceAddress: ${clonedInstance.instanceAddress}\n`;
    addresses += `clonedInstanceNftId: ${clonedInstance.instanceNftId}\n`;
    addresses += `--------\n`;
    // addresses += `tokenAddress: ${tokenAddress}\n`;
    // addresses += `poolAddress: ${poolAddress}\n`;
    // addresses += `poolNftId: ${poolNftId}\n`;
    // addresses += `distributionAddress: ${distributionAddress}\n`;
    // addresses += `distributionNftId: ${distributionNftId}\n`;
    // addresses += `productAddress: ${productAddress}\n`;
    // addresses += `productNftId: ${productNftId}\n`;    
    
    logger.info(addresses);
}



main().catch((error) => {
    logger.error(error.stack);
    process.exitCode = 1;
});

<|MERGE_RESOLUTION|>--- conflicted
+++ resolved
@@ -18,13 +18,8 @@
     const registry = await deployAndInitializeRegistry(protocolOwner, libraries);
     const services = await deployAndRegisterServices(protocolOwner, registry, libraries);
     
-<<<<<<< HEAD
-    // deploy instance contracts
-    const masterInstance = await deployAndRegisterMasterInstance(masterInstanceOwner, libraries, registry, services);
-=======
     // // deploy instance contracts
     const masterInstance = await deployAndRegisterMasterInstance(protocolOwner, libraries, registry, services);
->>>>>>> 4dc54ee2
     const clonedInstance = await cloneInstance(masterInstance, libraries, registry, services, instanceOwner);
 
     // await grantRole(instanceOwner, libraries, instance, Role.POOL_OWNER_ROLE, poolOwner);
