--- conflicted
+++ resolved
@@ -175,16 +175,10 @@
             componentData);
 
         ProductStorage storage $ = _getProductStorage();
-<<<<<<< HEAD
-        // TODO add validation
-        // TODO refactor to go via registry for all components linked to this product (#527)
-        $._riskService = IRiskService(_getServiceAddress(RISK())); 
-=======
         $._isProcessingFundedClaims = isProcessingFundedClaims;
         $._hasDistribution = hasDistribution;
         $._numberOfOracles = numberOfOracles;
         $._riskService = IRiskService(_getServiceAddress(PRODUCT())); 
->>>>>>> 1f3d19b2
         $._applicationService = IApplicationService(_getServiceAddress(APPLICATION())); 
         $._policyService = IPolicyService(_getServiceAddress(POLICY())); 
         $._claimService = IClaimService(_getServiceAddress(CLAIM())); 
