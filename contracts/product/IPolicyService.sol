// SPDX-License-Identifier: Apache-2.0
pragma solidity ^0.8.20;

import {IService} from "../shared/IService.sol";

import {Amount} from "../type/Amount.sol";
import {IInstance} from "../instance/IInstance.sol";
import {InstanceReader} from "../instance/InstanceReader.sol";
import {NftId} from "../type/NftId.sol";
import {StateId} from "../type/StateId.sol";
import {Timestamp} from "../type/Timestamp.sol";

interface IPolicyService is IService {

    event LogPolicyServicePolicyCreated(NftId policyNftId, Amount premiumAmount, Timestamp activatedAt);
    event LogPolicyServicePolicyDeclined(NftId policyNftId);
    event LogPolicyServicePolicyPremiumCollected(NftId policyNftId, Amount premiumAmount);
    event LogPolicyServicePolicyActivated(NftId policyNftId, Timestamp activatedAt);
    event LogPolicyServicePolicyActivatedUpdated(NftId policyNftId, Timestamp activatedAt);
    event LogPolicyServicePolicyExpirationUpdated(NftId policyNftId, Timestamp expiredAt);
    event LogPolicyServicePolicyClosed(NftId policyNftId);

    error ErrorPolicyServicePolicyProductMismatch(NftId applicationNftId, NftId expectedProductNftId, NftId actualProductNftId);
    error ErrorPolicyServicePolicyStateNotApplied(NftId applicationNftId);
    error ErrorPolicyServicePolicyStateNotCollateralized(NftId applicationNftId);
    error ErrorPolicyServicePolicyAlreadyActivated(NftId policyNftId);

<<<<<<< HEAD
=======
    error ErrorPolicyServicePolicyNotActivated(NftId policyNftId);
    error ErrorPolicyServicePolicyActivationTooEarly(NftId policyNftId, Timestamp lowerLimit, Timestamp activatedAt);
    error ErrorPolicyServicePolicyActivationTooLate(NftId policyNftId, Timestamp upperLimit, Timestamp activatedAt);
    
>>>>>>> d2ffc4df
    error ErrorPolicyServiceInsufficientAllowance(address customer, address tokenHandlerAddress, uint256 amount);
    error ErrorPolicyServicePremiumAlreadyPaid(NftId policyNftId);

    error ErrorPolicyServicePolicyNotCloseable(NftId policyNftId);

    error ErrorPolicyServicePolicyNotActive(NftId policyNftId, StateId state);
    error ErrorPolicyServicePremiumNotPaid(NftId policyNftId, Amount premiumAmount);
    error ErrorPolicyServiceOpenClaims(NftId policyNftId, uint16 openClaimsCount);
    error ErrorPolicyServicePolicyHasNotExpired(NftId policyNftId, Timestamp expiredAt);
    error ErrorPolicyServicePolicyExpirationTooLate(NftId policyNftId, Timestamp upperLimit, Timestamp expiredAt);
    error ErrorPolicyServicePolicyExpirationTooEarly(NftId policyNftId, Timestamp lowerLimit, Timestamp expiredAt);

    error ErrorPolicyServicePremiumMismatch(NftId policyNftId, Amount expectedPremiumAmount, Amount recalculatedPremiumAmount);
    error ErrorPolicyServiceTransferredPremiumMismatch(NftId policyNftId, Amount expectedPremiumAmount, Amount transferredPremiumAmount);

    /// @dev creates the policy from {applicationNftId}. 
    /// After successful completion of the function the policy can be referenced using the application NftId.
    /// Locks the sum insured amount in the pool, but does not transfer tokens. Call collectPremium to transfer tokens. 
    /// Sets the policy state to collateralized.
    /// Optionally activates the policy if activateAt is a non-zero timestamp.
    /// only the related product may create a policy from an application
    function createPolicy(
        NftId applicationNftId,
        Timestamp activateAt
    )
        external
        returns (Amount premiumAmount);

    /// @dev declines an application represented by {policyNftId}
    /// an application can only be declined in applied state
    /// only the related product may decline an application
    function decline(NftId policyNftId) external;

    /// @dev collects the premium token for the specified policy (must be in COLLATERALIZED state)
    function collectPremium(NftId policyNftId, Timestamp activateAt) external;

    /// @dev activates the specified policy and sets the activation date in the policy metadata
    /// to activate a policy it needs to be in underwritten state
    function activate(NftId policyNftId, Timestamp activateAt) external;

    /// @dev adjusts the activation date of the specified policy and sets the new activation date in the policy metadata
    /// to adjust the activation date of a policy it needs to have an activation date set. 
    /// the new activation date must not be before the current block timestamp or after the expiry date
    function adjustActivation(NftId policyNftId, Timestamp newActivateAt) external;

    /// @dev Expires the specified policy and sets the expiry date in the policy metadata. 
    /// Function consumers are products.
    /// If expiry date is set to 0, then the earliest possible expiry date (current blocktime) is set
    /// to expire a policy it must be in active state, policies may be expired even when the predefined expiry date is still in the future
    /// a policy can only be closed when it has been expired. in addition, it must not have any open claims
    /// this function can only be called by a product. the policy needs to match with the calling product
    /// @return expiredAt the effective expiry date
    function expire(NftId policyNftId, Timestamp expireAt) external returns (Timestamp expiredAt);

    /// @dev Closes the specified policy and sets the closed data in the policy metadata
    /// a policy can only be closed when it has been expired. in addition, it must not have any open claims
    /// this function can only be called by a product. the policy needs to match with the calling product
    function close(NftId policyNftId) external;

    /// @dev Expires the specified policy and sets the expiry date in the policy metadata. 
    /// Function consumers is claim service.
    function expirePolicy(IInstance instance, NftId policyNftId, Timestamp expireAt) external returns (Timestamp expiredAt);

}<|MERGE_RESOLUTION|>--- conflicted
+++ resolved
@@ -25,13 +25,10 @@
     error ErrorPolicyServicePolicyStateNotCollateralized(NftId applicationNftId);
     error ErrorPolicyServicePolicyAlreadyActivated(NftId policyNftId);
 
-<<<<<<< HEAD
-=======
     error ErrorPolicyServicePolicyNotActivated(NftId policyNftId);
     error ErrorPolicyServicePolicyActivationTooEarly(NftId policyNftId, Timestamp lowerLimit, Timestamp activatedAt);
     error ErrorPolicyServicePolicyActivationTooLate(NftId policyNftId, Timestamp upperLimit, Timestamp activatedAt);
     
->>>>>>> d2ffc4df
     error ErrorPolicyServiceInsufficientAllowance(address customer, address tokenHandlerAddress, uint256 amount);
     error ErrorPolicyServicePremiumAlreadyPaid(NftId policyNftId);
 
