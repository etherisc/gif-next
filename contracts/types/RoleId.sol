--- conflicted
+++ resolved
@@ -29,7 +29,6 @@
 function POOL_OWNER_ROLE_NAME() pure returns (string memory) { return "PoolOwnerRole"; }
 function PRODUCT_OWNER_ROLE_NAME() pure returns (string memory) { return "ProductOwnerRole"; }
 
-<<<<<<< HEAD
 function ADMIN_ROLE() pure returns (RoleId) { return RoleIdLib.toRoleId(type(uint64).min); }
 function PUBLIC_ROLE() pure returns (RoleId) { return RoleIdLib.toRoleId(type(uint64).max); }
 
@@ -37,12 +36,6 @@
 function ORACLE_OWNER_ROLE() pure returns (RoleId) { return RoleIdLib.toRoleId(3); }
 function POOL_OWNER_ROLE() pure returns (RoleId) { return RoleIdLib.toRoleId(4); }
 function PRODUCT_OWNER_ROLE() pure returns (RoleId) { return RoleIdLib.toRoleId(5); }
-=======
-function DISTRIBUTION_OWNER_ROLE() pure returns (RoleId) { return RoleIdLib.toRoleId(100); }
-function ORACLE_OWNER_ROLE() pure returns (RoleId) { return RoleIdLib.toRoleId(200); }
-function POOL_OWNER_ROLE() pure returns (RoleId) { return RoleIdLib.toRoleId(300); }
-function PRODUCT_OWNER_ROLE() pure returns (RoleId) { return RoleIdLib.toRoleId(400); }
->>>>>>> f7c17b4d
 
 function INSTANCE_OWNER_ROLE() pure returns (RoleId) { return RoleIdLib.toRoleId(1900); }
 function INSTANCE_SERVICE_ROLE() pure returns (RoleId) { return RoleIdLib.toRoleId(2000); }
