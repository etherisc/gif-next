--- conflicted
+++ resolved
@@ -289,7 +289,6 @@
         virtual
         // restricted()
     {
-<<<<<<< HEAD
         (
             NftId poolNftId,,
             IInstance instance
@@ -309,11 +308,6 @@
             poolNftId, 
             poolOwner, 
             amount);
-=======
-        _checkNftType(poolNftId, POOL());
-        // TODO check that poolNftId is externally managed
-        // TODO implement
->>>>>>> 346e7b8b
     }
 
 
@@ -322,7 +316,6 @@
         virtual
         // restricted()
     {
-<<<<<<< HEAD
         (
             NftId poolNftId,,
             IInstance instance
@@ -342,12 +335,6 @@
             poolNftId, 
             poolOwner, 
             amount);
-=======
-        _checkNftType(poolNftId, POOL());
-
-        // TODO check that poolNftId is externally managed
-        // TODO implement
->>>>>>> 346e7b8b
     }
 
 
@@ -401,15 +388,12 @@
             Amount localCollateralAmount
         )
     {
-<<<<<<< HEAD
-        NftId poolNftId;
-        bool poolIsVerifyingApplications;
-=======
         _checkNftType(productNftId, PRODUCT());
         _checkNftType(applicationNftId, POLICY());
         _checkNftType(bundleNftId, BUNDLE());
 
->>>>>>> 346e7b8b
+        NftId poolNftId;
+        bool poolIsVerifyingApplications;
         (
             poolNftId,
             totalCollateralAmount,
@@ -540,13 +524,10 @@
             bool poolIsVerifyingApplications
         )
     {
-<<<<<<< HEAD
+        _checkNftType(productNftId, PRODUCT());
+
         poolNftId = instanceReader.getProductInfo(productNftId).poolNftId;
-=======
-        _checkNftType(productNftId, PRODUCT());
-
         NftId poolNftId = instanceReader.getProductInfo(productNftId).poolNftId;
->>>>>>> 346e7b8b
         IComponents.PoolInfo memory poolInfo = instanceReader.getPoolInfo(poolNftId);
         poolIsVerifyingApplications = poolInfo.isVerifyingApplications;
 
