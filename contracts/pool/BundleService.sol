--- conflicted
+++ resolved
@@ -372,44 +372,6 @@
         instance.getInstanceStore().decreaseLocked(bundleNftId, collateralAmount);
     }
 
-<<<<<<< HEAD
-    // TODO cleanup
-    // /// @dev unlinks policy from bundle
-    // function unlinkPolicy(
-    //     IInstance instance, 
-    //     NftId policyNftId
-    // ) 
-    //     external
-    //     virtual
-    //     restricted
-    // {
-    //     // ensure policy is closeable
-    //     if (!policyIsCloseable(instance, policyNftId)) {
-    //         revert ErrorBundleServicePolicyNotCloseable(policyNftId);
-    //     }
-
-    //     instance.getBundleSet().unlinkPolicy(policyNftId);
-    // }
-=======
-    /// @dev unlinks policy from bundle
-    function unlinkPolicy(
-        IInstance instance, 
-        NftId policyNftId
-    ) 
-        external
-        virtual
-        restricted
-    {
-        _checkNftType(policyNftId, POLICY());
-
-        // ensure policy is closeable
-        if (!policyIsCloseable(instance, policyNftId)) {
-            revert ErrorBundleServicePolicyNotCloseable(policyNftId);
-        }
-
-        instance.getBundleSet().unlinkPolicy(policyNftId);
-    }
->>>>>>> 239f74f7
 
     /// @inheritdoc IBundleService
     function withdrawBundleFees(NftId bundleNftId, Amount amount) 
@@ -455,67 +417,6 @@
         }
     }
 
-<<<<<<< HEAD
-    // TODO cleanup
-    // /// @dev links policy to bundle
-    // function _linkPolicy(IInstance instance, NftId policyNftId) 
-    //     internal
-    // {
-    //     InstanceReader instanceReader = instance.getInstanceReader();
-    //     IPolicy.PolicyInfo memory policyInfo = instanceReader.getPolicyInfo(policyNftId);
-
-    //     // ensure policy has not yet been activated in a previous tx already
-    //     if (policyInfo.activatedAt.gtz() && policyInfo.activatedAt < TimestampLib.blockTimestamp()) {
-    //         revert BundleSet.ErrorBundleSetPolicyAlreadyActivated(policyNftId);
-    //     }
-
-    //     // 
-    //     BundleSet bundleManager = instance.getBundleSet();
-    //     bundleManager.linkPolicy(policyNftId);
-    // }
-=======
-    /// @inheritdoc IBundleService
-    function policyIsCloseable(IInstance instance, NftId policyNftId)
-        public
-        view
-        returns (bool isCloseable)
-    {
-        _checkNftType(policyNftId, POLICY());
-
-        IPolicy.PolicyInfo memory info = instance.getInstanceReader().getPolicyInfo(policyNftId);
-        
-        if (info.productNftId.eqz()) { return false; } // not closeable: policy does not exist (or does not belong to this instance)
-        if (info.activatedAt.eqz()) { return false; } // not closeable: not yet activated
-        if (info.closedAt.gtz()) { return false; } // not closeable: already closed
-        if (info.openClaimsCount > 0) { return false; } // not closeable: has open claims
-
-        // closeable: if sum of claims matches sum insured a policy may be closed prior to the expiry date
-        if (info.claimAmount == info.sumInsuredAmount) { return true; }
-
-        // not closeable: not yet expired
-        if (TimestampLib.blockTimestamp() < info.expiredAt) { return false; }
-
-        // all conditionsl to close the policy are met
-        return true; 
-    }
-
-    /// @dev links policy to bundle
-    function _linkPolicy(IInstance instance, NftId policyNftId) 
-        internal
-    {
-        InstanceReader instanceReader = instance.getInstanceReader();
-        IPolicy.PolicyInfo memory policyInfo = instanceReader.getPolicyInfo(policyNftId);
-
-        // ensure policy has not yet been activated in a previous tx already
-        if (policyInfo.activatedAt.gtz() && policyInfo.activatedAt < TimestampLib.blockTimestamp()) {
-            revert BundleSet.ErrorBundleSetPolicyAlreadyActivated(policyNftId);
-        }
-        
-        BundleSet bundleManager = instance.getBundleSet();
-        bundleManager.linkPolicy(policyNftId);
-    }
->>>>>>> 239f74f7
-
     function _getDomain() internal pure override returns(ObjectType) {
         return BUNDLE();
     }
