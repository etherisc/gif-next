// SPDX-License-Identifier: Apache-2.0
pragma solidity ^0.8.20;

import {IERC20Metadata} from "@openzeppelin/contracts/token/ERC20/extensions/IERC20Metadata.sol";

import {IAccountingService} from "../accounting/IAccountingService.sol";
import {IComponents} from "../instance/module/IComponents.sol";
import {IComponentService} from "./IComponentService.sol";
import {IInstance} from "../instance/IInstance.sol";
import {IInstanceLinkedComponent} from "./IInstanceLinkedComponent.sol";
import {InstanceAdmin} from "../instance/InstanceAdmin.sol";
import {InstanceReader} from "../instance/InstanceReader.sol";
import {InstanceStore} from "../instance/InstanceStore.sol";
import {IInstanceService} from "../instance/IInstanceService.sol";
import {IPoolComponent} from "../pool/IPoolComponent.sol";
import {IProductComponent} from "../product/IProductComponent.sol";
import {IRegistry} from "../registry/IRegistry.sol";
import {IRegistryService} from "../registry/IRegistryService.sol";

import {AccessManagerCloneable} from "../authorization/AccessManagerCloneable.sol";
import {Amount, AmountLib} from "../type/Amount.sol";
import {ContractLib} from "../shared/ContractLib.sol";
import {Fee, FeeLib} from "../type/Fee.sol";
import {KEEP_STATE} from "../type/StateId.sol";
import {NftId, NftIdLib} from "../type/NftId.sol";
import {ObjectType, ACCOUNTING, REGISTRY, COMPONENT, DISTRIBUTION, INSTANCE, ORACLE, POOL, PRODUCT} from "../type/ObjectType.sol";
import {Service} from "../shared/Service.sol";
import {TokenHandler} from "../shared/TokenHandler.sol";
import {TokenHandlerDeployerLib} from "../shared/TokenHandlerDeployerLib.sol";


contract ComponentService is
    Service,
    IComponentService
{
    bool private constant INCREASE = true;
    bool private constant DECREASE = false;

    IAccountingService private _accountingService;
    IRegistryService private _registryService;
    IInstanceService private _instanceService;

    function _initialize(
        address owner, 
        bytes memory data
    )
        internal
        virtual override
        initializer()
    {
        (
            address authority,
            address registry
        ) = abi.decode(data, (address, address));

        __Service_init(authority, registry, owner);

        _accountingService = IAccountingService(_getServiceAddress(ACCOUNTING()));
        _registryService = IRegistryService(_getServiceAddress(REGISTRY()));
        _instanceService = IInstanceService(_getServiceAddress(INSTANCE()));

        _registerInterface(type(IComponentService).interfaceId);
    }

    //-------- component ----------------------------------------------------//

    /// @inheritdoc IComponentService
    function registerComponent(address componentAddress)
        external
        virtual
<<<<<<< HEAD
        restricted()
        onlyComponent(component)
=======
>>>>>>> 1824e527
        returns (NftId componentNftId)
    {
        // checks
        // check sender is registered product
        IRegistry registry = getRegistry();
        if (!registry.isObjectType(msg.sender, PRODUCT())) {
            revert ErrorComponentServiceCallerNotProduct(msg.sender);
        }

        // check provided address is product contract
        if (!ContractLib.isInstanceLinkedComponent(address(registry), componentAddress)) {
            revert ErrorComponentServiceNotComponent(componentAddress);
        }

        NftId productNftId = registry.getNftIdForAddress(msg.sender);
        IInstance instance = IInstance(
            registry.getObjectAddress(
                registry.getParentNftId(productNftId)));

        componentNftId = _verifyAndRegister(
            instance, 
            componentAddress, 
            productNftId, // product is parent of component to be registered
            address(0)); // token will be inhereited from product
    }


    /// @inheritdoc IComponentService
    function approveTokenHandler(
        IERC20Metadata token,
        Amount amount
    )
        external
        virtual
        restricted()
    {
        // checks
        (NftId componentNftId, IInstance instance) = _getAndVerifyComponent(COMPONENT(), true);
        TokenHandler tokenHandler = instance.getInstanceReader().getTokenHandler(
            componentNftId);

        // effects
        tokenHandler.approve(token, amount);
    }


    /// @inheritdoc IComponentService
    function setWallet(address newWallet)
        external
        virtual
        restricted()
    {
        // checks
        (NftId componentNftId, IInstance instance) = _getAndVerifyComponent(COMPONENT(), true);
        TokenHandler tokenHandler = instance.getInstanceReader().getTokenHandler(
            componentNftId);

        // effects
        tokenHandler.setWallet(newWallet);
    }

    /// @inheritdoc IComponentService
    function setLocked(bool locked) 
        external 
        virtual
        restricted()
    {
        (, IInstance instance) = _getAndVerifyComponent(COMPONENT(), false);

        address component = msg.sender;
        instance.getInstanceAdmin().setComponentLocked(
            component, 
            locked);
    }


    /// @inheritdoc IComponentService
    function withdrawFees(Amount amount)
        external
        virtual
        restricted()
        returns (Amount withdrawnAmount)
    {
        // checks
        (NftId componentNftId, IInstance instance) = _getAndVerifyComponent(COMPONENT(), true);
        InstanceReader instanceReader = instance.getInstanceReader();

        // determine withdrawn amount
        Amount maxAvailableAmount = instanceReader.getFeeAmount(componentNftId);
        withdrawnAmount = amount;

        // max amount -> withraw all available fees
        if (amount == AmountLib.max()) {
            withdrawnAmount = maxAvailableAmount;
        }

        // check modified withdrawn amount
        if (withdrawnAmount.eqz()) {
            revert ErrorComponentServiceWithdrawAmountIsZero();
        } else if (withdrawnAmount > maxAvailableAmount) {
            revert ErrorComponentServiceWithdrawAmountExceedsLimit(withdrawnAmount, maxAvailableAmount);
        }

        // effects
        // decrease fee counters by withdrawnAmount
        _accountingService.decreaseComponentFees(
            instance.getInstanceStore(), 
            componentNftId, 
            withdrawnAmount);
        
        // transfer amount to component owner
        address componentOwner = getRegistry().ownerOf(componentNftId);
        TokenHandler tokenHandler = instanceReader.getTokenHandler(componentNftId);
        emit LogComponentServiceComponentFeesWithdrawn(
            componentNftId, 
            componentOwner, 
            address(tokenHandler.TOKEN()), 
            withdrawnAmount);

        // interactions
        // transfer amount to component owner
        tokenHandler.pushFeeToken(
            componentOwner, 
            withdrawnAmount);
    }


    //-------- product ------------------------------------------------------//

    /// @inheritdoc IComponentService
    function registerProduct(address productAddress, address token)
        external
        virtual
        restricted()
        nonReentrant()
        returns (NftId productNftId)
    {
        // checks
        // check sender is registered instance
        IRegistry registry = getRegistry();
        if (!registry.isObjectType(msg.sender, INSTANCE())) {
            revert ErrorComponentServiceCallerNotInstance(msg.sender);
        }

        // check provided address is product contract
        if (!ContractLib.isProduct(address(registry), productAddress)) {
            revert ErrorComponentServiceNotProduct(productAddress);
        }

        IInstance instance = IInstance(msg.sender);
        productNftId = _verifyAndRegister(
            instance, 
            productAddress, 
            instance.getNftId(), // instance is parent of product to be registered 
            token);
    }


    /// @inheritdoc IComponentService
    function setProductFees(
        Fee memory productFee, // product fee on net premium
        Fee memory processingFee // product fee on payout amounts        
    )
        external
        virtual
        restricted()
        nonReentrant()
    {
        (NftId productNftId, IInstance instance) = _getAndVerifyComponent(PRODUCT(), true);
        IComponents.FeeInfo memory feeInfo = instance.getInstanceReader().getFeeInfo(productNftId);
        bool feesChanged = false;

        // update product fee if required
        if(!FeeLib.eq(feeInfo.productFee, productFee)) {
            _logUpdateFee(productNftId, "ProductFee", feeInfo.productFee, productFee);
            feeInfo.productFee = productFee;
            feesChanged = true;
        }

        // update processing fee if required
        if(!FeeLib.eq(feeInfo.processingFee, processingFee)) {
            _logUpdateFee(productNftId, "ProcessingFee", feeInfo.processingFee, processingFee);
            feeInfo.processingFee = processingFee;
            feesChanged = true;
        }
        
        if(feesChanged) {
            instance.getInstanceStore().updateFee(productNftId, feeInfo);
            emit LogComponentServiceProductFeesUpdated(productNftId);
        }
    }


    function _createProduct(
        InstanceStore instanceStore,
        NftId productNftId,
        address productAddress,
        address token
    )
        internal
        virtual
    {
        // create product in instance instanceStore
        IProductComponent product = IProductComponent(productAddress);
        IComponents.ProductInfo memory initialProductInfo = product.getInitialProductInfo();
        // force initialization of linked components with empty values to 
        // ensure no components are linked upon initialization of the product
        initialProductInfo.poolNftId = NftIdLib.zero();
        initialProductInfo.distributionNftId = NftIdLib.zero();
        initialProductInfo.oracleNftId = new NftId[](initialProductInfo.expectedNumberOfOracles);

        // create info
        instanceStore.createProduct(
            productNftId, 
            initialProductInfo);

        instanceStore.createFee(
            productNftId, 
            product.getInitialFeeInfo());
    }

    //-------- distribution -------------------------------------------------//

    /// @dev registers the sending component as a distribution component
    function _createDistribution(
        InstanceStore instanceStore,
        NftId productNftId,
        NftId distributionNftId,
        IComponents.ProductInfo memory productInfo
    )
        internal
        virtual
        nonReentrant()
    {
        // check product is still expecting a distribution registration
        if (!productInfo.hasDistribution) {
            revert ErrorProductServiceNoDistributionExpected(productNftId);
        }
        if (productInfo.distributionNftId.gtz()) {
            revert ErrorProductServiceDistributionAlreadyRegistered(productNftId, productInfo.distributionNftId);
        }

        // set distribution in product info
        productInfo.distributionNftId = distributionNftId;
        instanceStore.updateProduct(productNftId, productInfo, KEEP_STATE());
    }


    function setDistributionFees(
        Fee memory distributionFee, // distribution fee for sales that do not include commissions
        Fee memory minDistributionOwnerFee // min fee required by distribution owner (not including commissions for distributors)
    )
        external
        virtual
        restricted()
    {
        (NftId distributionNftId, IInstance instance) = _getAndVerifyComponent(DISTRIBUTION(), true);
        (NftId productNftId, IComponents.FeeInfo memory feeInfo) = _getLinkedFeeInfo(
            instance.getInstanceReader(), distributionNftId);
        bool feesChanged = false;

        // update distributino fee if required
        if(!FeeLib.eq(feeInfo.distributionFee, distributionFee)) {
            _logUpdateFee(productNftId, "DistributionFee", feeInfo.distributionFee, distributionFee);
            feeInfo.distributionFee = distributionFee;
            feesChanged = true;
        }

        // update min distribution owner fee if required
        if(!FeeLib.eq(feeInfo.minDistributionOwnerFee, minDistributionOwnerFee)) {
            _logUpdateFee(productNftId, "MinDistributionOwnerFee", feeInfo.minDistributionOwnerFee, minDistributionOwnerFee);
            feeInfo.minDistributionOwnerFee = minDistributionOwnerFee;
            feesChanged = true;
        }
        
        if(feesChanged) {
            instance.getInstanceStore().updateFee(productNftId, feeInfo);
            emit LogComponentServiceDistributionFeesUpdated(distributionNftId);
        }
    }

    //-------- oracle -------------------------------------------------------//

    function _createOracle(
        InstanceStore instanceStore,
        NftId productNftId,
        NftId oracleNftId,
        IComponents.ProductInfo memory productInfo
    )
        internal
        virtual
    {
        // check product is still expecting an oracle registration
        if (productInfo.expectedNumberOfOracles == 0) {
            revert ErrorProductServiceNoOraclesExpected(productNftId);
        }
        if (productInfo.numberOfOracles == productInfo.expectedNumberOfOracles) {
            revert ErrorProductServiceOraclesAlreadyRegistered(productNftId, productInfo.expectedNumberOfOracles);
        }

        // update/add oracle to product info
        productInfo.oracleNftId[productInfo.numberOfOracles] = oracleNftId;
        productInfo.numberOfOracles++;
        instanceStore.updateProduct(productNftId, productInfo, KEEP_STATE());
    }

    //-------- pool ---------------------------------------------------------//

    function _createPool(
        InstanceStore instanceStore,
        NftId productNftId,
        NftId poolNftId,
        address componentAddress,
        IComponents.ProductInfo memory productInfo
    )
        internal
        virtual
    {
        // check product is still expecting a pool registration
        //IComponents.ProductInfo memory productInfo = instanceReader.getProductInfo(productNftId);
        if (productInfo.poolNftId.gtz()) {
            revert ErrorProductServicePoolAlreadyRegistered(productNftId, productInfo.poolNftId);
        }

        // create info
        IPoolComponent pool = IPoolComponent(componentAddress);
        instanceStore.createPool(
            poolNftId, 
            pool.getInitialPoolInfo());

        // update pool in product info
        productInfo.poolNftId = poolNftId;
        instanceStore.updateProduct(productNftId, productInfo, KEEP_STATE());
    }


    function setPoolFees(
        Fee memory poolFee, // pool fee on net premium
        Fee memory stakingFee, // pool fee on staked capital from investor
        Fee memory performanceFee // pool fee on profits from capital investors
    )
        external
        virtual
        restricted()
    {
        (NftId poolNftId, IInstance instance) = _getAndVerifyComponent(POOL(), true);

        (NftId productNftId, IComponents.FeeInfo memory feeInfo) = _getLinkedFeeInfo(
            instance.getInstanceReader(), poolNftId);
        bool feesChanged = false;

        // update pool fee if required
        if(!FeeLib.eq(feeInfo.poolFee, poolFee)) {
            _logUpdateFee(productNftId, "PoolFee", feeInfo.poolFee, poolFee);
            feeInfo.poolFee = poolFee;
            feesChanged = true;
        }

        // update staking fee if required
        if(!FeeLib.eq(feeInfo.stakingFee, stakingFee)) {
            _logUpdateFee(productNftId, "StakingFee", feeInfo.stakingFee, stakingFee);
            feeInfo.stakingFee = stakingFee;
            feesChanged = true;
        }

        // update performance fee if required
        if(!FeeLib.eq(feeInfo.performanceFee, performanceFee)) {
            _logUpdateFee(productNftId, "PerformanceFee", feeInfo.performanceFee, performanceFee);
            feeInfo.performanceFee = performanceFee;
            feesChanged = true;
        }
        
        if(feesChanged) {
            instance.getInstanceStore().updateFee(productNftId, feeInfo);
            emit LogComponentServicePoolFeesUpdated(poolNftId);
        }
    }


    /// @dev Registers the component represented by the provided address.
    /// The caller must ensure componentAddress is IInstanceLinkedComponent.
    function _verifyAndRegister(
        IInstance instance,
        address componentAddress,
        NftId parentNftId,
        address token
    )
        internal
        virtual
        returns (NftId componentNftId)
    {
        (
            IInstanceLinkedComponent component,
            IRegistry.ObjectInfo memory objectInfo // initial component info
        ) = _getAndVerifyRegisterableComponent(
            componentAddress,
            parentNftId);

        InstanceAdmin instanceAdmin = instance.getInstanceAdmin();
        InstanceStore instanceStore = instance.getInstanceStore();
        InstanceReader instanceReader = instance.getInstanceReader();
        ObjectType componentType = objectInfo.objectType;

        if(componentType == PRODUCT()) {
            // register product with registry
            componentNftId = _registryService.registerProduct(
                component, 
                objectInfo.initialOwner).nftId;

            // create product info in instance store
            _createProduct(instanceStore, componentNftId, componentAddress, token);
        } else {
            // register non product component with registry
            componentNftId = _registryService.registerProductLinkedComponent(
                component, 
                objectInfo.objectType, 
                objectInfo.initialOwner).nftId;

            // create non product component info in instance store
            NftId productNftId = parentNftId;
            IComponents.ProductInfo memory productInfo = instanceReader.getProductInfo(productNftId);
            if(componentType == POOL()) {
                _createPool(instanceStore, productNftId, componentNftId, componentAddress, productInfo);
            } else if(componentType == DISTRIBUTION()) {
                _createDistribution(instanceStore, productNftId, componentNftId, productInfo);
            } else if(componentType == ORACLE()) {
                _createOracle(instanceStore, productNftId, componentNftId, productInfo);
            } else {
                revert ErrorComponentServiceComponentTypeNotSupported(componentAddress, componentType);
            }

            // get product's token
            token = address(instanceReader.getTokenHandler(productNftId).TOKEN());
        }

        _checkToken(instance, token);

        // deploy and wire token handler
        IComponents.ComponentInfo memory componentInfo = component.getInitialComponentInfo();
        componentInfo.tokenHandler = TokenHandlerDeployerLib.deployTokenHandler(
            address(getRegistry()),
            address(component), // initially, component is its own wallet
            token, 
            instanceAdmin.authority());
        
        // register component with instance
        instanceStore.createComponent(
            componentNftId, 
            componentInfo);

        // link component contract to nft id
        component.linkToRegisteredNftId();

        // authorize
        instanceAdmin.initializeComponentAuthorization(componentAddress, componentType);

        emit LogComponentServiceRegistered(
            instance.getNftId(),
            componentNftId, 
            componentType, 
            address(component), 
            token, 
            objectInfo.initialOwner);
    }


    function _checkToken(IInstance instance, address token) 
        internal
        view
    {
        if (! instance.isTokenRegistryDisabled()) {
            // check if provided token is whitelisted and active
            if (!ContractLib.isActiveToken(
                getRegistry().getTokenRegistryAddress(), 
                token, 
                block.chainid, 
                AccessManagerCloneable(authority()).getRelease())
            ) {
                revert ErrorComponentServiceTokenInvalid(token);
            }
        }
    }


    function _logUpdateFee(NftId productNftId, string memory name, Fee memory feeBefore, Fee memory feeAfter)
        internal
        virtual
    {
        emit LogComponentServiceUpdateFee(
            productNftId, 
            name,
            feeBefore.fractionalFee,
            feeBefore.fixedFee,
            feeAfter.fractionalFee,
            feeAfter.fixedFee
        );
    }


    function _getLinkedFeeInfo(
        InstanceReader instanceReader, 
        NftId componentNftId
    )
        internal
        view 
        returns(
            NftId productNftId, 
            IComponents.FeeInfo memory info
        )
    {
        productNftId = getRegistry().getParentNftId(componentNftId);
        info = instanceReader.getFeeInfo(productNftId);
    }


    /// @dev Based on the provided component address required type the component 
    /// and related instance contract this function reverts iff:
    /// - the component parent does not match with the required parent
    /// - the component release does not match with the service release
    /// - the component has already been registered
    function _getAndVerifyRegisterableComponent(
        address componentAddress,
        NftId requiredParent
    )
        internal
        view
        returns (
            IInstanceLinkedComponent component,
            IRegistry.ObjectInfo memory info
        )
    {
        component = IInstanceLinkedComponent(componentAddress);
        info = component.getInitialInfo();

        // check component parent
        if(info.parentNftId != requiredParent) {
            revert ErrorComponentServiceComponentParentInvalid(componentAddress, requiredParent, info.parentNftId);
        }

        // check component release (must match with service release)
        if(component.getRelease() != getRelease()) {
            revert ErrorComponentServiceComponentReleaseMismatch(componentAddress, getRelease(), component.getRelease());
        }

        // check component has not already been registered
        if (getRegistry().getNftIdForAddress(componentAddress).gtz()) {
            revert ErrorComponentServiceComponentAlreadyRegistered(componentAddress);
        }
    }


    function _setLocked(InstanceAdmin instanceAdmin, address componentAddress, bool locked) internal {
        instanceAdmin.setTargetLocked(componentAddress, locked);
    }


    function _getAndVerifyComponent(ObjectType expectedType, bool isActive) 
        internal 
        view 
        returns (
            NftId componentNftId,
            IInstance instance
        )
    {
        IRegistry.ObjectInfo memory info;
        address instanceAddress;

        if (expectedType != COMPONENT()) {
            (info, instanceAddress) = ContractLib.getAndVerifyComponent(
                getRegistry(),
                msg.sender, // caller
                expectedType,
                isActive); 
        } else {
            (info, instanceAddress) = ContractLib.getAndVerifyAnyComponent(
                getRegistry(),
                msg.sender,
                isActive); 
        }

        // get component nft id and instance
        componentNftId = info.nftId;
        instance = IInstance(instanceAddress);
    }


    function _getDomain() internal pure virtual override returns(ObjectType) {
        return COMPONENT();
    }
}<|MERGE_RESOLUTION|>--- conflicted
+++ resolved
@@ -68,11 +68,7 @@
     function registerComponent(address componentAddress)
         external
         virtual
-<<<<<<< HEAD
-        restricted()
-        onlyComponent(component)
-=======
->>>>>>> 1824e527
+        restricted()
         returns (NftId componentNftId)
     {
         // checks
