// SPDX-License-Identifier: Apache-2.0
pragma solidity ^0.8.20;

import {ERC721, ERC721Enumerable} from "@openzeppelin/contracts/token/ERC721/extensions/ERC721Enumerable.sol";
import {IERC721} from "@openzeppelin/contracts/token/ERC721/IERC721.sol";

import {ITransferInterceptor} from "./ITransferInterceptor.sol";

contract ChainNft is ERC721Enumerable {

    // constants
    string public constant NAME = "Dezentralized Insurance Protocol NFT";
    string public constant SYMBOL = "DIPNFT";

    uint256 public constant PROTOCOL_NFT_ID = 1101;
    uint256 public constant GLOBAL_REGISTRY_ID = 2101;

    // custom errors
    error CallerNotRegistry(address caller);
    error RegistryAddressZero();
    error NftUriEmpty();
    error NftUriAlreadySet();

    // contract state

    // remember interceptors
    mapping(uint256 tokenId => address interceptor) private _interceptor;

    // remember token uri
    mapping(uint256 tokenId => string uri) private _uri;

    // remember registry
    address private _registry;

    // only used for _getNextTokenId
    uint256 internal _chainIdInt;
    uint256 internal _chainIdDigits;
    uint256 internal _chainIdMultiplier;
    uint256 internal _idNext;
    uint256 internal _totalMinted;

    modifier onlyRegistry() {
        if (msg.sender != _registry) { revert CallerNotRegistry(msg.sender); }
        _;
    }

    constructor(address registry) ERC721(NAME, SYMBOL) {
        if (registry == address(0)) { revert RegistryAddressZero(); }

        _registry = registry;
        _chainIdInt = block.chainid;
        _chainIdDigits = 0;

        // count digis
        uint256 num = _chainIdInt;
        while (num != 0) {
            _chainIdDigits++;
            num /= 10;
        }

        _chainIdMultiplier = 10 ** _chainIdDigits;
        _idNext = 3;
    }

    /**
    * @dev mints a token for a specified token id
    * not part of the IRegistry interface only needed for
    * initial registry setup (protocol and global registry objects)
    */
    function mint(address to, uint256 tokenId) external onlyRegistry {
        _totalMinted++;
        _safeMint(to, tokenId);
    }


    /**
    * @dev mints the next token to register new objects
    * non-zero transferInterceptors are recorded and called during nft token transfers.
    * the contract receiving such a notification may decides to revert or record the transfer
    */
    function mint(
        address to,
        address interceptor,
        string memory uri
    ) public onlyRegistry returns (uint256 tokenId) {
        tokenId = _getNextTokenId();

        if (interceptor != address(0)) {
            _interceptor[tokenId] = interceptor;
        }

        if (bytes(uri).length > 0) {
            _uri[tokenId] = uri;
        }

        _totalMinted++;
        _safeMint(to, tokenId);

        if(interceptor != address(0)) {
            ITransferInterceptor(interceptor).nftMint(to, tokenId);
        }
    }


    /**
     * @dev amend the open zeppelin transferFrom function by an interceptor call if such an interceptor is defined for the nft token id
     * this allows distribution, product and pool components to be notified when distributors, policies and bundles are transferred.
     */
    function transferFrom(address from, address to, uint256 tokenId) public override (ERC721, IERC721) {
        super.transferFrom(from, to, tokenId);

        if (_interceptor[tokenId] != address(0)) {
            ITransferInterceptor(_interceptor[tokenId]).nftTransferFrom(from, to, tokenId);
        }
    }


    function burn(uint256 tokenId) external onlyRegistry {
        _requireOwned(tokenId);
        _burn(tokenId);
        delete _uri[tokenId];
    }

    function setURI(
        uint256 tokenId,
        string memory uri
    ) external onlyRegistry {
        if (bytes(uri).length == 0) { revert NftUriEmpty(); }
        if (bytes(_uri[tokenId]).length > 0) { revert NftUriAlreadySet(); }

        _requireOwned(tokenId);
        _uri[tokenId] = uri;
    }

    function exists(uint256 tokenId) external view returns (bool) {
        return _ownerOf(tokenId) != address(0);
    }

    function tokenURI(
        uint256 tokenId
    ) public view override returns (string memory) {
        // gif generally does not revert for view functions
        // this is an exception to keep the openzeppelin nft semantics
        _requireOwned(tokenId);
        return _uri[tokenId];
    }

    function getInterceptor(uint256 tokenId) external view returns (address) {
        return _interceptor[tokenId];
    }

    function getRegistryAddress() external view returns (address) {
        return _registry;
    }

    function totalMinted() external view returns (uint256) {
        return _totalMinted;
    }

    /**
    * @dev token id calculation based on an index value that is supposed
    * to increase with every minted token
    *
    * requirement: each chain registry produces token ids that
    * are guaranteed to not collide with any token id genereated
    * on a different chain
    *
    * format concat(counter,chainid,2 digits for len-of-chain-id)
    * restriction chainid up to 99 digits
    * decode: from right to left:
    * - 2 right most digits encode length of chainid
    * - move number of digits to left as determined above (-> chainid)
    * - the reminder to the left is the counter
    *
    * special cases
    * 1101 -> decentralized insurance protocol
    * 2102 -> global registry
    * 2xxxxx -> chain registry, where xxxxx = <chain-part> 
    *
    * examples
    * 1101
    * ^^ ^
    * || +- 1-digit chain id
    * |+-- chain id = 1 (mainnet)
    * +-- 1st token id on mainnet
    * (1 * 10 ** 1 + 1) * 100 + 1
    * 42987654321010
    * ^ ^          ^
    * | |          +- 10-digit chain id
    * | +-- chain id = 9876543210 (hypothetical chainid)
    * +-- 42nd token id on this chain
    * (42 * 10 ** 10 + 9876543210) * 100 + 10
    * (index * 10 ** digits + chainid) * 100 + digits (1 < digits < 100)
    */
    function calculateTokenId(uint256 idIndex) public view returns (uint256 id) {
        id =
            (idIndex * _chainIdMultiplier + _chainIdInt) *
            100 +
            _chainIdDigits;
    }

<<<<<<< HEAD
    function getNextTokenId() external view returns (uint256 id) {
        id = calculateTokenId(_idNext);
=======
    function getNextTokenId() external view returns (uint256) {
        return calculateTokenId(_idNext);
>>>>>>> be8b3db6
    }

    function _getNextTokenId() private returns (uint256 id) {
        id = calculateTokenId(_idNext);
        _idNext++;
    }
}<|MERGE_RESOLUTION|>--- conflicted
+++ resolved
@@ -199,13 +199,8 @@
             _chainIdDigits;
     }
 
-<<<<<<< HEAD
-    function getNextTokenId() external view returns (uint256 id) {
-        id = calculateTokenId(_idNext);
-=======
     function getNextTokenId() external view returns (uint256) {
         return calculateTokenId(_idNext);
->>>>>>> be8b3db6
     }
 
     function _getNextTokenId() private returns (uint256 id) {
