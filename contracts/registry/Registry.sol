--- conflicted
+++ resolved
@@ -189,17 +189,10 @@
         return _nftIdByAddress[object].gtz();
     }
 
-<<<<<<< HEAD
-=======
     function isRegisteredService(address object) external view override returns (bool) {
         return _nftIdByAddress[object].gtz() && _info[_nftIdByAddress[object]].objectType == SERVICE();
     }
 
-    function getServiceName(NftId nftId) external view returns (string memory) {
-        return _string[nftId];
-    }
-
->>>>>>> d60aa518
     // special case to retrive a gif service
     function getServiceAddress(
         ObjectType serviceType, 
