// SPDX-License-Identifier: UNLICENSED
pragma solidity ^0.8.20;

import {AccessManager} from "@openzeppelin/contracts/access/manager/AccessManager.sol";
import {Create2} from "@openzeppelin/contracts/utils/Create2.sol";

import {Registry} from "./Registry.sol";
import {IVersionable} from "../shared/IVersionable.sol";
import {ProxyManager} from "../shared/ProxyManager.sol";
import {RegistryService} from "./RegistryService.sol";
import {TokenRegistry} from "./TokenRegistry.sol";


contract RegistryServiceManager is
    ProxyManager
{
    error ErrorRegistryAccessManagerAuthorityZero();
    error ErrorRegistryAccessManagerRegistryZero();

    bytes32 constant public ACCESS_MANAGER_CREATION_CODE_HASH = 0x0;

    RegistryService private immutable _registryService;

    /// @dev initializes proxy manager with registry service implementation and deploys registry
    constructor(
        address authority, // used by implementation 
        address registry, // used by implementation 
        bytes32 salt
    ) 
        ProxyManager(registry)
    {
        if(authority == address(0)) {
            revert ErrorRegistryAccessManagerAuthorityZero();
        }

        if(registry == address(0)) {
            revert ErrorRegistryAccessManagerRegistryZero();
        }
        
        RegistryService srv = new RegistryService{ salt: salt }();
<<<<<<< HEAD
        // implementation's initializer func `data` argument
        bytes memory data = abi.encode(registry, address(this), authority);
=======
        bytes memory data = abi.encode(registry, authority);
>>>>>>> d59d51e4
        IVersionable versionable = deployDetermenistic(
            address(srv), 
            data,
            salt);

        _registryService = RegistryService(address(versionable));
    }

    //--- view functions ----------------------------------------------------//

    function getRegistryService()
        external
        view
        returns (RegistryService registryService)
    {
        return _registryService;
    }
}<|MERGE_RESOLUTION|>--- conflicted
+++ resolved
@@ -2,7 +2,6 @@
 pragma solidity ^0.8.20;
 
 import {AccessManager} from "@openzeppelin/contracts/access/manager/AccessManager.sol";
-import {Create2} from "@openzeppelin/contracts/utils/Create2.sol";
 
 import {Registry} from "./Registry.sol";
 import {IVersionable} from "../shared/IVersionable.sol";
@@ -38,12 +37,7 @@
         }
         
         RegistryService srv = new RegistryService{ salt: salt }();
-<<<<<<< HEAD
-        // implementation's initializer func `data` argument
-        bytes memory data = abi.encode(registry, address(this), authority);
-=======
         bytes memory data = abi.encode(registry, authority);
->>>>>>> d59d51e4
         IVersionable versionable = deployDetermenistic(
             address(srv), 
             data,
