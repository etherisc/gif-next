// SPDX-License-Identifier: UNLICENSED
pragma solidity ^0.8.20;

import {AccessAdmin} from "../authorization/AccessAdmin.sol";
import {AccessManagerCloneable} from "../authorization/AccessManagerCloneable.sol";
import {IAccess} from "../authorization/IAccess.sol";
import {IRegistry} from "./IRegistry.sol";
import {IService} from "../shared/IService.sol";
import {IServiceAuthorization} from "../authorization/IServiceAuthorization.sol";
import {IStaking} from "../staking/IStaking.sol";
import {ObjectType, ObjectTypeLib, ALL, REGISTRY, STAKING, POOL, RELEASE} from "../type/ObjectType.sol";
import {ReleaseRegistry} from "./ReleaseRegistry.sol";
import {RoleId, RoleIdLib, ADMIN_ROLE, GIF_MANAGER_ROLE, GIF_ADMIN_ROLE, PUBLIC_ROLE} from "../type/RoleId.sol";
import {Staking} from "../staking/Staking.sol";
import {StakingStore} from "../staking/StakingStore.sol";
import {TokenHandler} from "../shared/TokenHandler.sol";
import {TokenRegistry} from "./TokenRegistry.sol";
import {VersionPart, VersionPartLib} from "../type/Version.sol";

/*
    1) GIF_MANAGER_ROLE
        - can have arbitrary number of members
        - responsible for release preparation
        - responsible for services registrations
        - responsible for token registration and activation

    2) GIF_ADMIN_ROLE
        - admin of GIF_MANAGER_ROLE
        - MUST have 1 member at any time
        - granted/revoked ONLY in transferAdminRole() -> consider lock out situations!!!
        - responsible for creation, activation and locking/unlocking of releases
*/

/// @dev IMPORTANT: MUST not use authority().setLocked() 
contract RegistryAdmin is
    AccessAdmin
{
    /// @dev gif core roles
    string public constant GIF_ADMIN_ROLE_NAME = "GifAdminRole";
    string public constant GIF_MANAGER_ROLE_NAME = "GifManagerRole";
    string public constant RELEASE_REGISTRY_ROLE_NAME = "ReleaseRegistryRole";
    string public constant STAKING_ROLE_NAME = "StakingRole";

    /// @dev gif roles for external contracts
    string public constant REGISTRY_SERVICE_ROLE_NAME = "RegistryServiceRole";
    string public constant POOL_SERVICE_ROLE_NAME = "PoolServiceRole";
    string public constant STAKING_SERVICE_ROLE_NAME = "StakingServiceRole";

    /// @dev gif core targets
    string public constant REGISTRY_ADMIN_TARGET_NAME = "RegistryAdmin";
    string public constant REGISTRY_TARGET_NAME = "Registry";
    string public constant RELEASE_REGISTRY_TARGET_NAME = "ReleaseRegistry";
    string public constant STAKING_TARGET_NAME = "Staking";
    string public constant STAKING_TH_TARGET_NAME = "StakingTH";
    string public constant STAKING_STORE_TARGET_NAME = "StakingStore";
    string public constant TOKEN_REGISTRY_TARGET_NAME = "TokenRegistry";
    string public constant TOKEN_HANDLER_TARGET_NAME = "TokenHandler";

    uint8 public constant MAX_NUM_RELEASES = 99;

    address internal _registry;
    address private _releaseRegistry;
    address private _tokenRegistry;
    address private _staking;
    address private _stakingStore;

    constructor() {
        initialize(new AccessManagerCloneable());
    }

    function completeSetup(
        IRegistry registry,
        address gifAdmin, 
        address gifManager
    )
        external
<<<<<<< HEAD
        reinitializer(type(uint8).max)
=======
        initializer()
>>>>>>> a755cba5
        onlyDeployer()
    {
        AccessManagerCloneable accessManager = AccessManagerCloneable(authority());
        accessManager.completeSetup(address(registry), VersionPartLib.toVersionPart(type(uint8).max)); 

        _registry = address(registry);
        _releaseRegistry = registry.getReleaseRegistryAddress();
        _tokenRegistry = registry.getTokenRegistryAddress();
        _staking = registry.getStakingAddress();
        _stakingStore = address(
            IStaking(_staking).getStakingStore());

        _createTargets();

        _setupGifAdminRole(gifAdmin);
        _setupGifManagerRole(gifManager);

        _setupRegistryRoles();
        _setupStakingRoles();
    }

    /*function transferAdmin(address to)
        external
        restricted // only with GIF_ADMIN_ROLE or nft owner
    {
        _accessManager.revoke(GIF_ADMIN_ROLE, );
        _accesssManager.grant(GIF_ADMIN_ROLE, to, 0);
    }*/

    function grantServiceRoleForAllVersions(IService service, ObjectType domain)
        external
        restricted()
    {
        _grantRoleToAccount( 
            RoleIdLib.roleForTypeAndAllVersions(domain),
            address(service)); 
    }

    //--- view functions ----------------------------------------------------//

    function getGifAdminRole() external view returns (RoleId) {
        return GIF_ADMIN_ROLE();
    }

    function getGifManagerRole() external view returns (RoleId) {
        return GIF_MANAGER_ROLE();
    }

    //--- private initialization functions -------------------------------------------//

    function _createTargets()
        private 
        onlyInitializing()
    {
        IStaking staking = IStaking(_staking);
        address tokenHandler = address(staking.getTokenHandler());

        _createTarget(address(this), REGISTRY_ADMIN_TARGET_NAME, false, false);
        _createTarget(_registry, REGISTRY_TARGET_NAME, true, false);
        _createTarget(_releaseRegistry, RELEASE_REGISTRY_TARGET_NAME, true, false);
        _createTarget(_staking, STAKING_TARGET_NAME, true, false);
        _createTarget(_stakingStore, STAKING_STORE_TARGET_NAME, true, false);
        _createTarget(_tokenRegistry, TOKEN_REGISTRY_TARGET_NAME, true, false);
        _createTarget(tokenHandler, TOKEN_HANDLER_TARGET_NAME, true, false);
    }

    function _setupGifAdminRole(address gifAdmin) 
        private 
        onlyInitializing()
    {
        // create gif admin role
        _createRole(
            GIF_ADMIN_ROLE(), 
            toRole({
                adminRoleId: ADMIN_ROLE(),
                roleType: RoleType.Gif,
                maxMemberCount: 2, // TODO decide on max member count
                name: GIF_ADMIN_ROLE_NAME}));

        // grant permissions to the gif admin role for registry contract
        FunctionInfo[] memory functions;
        functions = new FunctionInfo[](1);
        functions[0] = toFunction(IRegistry.registerRegistry.selector, "registerRegistry");
        _authorizeTargetFunctions(_registry, GIF_ADMIN_ROLE(), functions);

        // grant permissions to the gif admin role for release registry contract
        functions = new FunctionInfo[](3);
        functions[0] = toFunction(ReleaseRegistry.createNextRelease.selector, "createNextRelease");
        functions[1] = toFunction(ReleaseRegistry.activateNextRelease.selector, "activateNextRelease");
        functions[2] = toFunction(ReleaseRegistry.setActive.selector, "setActive");
        _authorizeTargetFunctions(_releaseRegistry, GIF_ADMIN_ROLE(), functions);

        _grantRoleToAccount(GIF_ADMIN_ROLE(), gifAdmin);
    }
    
    function _setupGifManagerRole(address gifManager)
        private 
        onlyInitializing()
    {
        // create gif manager role
        _createRole(
            GIF_MANAGER_ROLE(), 
            toRole({
                adminRoleId: ADMIN_ROLE(),
                roleType: RoleType.Gif,
                maxMemberCount: 1, // TODO decide on max member count
                name: GIF_MANAGER_ROLE_NAME}));

        // grant permissions to the gif manager role for token registry contract
        FunctionInfo[] memory functions;
        functions = new FunctionInfo[](5);
        functions[0] = toFunction(TokenRegistry.registerToken.selector, "registerToken");
        functions[1] = toFunction(TokenRegistry.registerRemoteToken.selector, "registerRemoteToken");
        functions[2] = toFunction(TokenRegistry.setActive.selector, "setActive");
        functions[3] = toFunction(TokenRegistry.setActiveForVersion.selector, "setActiveForVersion");
        // TODO find a better way (only needed for testing)
        functions[4] = toFunction(TokenRegistry.setActiveWithVersionCheck.selector, "setActiveWithVersionCheck");
        _authorizeTargetFunctions(_tokenRegistry, GIF_MANAGER_ROLE(), functions);

        // grant permissions to the gif manager role for release registry contract
        functions = new FunctionInfo[](2);
        functions[0] = toFunction(ReleaseRegistry.prepareNextRelease.selector, "prepareNextRelease");
        functions[1] = toFunction(ReleaseRegistry.registerService.selector, "registerService");
        _authorizeTargetFunctions(_releaseRegistry, GIF_MANAGER_ROLE(), functions);

        _grantRoleToAccount(GIF_MANAGER_ROLE(), gifManager);
    }

    function _setupRegistryRoles()
        private
        onlyInitializing()
    {
        // TODO use RELEASE_REGISTRY_ROLE instead
        // create and grant release registry role
        RoleId releaseRegistryRoleId = RoleIdLib.roleForType(RELEASE());
        _createRole(
            releaseRegistryRoleId, 
            toRole({
                adminRoleId: ADMIN_ROLE(),
                roleType: RoleType.Contract,
                maxMemberCount: 1,
                name: RELEASE_REGISTRY_ROLE_NAME}));
        _grantRoleToAccount(releaseRegistryRoleId, _releaseRegistry);

        // grant permissions to the release registry role for release admin contract
        FunctionInfo[] memory functions;
        functions = new FunctionInfo[](1);
        functions[0] = toFunction(RegistryAdmin.grantServiceRoleForAllVersions.selector, "grantServiceRoleForAllVersions");
        _authorizeTargetFunctions(address(this), releaseRegistryRoleId, functions);

        // grant permissions to the release registry role for registry contract
        functions = new FunctionInfo[](1);
        functions[0] = toFunction(IRegistry.registerService.selector, "registerService");
        _authorizeTargetFunctions(_registry, releaseRegistryRoleId, functions);

        // create registry service role
        RoleId registryServiceRoleId = RoleIdLib.roleForTypeAndAllVersions(REGISTRY());
        _createRole(
            registryServiceRoleId, 
            toRole({
                adminRoleId: ADMIN_ROLE(),
                roleType: RoleType.Contract,
                maxMemberCount: MAX_NUM_RELEASES,
                name: REGISTRY_SERVICE_ROLE_NAME}));

        // grant permissions to the registry service role for registry contract
        functions = new FunctionInfo[](2);
        functions[0] = toFunction(IRegistry.register.selector, "register");
        functions[1] = toFunction(IRegistry.registerWithCustomType.selector, "registerWithCustomType");
        _authorizeTargetFunctions(_registry, registryServiceRoleId, functions);
    }


    function _setupStakingRoles()
        private 
        onlyInitializing()
    {
<<<<<<< HEAD
        // create and grant staking contract role
        RoleId stakingRoleId = RoleIdLib.roleForType(STAKING());
        _createRole(
            stakingRoleId, 
            toRole({
                adminRoleId: ADMIN_ROLE(),
                roleType: RoleType.Contract,
                maxMemberCount: 1,
                name: STAKING_ROLE_NAME}));
        _grantRoleToAccount(stakingRoleId, _staking);

        // grant permissions to the staking role for staking store contract
        FunctionInfo[] memory functions;
        functions = new FunctionInfo[](14);
        functions[0] = toFunction(StakingStore.setStakingRate.selector, "setStakingRate");
        functions[1] = toFunction(StakingStore.createTarget.selector, "createTarget");
        functions[2] = toFunction(StakingStore.updateTarget.selector, "updateTarget");
        functions[3] = toFunction(StakingStore.increaseReserves.selector, "increaseReserves");
        functions[4] = toFunction(StakingStore.decreaseReserves.selector, "decreaseReserves");
        functions[5] = toFunction(StakingStore.increaseTotalValueLocked.selector, "increaseTotalValueLocked");
        functions[6] = toFunction(StakingStore.decreaseTotalValueLocked.selector, "decreaseTotalValueLocked");
        functions[7] = toFunction(StakingStore.create.selector, "create");
        functions[8] = toFunction(StakingStore.update.selector, "update");
        functions[9] = toFunction(StakingStore.increaseStake.selector, "increaseStake");
        functions[10] = toFunction(StakingStore.restakeRewards.selector, "restakeRewards");
        functions[11] = toFunction(StakingStore.updateRewards.selector, "updateRewards");
        functions[12] = toFunction(StakingStore.claimUpTo.selector, "claimUpTo");
        functions[13] = toFunction(StakingStore.unstakeUpTo.selector, "unstakeUpTo");
        _authorizeTargetFunctions(_stakingStore, stakingRoleId, functions);
    
        // grant permissions to the staking role for token handler contract
        IStaking staking = IStaking(_staking);
        functions = new FunctionInfo[](2);
        functions[0] = toFunction(TokenHandler.collectTokens.selector, "collectTokens");
        functions[1] = toFunction(TokenHandler.distributeTokens.selector, "distributeTokens");
        _authorizeTargetFunctions(address(staking.getTokenHandler()), stakingRoleId, functions);

        // create staking service role
=======
        _createTarget(_staking, STAKING_TARGET_NAME, true, false);
        _createTarget(address(IStaking(_staking).getTokenHandler()), STAKING_TH_TARGET_NAME, true, false);
        _createTarget(_stakingStore, STAKING_STORE_TARGET_NAME, true, false);

        // staking function authorization for public role
        FunctionInfo[] memory functions;
        functions = new FunctionInfo[](1);
        functions[0] = toFunction(Staking.approveTokenHandler.selector, "approveTokenHandler");
        _authorizeTargetFunctions(_staking, PUBLIC_ROLE(), functions); // only owner protected

        // staking function authorization for staking service
>>>>>>> a755cba5
        RoleId stakingServiceRoleId = RoleIdLib.roleForTypeAndAllVersions(STAKING());
        _createRole(
            stakingServiceRoleId, 
            toRole({
                adminRoleId: ADMIN_ROLE(),
                roleType: RoleType.Contract,
                maxMemberCount: MAX_NUM_RELEASES,
                name: STAKING_SERVICE_ROLE_NAME}));

<<<<<<< HEAD
        // grant permissions to the staking service role for staking contract
        functions = new FunctionInfo[](13);
=======
        functions = new FunctionInfo[](12);
>>>>>>> a755cba5
        functions[0] = toFunction(IStaking.registerTarget.selector, "registerTarget");
        functions[1] = toFunction(IStaking.setLockingPeriod.selector, "setLockingPeriod");
        functions[2] = toFunction(IStaking.setRewardRate.selector, "setRewardRate");
        functions[3] = toFunction(IStaking.refillRewardReserves.selector, "refillRewardReserves");
        functions[4] = toFunction(IStaking.withdrawRewardReserves.selector, "withdrawRewardReserves");
        functions[5] = toFunction(IStaking.createStake.selector, "createStake");
        functions[6] = toFunction(IStaking.stake.selector, "stake");
        functions[7] = toFunction(IStaking.unstake.selector, "unstake");
        functions[8] = toFunction(IStaking.restake.selector, "restake");
        functions[9] = toFunction(IStaking.updateRewards.selector, "updateRewards");
        functions[10] = toFunction(IStaking.claimRewards.selector, "claimRewards");
        _authorizeTargetFunctions(_staking, stakingServiceRoleId, functions);
    
        // grant token handler authorizations
        IStaking staking = IStaking(_staking);
        functions = new FunctionInfo[](2);
        functions[0] = toFunction(TokenHandler.collectTokens.selector, "collectTokens");
        functions[1] = toFunction(TokenHandler.distributeTokens.selector, "distributeTokens");

        _authorizeTargetFunctions(
            address(staking.getTokenHandler()), 
            stakingServiceRoleId, 
            functions);

        // create pool service role
        RoleId poolServiceRoleId = RoleIdLib.roleForTypeAndAllVersions(POOL());
        _createRole(
            poolServiceRoleId, 
            toRole({
                adminRoleId: ADMIN_ROLE(),
                roleType: RoleType.Contract,
                maxMemberCount: MAX_NUM_RELEASES,
                name: POOL_SERVICE_ROLE_NAME}));

        // grant permissions to the pool service role for staking contract
        functions = new FunctionInfo[](2);
        functions[0] = toFunction(IStaking.increaseTotalValueLocked.selector, "increaseTotalValueLocked");
        functions[1] = toFunction(IStaking.decreaseTotalValueLocked.selector, "decreaseTotalValueLocked");
        _authorizeTargetFunctions(_staking, poolServiceRoleId, functions);
<<<<<<< HEAD
=======

        // staking store function authorizations
        RoleId stakingRoleId = RoleIdLib.roleForType(STAKING());
        _createRole(
            stakingRoleId, 
            toRole({
                adminRoleId: ADMIN_ROLE(),
                roleType: RoleType.Contract,
                maxMemberCount: 1,
                name: STAKING_ROLE_NAME}));

        functions = new FunctionInfo[](14);
        functions[0] = toFunction(StakingStore.setStakingRate.selector, "setStakingRate");
        functions[1] = toFunction(StakingStore.createTarget.selector, "createTarget");
        functions[2] = toFunction(StakingStore.updateTarget.selector, "updateTarget");
        functions[3] = toFunction(StakingStore.increaseReserves.selector, "increaseReserves");
        functions[4] = toFunction(StakingStore.decreaseReserves.selector, "decreaseReserves");
        functions[5] = toFunction(StakingStore.increaseTotalValueLocked.selector, "increaseTotalValueLocked");
        functions[6] = toFunction(StakingStore.decreaseTotalValueLocked.selector, "decreaseTotalValueLocked");
        functions[7] = toFunction(StakingStore.create.selector, "create");
        functions[8] = toFunction(StakingStore.update.selector, "update");
        functions[9] = toFunction(StakingStore.increaseStake.selector, "increaseStake");
        functions[10] = toFunction(StakingStore.restakeRewards.selector, "restakeRewards");
        functions[11] = toFunction(StakingStore.updateRewards.selector, "updateRewards");
        functions[12] = toFunction(StakingStore.claimUpTo.selector, "claimUpTo");
        functions[13] = toFunction(StakingStore.unstakeUpTo.selector, "unstakeUpTo");
        _authorizeTargetFunctions(_stakingStore, stakingRoleId, functions);
        
        _grantRoleToAccount(stakingRoleId, _staking);
>>>>>>> a755cba5
    }
}<|MERGE_RESOLUTION|>--- conflicted
+++ resolved
@@ -74,11 +74,7 @@
         address gifManager
     )
         external
-<<<<<<< HEAD
         reinitializer(type(uint8).max)
-=======
-        initializer()
->>>>>>> a755cba5
         onlyDeployer()
     {
         AccessManagerCloneable accessManager = AccessManagerCloneable(authority());
@@ -256,7 +252,6 @@
         private 
         onlyInitializing()
     {
-<<<<<<< HEAD
         // create and grant staking contract role
         RoleId stakingRoleId = RoleIdLib.roleForType(STAKING());
         _createRole(
@@ -295,19 +290,6 @@
         _authorizeTargetFunctions(address(staking.getTokenHandler()), stakingRoleId, functions);
 
         // create staking service role
-=======
-        _createTarget(_staking, STAKING_TARGET_NAME, true, false);
-        _createTarget(address(IStaking(_staking).getTokenHandler()), STAKING_TH_TARGET_NAME, true, false);
-        _createTarget(_stakingStore, STAKING_STORE_TARGET_NAME, true, false);
-
-        // staking function authorization for public role
-        FunctionInfo[] memory functions;
-        functions = new FunctionInfo[](1);
-        functions[0] = toFunction(Staking.approveTokenHandler.selector, "approveTokenHandler");
-        _authorizeTargetFunctions(_staking, PUBLIC_ROLE(), functions); // only owner protected
-
-        // staking function authorization for staking service
->>>>>>> a755cba5
         RoleId stakingServiceRoleId = RoleIdLib.roleForTypeAndAllVersions(STAKING());
         _createRole(
             stakingServiceRoleId, 
@@ -317,12 +299,8 @@
                 maxMemberCount: MAX_NUM_RELEASES,
                 name: STAKING_SERVICE_ROLE_NAME}));
 
-<<<<<<< HEAD
         // grant permissions to the staking service role for staking contract
         functions = new FunctionInfo[](13);
-=======
-        functions = new FunctionInfo[](12);
->>>>>>> a755cba5
         functions[0] = toFunction(IStaking.registerTarget.selector, "registerTarget");
         functions[1] = toFunction(IStaking.setLockingPeriod.selector, "setLockingPeriod");
         functions[2] = toFunction(IStaking.setRewardRate.selector, "setRewardRate");
@@ -334,18 +312,9 @@
         functions[8] = toFunction(IStaking.restake.selector, "restake");
         functions[9] = toFunction(IStaking.updateRewards.selector, "updateRewards");
         functions[10] = toFunction(IStaking.claimRewards.selector, "claimRewards");
+        functions[11] = toFunction(IStaking.collectDipAmount.selector, "collectDipAmount");
+        functions[12] = toFunction(IStaking.transferDipAmount.selector, "transferDipAmount");
         _authorizeTargetFunctions(_staking, stakingServiceRoleId, functions);
-    
-        // grant token handler authorizations
-        IStaking staking = IStaking(_staking);
-        functions = new FunctionInfo[](2);
-        functions[0] = toFunction(TokenHandler.collectTokens.selector, "collectTokens");
-        functions[1] = toFunction(TokenHandler.distributeTokens.selector, "distributeTokens");
-
-        _authorizeTargetFunctions(
-            address(staking.getTokenHandler()), 
-            stakingServiceRoleId, 
-            functions);
 
         // create pool service role
         RoleId poolServiceRoleId = RoleIdLib.roleForTypeAndAllVersions(POOL());
@@ -362,37 +331,5 @@
         functions[0] = toFunction(IStaking.increaseTotalValueLocked.selector, "increaseTotalValueLocked");
         functions[1] = toFunction(IStaking.decreaseTotalValueLocked.selector, "decreaseTotalValueLocked");
         _authorizeTargetFunctions(_staking, poolServiceRoleId, functions);
-<<<<<<< HEAD
-=======
-
-        // staking store function authorizations
-        RoleId stakingRoleId = RoleIdLib.roleForType(STAKING());
-        _createRole(
-            stakingRoleId, 
-            toRole({
-                adminRoleId: ADMIN_ROLE(),
-                roleType: RoleType.Contract,
-                maxMemberCount: 1,
-                name: STAKING_ROLE_NAME}));
-
-        functions = new FunctionInfo[](14);
-        functions[0] = toFunction(StakingStore.setStakingRate.selector, "setStakingRate");
-        functions[1] = toFunction(StakingStore.createTarget.selector, "createTarget");
-        functions[2] = toFunction(StakingStore.updateTarget.selector, "updateTarget");
-        functions[3] = toFunction(StakingStore.increaseReserves.selector, "increaseReserves");
-        functions[4] = toFunction(StakingStore.decreaseReserves.selector, "decreaseReserves");
-        functions[5] = toFunction(StakingStore.increaseTotalValueLocked.selector, "increaseTotalValueLocked");
-        functions[6] = toFunction(StakingStore.decreaseTotalValueLocked.selector, "decreaseTotalValueLocked");
-        functions[7] = toFunction(StakingStore.create.selector, "create");
-        functions[8] = toFunction(StakingStore.update.selector, "update");
-        functions[9] = toFunction(StakingStore.increaseStake.selector, "increaseStake");
-        functions[10] = toFunction(StakingStore.restakeRewards.selector, "restakeRewards");
-        functions[11] = toFunction(StakingStore.updateRewards.selector, "updateRewards");
-        functions[12] = toFunction(StakingStore.claimUpTo.selector, "claimUpTo");
-        functions[13] = toFunction(StakingStore.unstakeUpTo.selector, "unstakeUpTo");
-        _authorizeTargetFunctions(_stakingStore, stakingRoleId, functions);
-        
-        _grantRoleToAccount(stakingRoleId, _staking);
->>>>>>> a755cba5
     }
 }