// SPDX-License-Identifier: Apache-2.0
pragma solidity ^0.8.20;

import {
     ALL, REGISTRY, RISK, ORACLE, POOL, INSTANCE, COMPONENT, DISTRIBUTION, DISTRIBUTOR, APPLICATION, POLICY, CLAIM, BUNDLE, STAKING, PRICE
} from "../../contracts/type/ObjectType.sol";

import {IAccess} from "../authorization/IAccess.sol";
import {IBundleService} from "../pool/IBundleService.sol";
import {IDistributionService} from "../distribution/IDistributionService.sol";
import {IInstanceService} from "../instance/IInstanceService.sol";
import {IPoolService} from "../pool/IPoolService.sol";
import {IStakingService} from "../staking/IStakingService.sol";
import {IRegistryService} from "./IRegistryService.sol";
import {ServiceAuthorization} from "../authorization/ServiceAuthorization.sol";


contract ServiceAuthorizationV3
     is ServiceAuthorization
{

     constructor(string memory commitHash)
          ServiceAuthorization(commitHash, 3)
     {}

     function _setupDomains()
          internal
          override
     {
          _authorizeDomain(REGISTRY(), address(1));
          _authorizeDomain(STAKING(), address(2));
          _authorizeDomain(INSTANCE(), address(3));
          _authorizeDomain(COMPONENT(), address(4));
          _authorizeDomain(DISTRIBUTION(), address(5));
          _authorizeDomain(PRICE(), address(6));
          _authorizeDomain(BUNDLE(), address(7));
          _authorizeDomain(POOL(), address(8));
          _authorizeDomain(ORACLE(), address(9));
          _authorizeDomain(RISK(), address(10));
          _authorizeDomain(POLICY(), address(11));
          _authorizeDomain(CLAIM(), address(12));
          _authorizeDomain(APPLICATION(), address(13));
     }


     function _setupDomainAuthorizations()
          internal
          override
     {
          _setupIRegistryServiceAuthorization();
          _setupStakingServiceAuthorization();
          _setupInstanceServiceAuthorization();
          _setupComponentServiceAuthorization();
          _setupDistributionServiceAuthorization();
          _setupPoolServiceAuthorization();
          _setupBundleServiceAuthorization();
     }


     /// @dev registry service authorization.
     /// authorized functions MUST be implemented with a restricted modifier
     function _setupIRegistryServiceAuthorization()
          internal
     {
          IAccess.FunctionInfo[] storage functions;

          functions = _authorizeForService(REGISTRY(), APPLICATION());
          _authorize(functions, IRegistryService.registerPolicy.selector, "registerPolicy");

          functions = _authorizeForService(REGISTRY(), BUNDLE());
          _authorize(functions, IRegistryService.registerBundle.selector, "registerBundle");

          functions = _authorizeForService(REGISTRY(), COMPONENT());
          _authorize(functions, IRegistryService.registerProduct.selector, "registerProduct");
          _authorize(functions, IRegistryService.registerProductLinkedComponent.selector, "registerProductLinkedComponent");

          functions = _authorizeForService(REGISTRY(), DISTRIBUTION());
          _authorize(functions, IRegistryService.registerDistributor.selector, "registerDistributor");

          functions = _authorizeForService(REGISTRY(), INSTANCE());
          _authorize(functions, IRegistryService.registerInstance.selector, "registerInstance");

          functions = _authorizeForService(REGISTRY(), STAKING());
          _authorize(functions, IRegistryService.registerStake.selector, "registerStake");
     }


     /// @dev staking service authorization.
     /// authorized functions MUST be implemented with a restricted modifier
     function _setupStakingServiceAuthorization()
          internal
     {
          IAccess.FunctionInfo[] storage functions;

          functions = _authorizeForService(STAKING(), INSTANCE());
          _authorize(functions, IStakingService.createInstanceTarget.selector, "createInstanceTarget");
          _authorize(functions, IStakingService.setInstanceLockingPeriod.selector, "setInstanceLockingPeriod");
          _authorize(functions, IStakingService.setInstanceRewardRate.selector, "setInstanceRewardRate");
          _authorize(functions, IStakingService.refillInstanceRewardReserves.selector, "refillInstanceRewardReserves");
          _authorize(functions, IStakingService.withdrawInstanceRewardReserves.selector, "withdrawInstanceRewardReserves");

          functions = _authorizeForService(STAKING(), ALL());
          _authorize(functions, IStakingService.create.selector, "create");
          _authorize(functions, IStakingService.stake.selector, "stake");
          _authorize(functions, IStakingService.restakeToNewTarget.selector, "restakeToNewTarget");
          _authorize(functions, IStakingService.updateRewards.selector, "updateRewards");
          _authorize(functions, IStakingService.claimRewards.selector, "claimRewards");
          _authorize(functions, IStakingService.unstake.selector, "unstake");
     }


     /// @dev Instance service function authorization.
     function _setupInstanceServiceAuthorization()
          internal
     {
          // TODO cleanup
          // IAccess.FunctionInfo[] storage functions;

          // functions = _authorizeForService(INSTANCE(), COMPONENT());
          // _authorize(functions, IInstanceService.initializeAuthorization.selector, "initializeAuthorization");
     }


     /// @dev Component service function authorization.
     function _setupComponentServiceAuthorization()
          internal
     {
          // TODO cleanup
          // authz.authorizations = new DomainAuthorization[](4);

          // authz.authorizations[0].domain = POLICY();
          // _functions = new IAccessAdmin.Function[](1);
          // __authorize(ComponentService.increaseProductFees.selector, "increaseProductFees"));
          // authz.authorizations[0].functions = _functions;

          // authz.authorizations[1].domain = DISTRIBUTION();
          // _functions = new IAccessAdmin.Function[](1);
          // __authorize(ComponentService.increaseDistributionBalance.selector, "increaseDistributionBalance"));
          // authz.authorizations[1].functions = _functions;

          // authz.authorizations[2].domain = POOL();
          // _functions = new IAccessAdmin.Function[](1);
          // __authorize(ComponentService.increasePoolBalance.selector, "increasePoolBalance"));
          // authz.authorizations[2].functions = _functions;

          // authz.authorizations[3].domain = BUNDLE();
          // _functions = new IAccessAdmin.Function[](1);
          // __authorize(ComponentService.increaseBundleBalance.selector, "increaseBundleBalance"));
          // authz.authorizations[3].functions = _functions;
     }

     /// @dev Distribution service function authorization.
     function _setupDistributionServiceAuthorization()
          internal
     {
          IAccess.FunctionInfo[] storage functions;

          functions = _authorizeForService(DISTRIBUTION(), POLICY());
          _authorize(functions, IDistributionService.processSale.selector, "processSale");
          _authorize(functions, IDistributionService.processReferral.selector, "processReferral");
     }


     /// @dev Pool service function authorization.
     function _setupPoolServiceAuthorization()
          internal
     {
          IAccess.FunctionInfo[] storage functions;

          functions = _authorizeForService(POOL(), POLICY());
          _authorize(functions, IPoolService.lockCollateral.selector, "lockCollateral");
          _authorize(functions, IPoolService.releaseCollateral.selector, "releaseCollateral");
          _authorize(functions, IPoolService.processSale.selector, "processSale");

          functions = _authorizeForService(POOL(), CLAIM());
          _authorize(functions, IPoolService.processPayout.selector, "processPayout");
     }


     /// @dev Instance service function authorization.
     function _setupBundleServiceAuthorization()
          internal
     {
          IAccess.FunctionInfo[] storage functions;

          functions = _authorizeForService(BUNDLE(), POOL());
          _authorize(functions, IBundleService.stake.selector, "stake");
          _authorize(functions, IBundleService.unstake.selector, "unstake");
          _authorize(functions, IBundleService.close.selector, "close");
          _authorize(functions, IBundleService.lockCollateral.selector, "lockCollateral");
          _authorize(functions, IBundleService.releaseCollateral.selector, "releaseCollateral");
<<<<<<< HEAD
=======
          _authorize(functions, IBundleService.unlinkPolicy.selector, "unlinkPolicy");

          functions = _authorizeForService(BUNDLE(), ALL());
          _authorize(functions, IBundleService.create.selector, "create");
          _authorize(functions, IBundleService.extend.selector, "extend");
          _authorize(functions, IBundleService.lock.selector, "lock");
          _authorize(functions, IBundleService.unlock.selector, "unlock");
          _authorize(functions, IBundleService.setFee.selector, "setFee");
          _authorize(functions, IBundleService.withdrawBundleFees.selector, "withdrawBundleFees");
>>>>>>> 239f74f7
     }
}
<|MERGE_RESOLUTION|>--- conflicted
+++ resolved
@@ -189,9 +189,6 @@
           _authorize(functions, IBundleService.close.selector, "close");
           _authorize(functions, IBundleService.lockCollateral.selector, "lockCollateral");
           _authorize(functions, IBundleService.releaseCollateral.selector, "releaseCollateral");
-<<<<<<< HEAD
-=======
-          _authorize(functions, IBundleService.unlinkPolicy.selector, "unlinkPolicy");
 
           functions = _authorizeForService(BUNDLE(), ALL());
           _authorize(functions, IBundleService.create.selector, "create");
@@ -200,6 +197,5 @@
           _authorize(functions, IBundleService.unlock.selector, "unlock");
           _authorize(functions, IBundleService.setFee.selector, "setFee");
           _authorize(functions, IBundleService.withdrawBundleFees.selector, "withdrawBundleFees");
->>>>>>> 239f74f7
      }
 }
