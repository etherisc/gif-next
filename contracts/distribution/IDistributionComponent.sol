--- conflicted
+++ resolved
@@ -11,17 +11,15 @@
 
     event LogDistributorUpdated(address to, address operator);
 
-<<<<<<< HEAD
     /// @dev Returns true iff the provided address is registered as a distributor with this distribution component.
     function isDistributor(address candidate) external view returns (bool);
 
     /// @dev Returns the distributor Nft Id for the provided address
     function getDistributorNftId(address distributor) external view returns (NftId distributorNftId);
-=======
+
     function getDiscountPercentage(
         string memory referralCode
     ) external view returns (UFixed discountPercentage, ReferralStatus status);
->>>>>>> 239f4ebf
 
     function getReferralId(
         string memory referralCode
