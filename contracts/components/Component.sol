--- conflicted
+++ resolved
@@ -58,31 +58,13 @@
         _;
     }
 
-    constructor(
-        address registry,
-        NftId instanceNftId,
-        string memory name,
-        address token,
-        ObjectType componentType,
-        bool isInterceptor,
-        address initialOwner,
-        bytes memory data
-    ) {
-        _initializeComponent(registry, instanceNftId, name, token, componentType, isInterceptor, initialOwner, data);
-    }
-
     function _getComponentStorage() private pure returns (ComponentStorage storage $) {
         assembly {
             $.slot := CONTRACT_LOCATION_V1
         }
     }
 
-<<<<<<< HEAD
-
     function initializeComponent(
-=======
-    function _initializeComponent(
->>>>>>> cc18d4d9
         address registry,
         NftId instanceNftId,
         string memory name,
@@ -92,12 +74,7 @@
         address initialOwner,
         bytes memory data
     )
-<<<<<<< HEAD
         public
-=======
-        internal
-        initializer 
->>>>>>> cc18d4d9
         virtual
         onlyInitializing()
     {
@@ -130,7 +107,6 @@
         registerInterface(type(IComponent).interfaceId);
     }
 
-<<<<<<< HEAD
     /// @dev callback function for nft transfers. may only be called by chain nft contract.
     /// default implementation is empty. overriding functions MUST add onlyChainNft modifier
     function nftTransferFrom(address from, address to, uint256 tokenId)
@@ -140,8 +116,6 @@
     { }
 
     // TODO discuss replacement with modifier restricted from accessmanaged
-=======
->>>>>>> cc18d4d9
     function lock() external onlyOwner override {
         _getComponentStorage()._instanceService.setTargetLocked(getName(), true);
     }
