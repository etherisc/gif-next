// SPDX-License-Identifier: Apache-2.0
pragma solidity ^0.8.19;

import {IProductService} from "../instance/product/IProductService.sol";
import {Component} from "./Component.sol";
import {IProductComponent} from "./IProduct.sol";
import {NftId} from "../types/NftId.sol";
import {ObjectType, PRODUCT} from "../types/ObjectType.sol";
import {Component} from "./Component.sol";

contract Product is Component, IProductComponent {
    IProductService private _productService;
    address private _pool;

    constructor(
        address registry,
        address instance,
        address pool
    ) Component(registry, instance) {
        _productService = _instance.getProductService();
        _pool = pool;
    }

    function _createApplication(
        address applicationOwner,
        uint256 sumInsuredAmount,
        uint256 premiumAmount,
        uint256 lifetime,
        NftId bundleNftId
    ) internal returns (NftId nftId) {
        nftId = _productService.createApplication(
            applicationOwner,
            sumInsuredAmount,
            premiumAmount,
            lifetime,
            bundleNftId
        );
    }

    function _underwrite(NftId nftId) internal {
        _productService.underwrite(nftId);
    }

    function getPoolNftId() external view override returns (NftId poolNftId) {
        return _registry.getNftId(_pool);
    }

    // from registerable
<<<<<<< HEAD
    function getType() public pure override returns(ObjectType) {
        return PRODUCT();
=======
    function getType() public view override returns (uint256) {
        return _registry.PRODUCT();
>>>>>>> 3ae3aa86
    }

    // from registerable
    function getData() external view override returns (bytes memory data) {
        return bytes(abi.encode(getInstance().getNftId()));
    }
}<|MERGE_RESOLUTION|>--- conflicted
+++ resolved
@@ -46,13 +46,8 @@
     }
 
     // from registerable
-<<<<<<< HEAD
     function getType() public pure override returns(ObjectType) {
         return PRODUCT();
-=======
-    function getType() public view override returns (uint256) {
-        return _registry.PRODUCT();
->>>>>>> 3ae3aa86
     }
 
     // from registerable
