// SPDX-License-Identifier: Apache-2.0
pragma solidity ^0.8.19;

import {IERC20Metadata} from "@openzeppelin/contracts/token/ERC20/extensions/IERC20Metadata.sol";

import {IRisk} from "../instance/module/IRisk.sol";
import {IApplicationService} from "../instance/service/IApplicationService.sol";
import {IPolicyService} from "../instance/service/IPolicyService.sol";
import {IProductService} from "../instance/service/IProductService.sol";
import {IClaimService} from "../instance/service/IClaimService.sol";
import {IProductComponent} from "./IProductComponent.sol";
import {NftId, NftIdLib} from "../types/NftId.sol";
import {PRODUCT, APPLICATION, POLICY, CLAIM } from "../types/ObjectType.sol";
import {ReferralId} from "../types/Referral.sol";
import {RiskId, RiskIdLib} from "../types/RiskId.sol";
import {Seconds} from "../types/Seconds.sol";
import {StateId} from "../types/StateId.sol";
import {Timestamp} from "../types/Timestamp.sol";
import {Fee} from "../types/Fee.sol";
import {Component} from "./Component.sol";

import {TokenHandler} from "../shared/TokenHandler.sol";

import {InstanceReader} from "../instance/InstanceReader.sol";
import {IPolicy} from "../instance/module/IPolicy.sol";
import {ISetup} from "../instance/module/ISetup.sol";
import {IComponents} from "../instance/module/IComponents.sol";
import {Pool} from "../components/Pool.sol";
import {Distribution} from "../components/Distribution.sol";

abstract contract Product is
    Component, 
    IProductComponent
{
    // keccak256(abi.encode(uint256(keccak256("etherisc.storage.Product")) - 1)) & ~bytes32(uint256(0xff));
    bytes32 public constant PRODUCT_STORAGE_LOCATION_V1 = 0x0bb7aafdb8e380f81267337bc5b5dfdf76e6d3a380ecadb51ec665246d9d6800;

    struct ProductStorage {
        IProductService _productService;
        IApplicationService _applicationService;
        IPolicyService _policyService;
        IClaimService _claimService;
        Pool _pool;
        Distribution _distribution;
        Fee _initialProductFee;
        Fee _initialProcessingFee;
        TokenHandler _tokenHandler;
        NftId _poolNftId;
        NftId _distributionNftId;
    }

    function initializeProduct(
        address registry,
        NftId instanceNftId,
        string memory name,
        address token,
        bool isInterceptor,
        address pool,
        address distribution,
        Fee memory productFee,
        Fee memory processingFee,
        address initialOwner,
        bytes memory registryData // writeonly data that will saved in the object info record of the registry
    )
        public
        virtual
        onlyInitializing()
    {
        initializeComponent(registry, instanceNftId, name, token, PRODUCT(), isInterceptor, initialOwner, registryData);

        ProductStorage storage $ = _getProductStorage();
        // TODO add validation
        // TODO refactor to go via registry
        $._productService = IProductService(_getServiceAddress(PRODUCT())); 
        $._applicationService = IApplicationService(_getServiceAddress(APPLICATION())); 
        $._policyService = IPolicyService(_getServiceAddress(POLICY())); 
        $._claimService = IClaimService(_getServiceAddress(CLAIM())); 
        $._pool = Pool(pool);
        $._distribution = Distribution(distribution);
        $._initialProductFee = productFee;
        $._initialProcessingFee = processingFee;  
        $._tokenHandler = new TokenHandler(token);
        $._poolNftId = getRegistry().getNftId(pool);
        $._distributionNftId = getRegistry().getNftId(distribution);

        registerInterface(type(IProductComponent).interfaceId);  
    }


    function calculatePremium(
        uint256 sumInsuredAmount,
        RiskId riskId,
        Seconds lifetime,
        bytes memory applicationData,
        NftId bundleNftId,
        ReferralId referralId
    )
        external 
        view 
        override 
        returns (uint256 premiumAmount)
    {
        IPolicy.Premium memory premium = _getProductStorage()._applicationService.calculatePremium(
            getNftId(),
            riskId,
            sumInsuredAmount,
            lifetime,
            applicationData,
            bundleNftId,
            referralId
        );
        premiumAmount = premium.premiumAmount;
    }


    function calculateNetPremium(
        uint256 sumInsuredAmount,
        RiskId riskId,
        Seconds lifetime,
        bytes memory applicationData
    )
        external
        view
        virtual override
        returns (uint256 netPremiumAmount)
    {
        // default 10% of sum insured
        return sumInsuredAmount / 10;
    }

    function _toRiskId(string memory riskName) internal pure returns (RiskId riskId) {
        return RiskIdLib.toRiskId(riskName);
    }

    function _createRisk(
        RiskId id,
        bytes memory data
    ) internal {
        _getProductService().createRisk(
            id,
            data
        );
    }

    function _updateRisk(
        RiskId id,
        bytes memory data
    ) internal {
        _getProductService().updateRisk(
            id,
            data
        );
    }

    function _updateRiskState(
        RiskId id,
        StateId state
    ) internal {
        _getProductService().updateRiskState(
            id,
            state
        );
    }

    function _getRiskInfo(RiskId id) internal view returns (IRisk.RiskInfo memory info) {
        return getInstance().getInstanceReader().getRiskInfo(id);
    }

    function _createApplication(
        address applicationOwner,
        RiskId riskId,
        uint256 sumInsuredAmount,
        Seconds lifetime,
        NftId bundleNftId,
        ReferralId referralId,
        bytes memory applicationData
    )
        internal
        returns (NftId applicationNftId) 
    {
        return _getProductStorage()._applicationService.create(
            applicationOwner,
            riskId,
            sumInsuredAmount,
            lifetime,
            bundleNftId,
            referralId,
            applicationData
        );
    }

    function _underwrite(
        NftId policyNftId,
        bool requirePremiumPayment,
        Timestamp activateAt
    )
        internal
    {
        _getProductStorage()._policyService.underwrite(
            policyNftId, 
            requirePremiumPayment, 
            activateAt);
    }

    function _collectPremium(
        NftId policyNftId,
        Timestamp activateAt
    )
        internal
    {
        _getProductStorage()._policyService.collectPremium(
            policyNftId, 
            activateAt);
    }

    function _activate(
        NftId policyNftId,
        Timestamp activateAt
    )
        internal
    {
        _getProductStorage()._policyService.activate(
            policyNftId, 
            activateAt);
    }

    function _close(
        NftId policyNftId
    )
        internal
    {
        _getProductStorage()._policyService.close(policyNftId);
    }

    function getPoolNftId() external view override returns (NftId poolNftId) {
        return getRegistry().getNftId(address(_getProductStorage()._pool));
    }

    function getDistributionNftId() external view override returns (NftId distributionNftId) {
        return getRegistry().getNftId(address(_getProductStorage()._distribution));
    }

    // from product component
    function setFees(
        Fee memory productFee,
        Fee memory processingFee
    )
        external
        onlyOwner
        restricted()
        override
    {
        _getProductService().setFees(productFee, processingFee);
    }

    function getSetupInfo() public view returns (ISetup.ProductSetupInfo memory setupInfo) {
        InstanceReader reader = getInstance().getInstanceReader();
        setupInfo = reader.getProductSetupInfo(getNftId());

        // fallback to initial setup info (wallet is always != address(0))
        if(setupInfo.wallet == address(0)) {
            setupInfo = _getInitialSetupInfo();
        }
    }

    function _getInitialSetupInfo() internal view returns (ISetup.ProductSetupInfo memory setupInfo) {
        ProductStorage storage $ = _getProductStorage();

<<<<<<< HEAD
        ISetup.DistributionSetupInfo memory distributionSetupInfo = $._distribution.getSetupInfo();
        IComponents.PoolInfo memory poolInfo = $._pool.getPoolInfo();

=======
>>>>>>> ebf1a6ba
        return ISetup.ProductSetupInfo(
            getToken(),
            $._tokenHandler,
            $._distributionNftId,
            $._poolNftId,
            $._initialProductFee,
            $._initialProcessingFee,
<<<<<<< HEAD
            poolInfo.poolFee, 
            poolInfo.stakingFee, 
            poolInfo.performanceFee,
=======
>>>>>>> ebf1a6ba
            false,
            getWallet()
        );
    }

    function _getProductStorage() private pure returns (ProductStorage storage $) {
        assembly {
            $.slot := PRODUCT_STORAGE_LOCATION_V1
        }
    }

    function _getProductService() internal view returns (IProductService) {
        return _getProductStorage()._productService;
    }
}<|MERGE_RESOLUTION|>--- conflicted
+++ resolved
@@ -266,12 +266,9 @@
     function _getInitialSetupInfo() internal view returns (ISetup.ProductSetupInfo memory setupInfo) {
         ProductStorage storage $ = _getProductStorage();
 
-<<<<<<< HEAD
         ISetup.DistributionSetupInfo memory distributionSetupInfo = $._distribution.getSetupInfo();
         IComponents.PoolInfo memory poolInfo = $._pool.getPoolInfo();
 
-=======
->>>>>>> ebf1a6ba
         return ISetup.ProductSetupInfo(
             getToken(),
             $._tokenHandler,
@@ -279,12 +276,9 @@
             $._poolNftId,
             $._initialProductFee,
             $._initialProcessingFee,
-<<<<<<< HEAD
             poolInfo.poolFee, 
             poolInfo.stakingFee, 
             poolInfo.performanceFee,
-=======
->>>>>>> ebf1a6ba
             false,
             getWallet()
         );
