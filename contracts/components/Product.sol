// SPDX-License-Identifier: Apache-2.0
pragma solidity ^0.8.19;

import {IERC20Metadata} from "@openzeppelin/contracts/token/ERC20/extensions/IERC20Metadata.sol";

import {IRisk} from "../instance/module/IRisk.sol";
import {IPolicyService} from "../instance/service/IPolicyService.sol";
import {IProductComponent} from "./IProductComponent.sol";
import {NftId, NftIdLib} from "../types/NftId.sol";
import {PRODUCT} from "../types/ObjectType.sol";
import {ReferralId} from "../types/Referral.sol";
import {RiskId, RiskIdLib} from "../types/RiskId.sol";
import {StateId} from "../types/StateId.sol";
import {Timestamp} from "../types/Timestamp.sol";
import {Fee} from "../types/Fee.sol";
import {Component} from "./Component.sol";

import {TokenHandler} from "../shared/TokenHandler.sol";

import {InstanceReader} from "../instance/InstanceReader.sol";
import {ISetup} from "../instance/module/ISetup.sol";
import {Pool} from "../components/Pool.sol";
import {Distribution} from "../components/Distribution.sol";

abstract contract Product is
    Component, 
    IProductComponent
{
    // keccak256(abi.encode(uint256(keccak256("etherisc.storage.Product")) - 1)) & ~bytes32(uint256(0xff));
    bytes32 public constant PRODUCT_STORAGE_LOCATION_V1 = 0x0bb7aafdb8e380f81267337bc5b5dfdf76e6d3a380ecadb51ec665246d9d6800;

    struct ProductStorage {
        IPolicyService _policyService;
        Pool _pool;
        Distribution _distribution;
        Fee _initialProductFee;
        Fee _initialProcessingFee;
        TokenHandler _tokenHandler;
        NftId _poolNftId;
        NftId _distributionNftId;
    }

    function initializeProduct(
        address registry,
        NftId instanceNftId,
        string memory name,
        address token,
        bool isInterceptor,
        address pool,
        address distribution,
        Fee memory productFee,
        Fee memory processingFee,
        address initialOwner,
        bytes memory data
<<<<<<< HEAD
    )
        public
        virtual
        onlyInitializing()
    {
        initializeComponent(registry, instanceNftId, name, token, PRODUCT(), isInterceptor, initialOwner, data);
=======
    ) Component (
        registry, 
        instanceNftid, 
        name, 
        token, 
        PRODUCT(), 
        isInterceptor, 
        initialOwner, 
        data
    ) {
        // TODO add validation
        _policyService = getInstance().getPolicyService(); 
        _pool = Pool(pool);
        _distribution = Distribution(distribution);
        _initialProductFee = productFee;
        _initialProcessingFee = processingFee;  
>>>>>>> cc18d4d9

        ProductStorage storage $ = _getProductStorage();
        // TODO add validation
        $._policyService = getInstance().getPolicyService(); 
        $._pool = Pool(pool);
        $._distribution = Distribution(distribution);
        $._initialProductFee = productFee;
        $._initialProcessingFee = processingFee;  
        $._tokenHandler = new TokenHandler(token);
        $._poolNftId = getRegistry().getNftId(pool);
        $._distributionNftId = getRegistry().getNftId(distribution);

        registerInterface(type(IProductComponent).interfaceId);  
    }


    function calculatePremium(
        uint256 sumInsuredAmount,
        RiskId riskId,
        uint256 lifetime,
        bytes memory applicationData,
        NftId bundleNftId,
        ReferralId referralId
    )
        external 
        view 
        override 
        returns (uint256 premiumAmount)
    {
        (premiumAmount,,,,) = _getProductStorage()._policyService.calculatePremium(
            riskId,
            sumInsuredAmount,
            lifetime,
            applicationData,
            bundleNftId,
            referralId
        );
    }


    function calculateNetPremium(
        uint256 sumInsuredAmount,
        RiskId riskId,
        uint256 lifetime,
        bytes memory applicationData
    )
        external
        view
        virtual override
        returns (uint256 netPremiumAmount)
    {
        // default 10% of sum insured
        return sumInsuredAmount / 10;
    }

    function _toRiskId(string memory riskName) internal pure returns (RiskId riskId) {
        return RiskIdLib.toRiskId(riskName);
    }

    function _createRisk(
        RiskId id,
        bytes memory data
    ) internal {
        getProductService().createRisk(
            id,
            data
        );
    }

    function _updateRisk(
        RiskId id,
        bytes memory data
    ) internal {
        getProductService().updateRisk(
            id,
            data
        );
    }

    function _updateRiskState(
        RiskId id,
        StateId state
    ) internal {
        getProductService().updateRiskState(
            id,
            state
        );
    }

    function _getRiskInfo(RiskId id) internal view returns (IRisk.RiskInfo memory info) {
        return getInstance().getInstanceReader().getRiskInfo(id);
    }

    function _createApplication(
        address applicationOwner,
        RiskId riskId,
        uint256 sumInsuredAmount,
        uint256 lifetime,
        bytes memory applicationData,
        NftId bundleNftId,
        ReferralId referralId
    )
        internal
        returns (NftId nftId) 
    {
        return _getProductStorage()._policyService.createApplication(
            applicationOwner,
            riskId,
            sumInsuredAmount,
            lifetime,
            applicationData,
            bundleNftId,
            referralId
        );
    }

    function _underwrite(
        NftId policyNftId,
        bool requirePremiumPayment,
        Timestamp activateAt
    )
        internal
    {
        _getProductStorage()._policyService.underwrite(
            policyNftId, 
            requirePremiumPayment, 
            activateAt);
    }

    function _collectPremium(
        NftId policyNftId,
        Timestamp activateAt
    )
        internal
    {
        _getProductStorage()._policyService.collectPremium(
            policyNftId, 
            activateAt);
    }

    function _activate(
        NftId policyNftId,
        Timestamp activateAt
    )
        internal
    {
        _getProductStorage()._policyService.activate(
            policyNftId, 
            activateAt);
    }

    function _close(
        NftId policyNftId
    )
        internal
    {
        _getProductStorage()._policyService.close(policyNftId);
    }

    function getPoolNftId() external view override returns (NftId poolNftId) {
        return getRegistry().getNftId(address(_getProductStorage()._pool));
    }

    function getDistributionNftId() external view override returns (NftId distributionNftId) {
        return getRegistry().getNftId(address(_getProductStorage()._distribution));
    }

    // from product component
    function setFees(
        Fee memory productFee,
        Fee memory processingFee
    )
        external
        onlyOwner
        restricted()
        override
    {
        getProductService().setFees(productFee, processingFee);
    }

    function getSetupInfo() public view returns (ISetup.ProductSetupInfo memory setupInfo) {
        InstanceReader reader = getInstance().getInstanceReader();
        setupInfo = reader.getProductSetupInfo(getNftId());

        // fallback to initial setup info (wallet is always != address(0))
        if(setupInfo.wallet == address(0)) {
            setupInfo = _getInitialSetupInfo();
        }
    }

    function _getInitialSetupInfo() internal view returns (ISetup.ProductSetupInfo memory setupInfo) {
        ProductStorage storage $ = _getProductStorage();

        ISetup.DistributionSetupInfo memory distributionSetupInfo = $._distribution.getSetupInfo();
        ISetup.PoolSetupInfo memory poolSetupInfo = $._pool.getSetupInfo();

        return ISetup.ProductSetupInfo(
            getToken(),
            $._tokenHandler,
            $._distributionNftId,
            $._poolNftId,
            distributionSetupInfo.distributionFee, 
            $._initialProductFee,
            $._initialProcessingFee,
            poolSetupInfo.poolFee, 
            poolSetupInfo.stakingFee, 
            poolSetupInfo.performanceFee,
            false,
            getWallet()
        );
    }

    function _getProductStorage() private pure returns (ProductStorage storage $) {
        assembly {
            $.slot := PRODUCT_STORAGE_LOCATION_V1
        }
    }
}<|MERGE_RESOLUTION|>--- conflicted
+++ resolved
@@ -52,31 +52,12 @@
         Fee memory processingFee,
         address initialOwner,
         bytes memory data
-<<<<<<< HEAD
     )
         public
         virtual
         onlyInitializing()
     {
         initializeComponent(registry, instanceNftId, name, token, PRODUCT(), isInterceptor, initialOwner, data);
-=======
-    ) Component (
-        registry, 
-        instanceNftid, 
-        name, 
-        token, 
-        PRODUCT(), 
-        isInterceptor, 
-        initialOwner, 
-        data
-    ) {
-        // TODO add validation
-        _policyService = getInstance().getPolicyService(); 
-        _pool = Pool(pool);
-        _distribution = Distribution(distribution);
-        _initialProductFee = productFee;
-        _initialProcessingFee = processingFee;  
->>>>>>> cc18d4d9
 
         ProductStorage storage $ = _getProductStorage();
         // TODO add validation
