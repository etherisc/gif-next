// SPDX-License-Identifier: Apache-2.0
pragma solidity ^0.8.19;

import {Key32, KeyId, Key32Lib} from "./Key32.sol";
import {ROLE} from "./ObjectType.sol";

type RoleId is uint64;

// type bindings
using {
    eqRoleId as ==, 
    neRoleId as !=,
    RoleIdLib.eqz,
    RoleIdLib.gtz,
    RoleIdLib.toInt,
    RoleIdLib.toKey32
} for RoleId global;


/// @dev role id needs to match with oz AccessManager.ADMIN_ROLE
function ADMIN_ROLE() pure returns (RoleId) { return RoleIdLib.toRoleId(type(uint64).min); }

/// @dev role id needs to match with oz AccessManager.PUBLIC_ROLE
function PUBLIC_ROLE() pure returns (RoleId) { return RoleIdLib.toRoleId(type(uint64).max); }

// general pure free functions

/// @dev cental role for gif release management.
/// this role is necessary to call ReleaseManager.createNextRelease/activateNextRelease
/// the actual deployment of a release requires the GIF_MANAGER_ROLE.
/// GIF_ADMIN_ROLE is the admin of the GIF_MANAGER_ROLE.
/// only a single holder may hold this role at any time
function GIF_ADMIN_ROLE() pure returns (RoleId) { return RoleIdLib.toRoleId(1500); } 

/// @dev role for token whith/blacklisting, deploying and registering the services for a new major release
/// registering services for a new major release is only possible after a new initial release has been created by the GIF_ADMIN_ROLE
/// token white/blacklisting is possible for any active release
function GIF_MANAGER_ROLE() pure returns (RoleId) { return RoleIdLib.toRoleId(1600); } 

/// @dev role associated with the ReleaseManager contract
function RELEASE_MANAGER_ROLE() pure returns (RoleId) { return RoleIdLib.toRoleId(1700); } 

/// @dev instance specific role to register/own a distribution component
function DISTRIBUTION_OWNER_ROLE() pure returns (RoleId) { return RoleIdLib.toRoleId(2); }

/// @dev instance specific  role to register/own an oracle component
function ORACLE_OWNER_ROLE() pure returns (RoleId) { return RoleIdLib.toRoleId(3); }

/// @dev instance specific  role to register/own a pool component
function POOL_OWNER_ROLE() pure returns (RoleId) { return RoleIdLib.toRoleId(4); }

/// @dev instance specific  role to register/own a product component
function PRODUCT_OWNER_ROLE() pure returns (RoleId) { return RoleIdLib.toRoleId(5); }

/// @dev role associated with an instance contract
/// this role is the admin role for the INSTANCE_OWNER_ROLE
function INSTANCE_ROLE() pure returns (RoleId) { return RoleIdLib.toRoleId(2600); }

/// @dev required role to register/own an instance
/// allows instance specific target, role and access management 
function INSTANCE_OWNER_ROLE() pure returns (RoleId) { return RoleIdLib.toRoleId(1900); }

/// @dev instance specific role for instance service
function INSTANCE_SERVICE_ROLE() pure returns (RoleId) { return RoleIdLib.toRoleId(2000); }

/// @dev instance specific role for distribution service
function DISTRIBUTION_SERVICE_ROLE() pure returns (RoleId) { return RoleIdLib.toRoleId(2100); }

/// @dev instance specific role for pool service
function POOL_SERVICE_ROLE() pure returns (RoleId) { return RoleIdLib.toRoleId(2200); }

/// @dev instance specific role for product service
function PRODUCT_SERVICE_ROLE() pure returns (RoleId) { return RoleIdLib.toRoleId(2300); }

/// @dev instance specific role for application service
function APPLICATION_SERVICE_ROLE() pure returns (RoleId) { return RoleIdLib.toRoleId(2400); }

/// @dev instance specific role for policy service
function POLICY_SERVICE_ROLE() pure returns (RoleId) { return RoleIdLib.toRoleId(2410); }

/// @dev instance specific role for claim service
function CLAIM_SERVICE_ROLE() pure returns (RoleId) { return RoleIdLib.toRoleId(2420); }
<<<<<<< HEAD
function BUNDLE_SERVICE_ROLE() pure returns (RoleId) { return RoleIdLib.toRoleId(2500); }
function INSTANCE_ROLE() pure returns (RoleId) { return RoleIdLib.toRoleId(2600); }
function REGISTRY_SERVICE_ROLE() pure returns (RoleId) { return RoleIdLib.toRoleId(2700); }
function PRICING_SERVICE_ROLE() pure returns (RoleId) { return RoleIdLib.toRoleId(2800); }
function STAKING_SERVICE_ROLE() pure returns (RoleId) { return RoleIdLib.toRoleId(2900); }

function GIF_ADMIN_ROLE() pure returns (RoleId) { return RoleIdLib.toRoleId(1500); } 
function GIF_MANAGER_ROLE() pure returns (RoleId) { return RoleIdLib.toRoleId(1600); }

function CAN_CREATE_GIF_TARGET_ROLE() pure returns (RoleId) { return RoleIdLib.toRoleId(1700); }
=======

/// @dev instance specific role for bundle service
function BUNDLE_SERVICE_ROLE() pure returns (RoleId) { return RoleIdLib.toRoleId(2500); }
>>>>>>> 2f1313e9

// @dev Returns true iff role ids a and b are identical
function eqRoleId(RoleId a, RoleId b) pure returns (bool isSame) {
    return RoleId.unwrap(a) == RoleId.unwrap(b);
}

// @dev Returns true iff role ids a and b are different
function neRoleId(RoleId a, RoleId b) pure returns (bool isDifferent) {
    return RoleId.unwrap(a) != RoleId.unwrap(b);
}

library RoleIdLib {
/// @dev Converts the RoleId to a uint.
    function zero() public pure returns (RoleId) {
        return RoleId.wrap(0);
    }

    /// @dev Converts an uint into a RoleId.
    function toRoleId(uint256 a) public pure returns (RoleId) {
        return RoleId.wrap(uint64(a));
    }

    /// @dev Converts the RoleId to a uint.
    function toInt(RoleId a) public pure returns (uint64) {
        return uint64(RoleId.unwrap(a));
    }

    /// @dev Returns true if the value is non-zero (> 0).
    function gtz(RoleId a) public pure returns (bool) {
        return RoleId.unwrap(a) > 0;
    }

    /// @dev Returns true if the value is zero (== 0).
    function eqz(RoleId a) public pure returns (bool) {
        return RoleId.unwrap(a) == 0;
    }

    /// @dev Returns the key32 value for the specified id and object type.
    function toKey32(RoleId a) public pure returns (Key32 key) {
        return Key32Lib.toKey32(ROLE(), toKeyId(a));
    }

    /// @dev Returns the key id value for the specified id
    function toKeyId(RoleId a) public pure returns (KeyId keyId) {
        return KeyId.wrap(bytes31(uint248(RoleId.unwrap(a))));
    }
}<|MERGE_RESOLUTION|>--- conflicted
+++ resolved
@@ -80,7 +80,8 @@
 
 /// @dev instance specific role for claim service
 function CLAIM_SERVICE_ROLE() pure returns (RoleId) { return RoleIdLib.toRoleId(2420); }
-<<<<<<< HEAD
+
+/// @dev instance specific role for bundle service
 function BUNDLE_SERVICE_ROLE() pure returns (RoleId) { return RoleIdLib.toRoleId(2500); }
 function INSTANCE_ROLE() pure returns (RoleId) { return RoleIdLib.toRoleId(2600); }
 function REGISTRY_SERVICE_ROLE() pure returns (RoleId) { return RoleIdLib.toRoleId(2700); }
@@ -91,11 +92,6 @@
 function GIF_MANAGER_ROLE() pure returns (RoleId) { return RoleIdLib.toRoleId(1600); }
 
 function CAN_CREATE_GIF_TARGET_ROLE() pure returns (RoleId) { return RoleIdLib.toRoleId(1700); }
-=======
-
-/// @dev instance specific role for bundle service
-function BUNDLE_SERVICE_ROLE() pure returns (RoleId) { return RoleIdLib.toRoleId(2500); }
->>>>>>> 2f1313e9
 
 // @dev Returns true iff role ids a and b are identical
 function eqRoleId(RoleId a, RoleId b) pure returns (bool isSame) {
