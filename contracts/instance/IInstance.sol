// SPDX-License-Identifier: Apache-2.0
pragma solidity ^0.8.20;

import {IAccessManaged} from "@openzeppelin/contracts/access/manager/IAccessManaged.sol";

import {ClaimId} from "../types/ClaimId.sol";
import {DistributorType} from "../types/DistributorType.sol";
import {PayoutId} from "../types/PayoutId.sol";
import {NftId} from "../types/NftId.sol";
import {StateId} from "../types/StateId.sol";
import {ReferralId} from "../types/Referral.sol";
import {RiskId} from "../types/RiskId.sol";
import {VersionPart} from "../types/Version.sol";
import {Key32} from "../types/Key32.sol";
import {RoleId} from "../types/RoleId.sol";

import {IRegisterable} from "../shared/IRegisterable.sol";

import {ITransferInterceptor} from "../registry/ITransferInterceptor.sol";

import {InstanceAccessManager} from "./InstanceAccessManager.sol";
import {BundleManager} from "./BundleManager.sol";
import {InstanceReader} from "./InstanceReader.sol";
import {InstanceStore} from "./InstanceStore.sol";

import {IKeyValueStore} from "./base/IKeyValueStore.sol";

import {IAccess} from "./module/IAccess.sol";

import {IBundleService} from "./service/IBundleService.sol";
<<<<<<< HEAD
import {IDistributionService} from "./service/IDistributionService.sol";
import {IPolicyService} from "./service/IPolicyService.sol";
import {IPoolService} from "./service/IPoolService.sol";
import {IProductService} from "./service/IProductService.sol";
import {IPolicyService} from "./service/IPolicyService.sol";
import {IBundleService} from "./service/IBundleService.sol";
=======
import {IComponents} from "./module/IComponents.sol";
import {InstanceAccessManager} from "./InstanceAccessManager.sol";
import {IKeyValueStore} from "./base/IKeyValueStore.sol";
import {IPolicy} from "./module/IPolicy.sol";
import {IDistribution} from "./module/IDistribution.sol";
import {IRisk} from "./module/IRisk.sol";
import {ISetup} from "./module/ISetup.sol";
>>>>>>> 3dc9f667



interface IInstance is 
    IRegisterable, 
    ITransferInterceptor, 
    IAccessManaged
{
    error ErrorInstanceInstanceAccessManagerAlreadySet(address instanceAccessManager);
    error ErrorInstanceInstanceAccessManagerAuthorityMismatch(address instanceAuthority);
<<<<<<< HEAD
=======

    error ErrorInstanceBundleManagerAlreadySet(address instanceBundleManager);
    error ErrorInstanceBundleManagerInstanceMismatch(address instance);
    error ErrorInstanceBundleManagerAuthorityMismatch(address instanceAuthority);

    error ErrorInstanceInstanceReaderInstanceMismatch(address instanceAuthority);

    function createDistributionSetup(NftId distributionNftId, ISetup.DistributionSetupInfo memory setup) external;
    function updateDistributionSetup(NftId distributionNftId, ISetup.DistributionSetupInfo memory setup, StateId newState) external;
    function updateDistributionSetupState(NftId distributionNftId, StateId newState) external;
>>>>>>> 3dc9f667

    error ErrorInstanceBundleManagerAlreadySet(address instanceBundleManager);
    error ErrorInstanceBundleManagerInstanceMismatch(address instance);
    error ErrorInstanceBundleManagerAuthorityMismatch(address instanceAuthority);

    error ErrorInstanceInstanceReaderInstanceMismatch(address instanceAuthority);

    error ErrorInstanceInstanceStoreAlreadySet(address instanceStore);
    error ErrorInstanceInstanceStoreAuthorityMismatch(address instanceAuthority);

<<<<<<< HEAD
    function createRole(string memory roleName, string memory adminName) external returns (RoleId roleId, RoleId admin);
    function grantRole(RoleId roleId, address account) external;
    function revokeRole(RoleId roleId, address account) external;
=======
    function createDistributorType(DistributorType distributorType, IDistribution.DistributorTypeInfo memory info) external;
    function updateDistributorType(DistributorType distributorType, IDistribution.DistributorTypeInfo memory info, StateId newState) external;
    function updateDistributorTypeState(DistributorType distributorType, StateId newState) external;
>>>>>>> 3dc9f667

    function createTarget(address target, string memory name) external;
    function setTargetFunctionRole(string memory targetName, bytes4[] calldata selectors, RoleId roleId) external;
    function setTargetLocked(address target, bool locked) external;

<<<<<<< HEAD
    function getDistributionService() external view returns (IDistributionService);
    function getProductService() external view returns (IProductService);
    function getPoolService() external view returns (IPoolService);
    function getPolicyService() external view returns (IPolicyService);
    function getBundleService() external view returns (IBundleService);
=======
    function createReferral(ReferralId referralId, IDistribution.ReferralInfo memory referralInfo) external;
    function updateReferral(ReferralId referralId, IDistribution.ReferralInfo memory referralInfo, StateId newState) external;
    function updateReferralState(ReferralId referralId, StateId newState) external;

    function createRisk(RiskId riskId, IRisk.RiskInfo memory risk) external;
    function updateRisk(RiskId riskId, IRisk.RiskInfo memory risk, StateId newState) external;
    function updateRiskState(RiskId riskId, StateId newState) external;

    function createApplication(NftId applicationNftId, IPolicy.PolicyInfo memory policy) external;
    function updateApplication(NftId applicationNftId, IPolicy.PolicyInfo memory policy, StateId newState) external;
    function updateApplicationState(NftId applicationNftId, StateId newState) external;

    function updatePolicy(NftId policyNftId, IPolicy.PolicyInfo memory policy, StateId newState) external;
    function updatePolicyState(NftId policyNftId, StateId newState) external;

    function createClaim(NftId policyNftId, ClaimId claimId, IPolicy.ClaimInfo memory claim) external;
    function updateClaim(NftId policyNftId, ClaimId claimId, IPolicy.ClaimInfo memory claim, StateId newState) external;
    function updateClaimState(NftId policyNftId, ClaimId claimId, StateId newState) external;

    function createPayout(NftId policyNftId, PayoutId payoutId, IPolicy.PayoutInfo memory claim) external;
    function updatePayout(NftId policyNftId, PayoutId payoutId, IPolicy.PayoutInfo memory claim, StateId newState) external;
    function updatePayoutState(NftId policyNftId, PayoutId payoutId, StateId newState) external;
>>>>>>> 3dc9f667

    function getMajorVersion() external pure returns (VersionPart majorVersion);
    function getInstanceReader() external view returns (InstanceReader);
    function getBundleManager() external view returns (BundleManager);
    function getInstanceAccessManager() external view returns (InstanceAccessManager);
    function getInstanceStore() external view returns (InstanceStore);
}<|MERGE_RESOLUTION|>--- conflicted
+++ resolved
@@ -6,8 +6,12 @@
 import {ClaimId} from "../types/ClaimId.sol";
 import {DistributorType} from "../types/DistributorType.sol";
 import {PayoutId} from "../types/PayoutId.sol";
+import {ClaimId} from "../types/ClaimId.sol";
+import {DistributorType} from "../types/DistributorType.sol";
+import {PayoutId} from "../types/PayoutId.sol";
 import {NftId} from "../types/NftId.sol";
 import {StateId} from "../types/StateId.sol";
+import {ReferralId} from "../types/Referral.sol";
 import {ReferralId} from "../types/Referral.sol";
 import {RiskId} from "../types/RiskId.sol";
 import {VersionPart} from "../types/Version.sol";
@@ -28,22 +32,12 @@
 import {IAccess} from "./module/IAccess.sol";
 
 import {IBundleService} from "./service/IBundleService.sol";
-<<<<<<< HEAD
 import {IDistributionService} from "./service/IDistributionService.sol";
 import {IPolicyService} from "./service/IPolicyService.sol";
 import {IPoolService} from "./service/IPoolService.sol";
 import {IProductService} from "./service/IProductService.sol";
 import {IPolicyService} from "./service/IPolicyService.sol";
 import {IBundleService} from "./service/IBundleService.sol";
-=======
-import {IComponents} from "./module/IComponents.sol";
-import {InstanceAccessManager} from "./InstanceAccessManager.sol";
-import {IKeyValueStore} from "./base/IKeyValueStore.sol";
-import {IPolicy} from "./module/IPolicy.sol";
-import {IDistribution} from "./module/IDistribution.sol";
-import {IRisk} from "./module/IRisk.sol";
-import {ISetup} from "./module/ISetup.sol";
->>>>>>> 3dc9f667
 
 
 
@@ -54,19 +48,6 @@
 {
     error ErrorInstanceInstanceAccessManagerAlreadySet(address instanceAccessManager);
     error ErrorInstanceInstanceAccessManagerAuthorityMismatch(address instanceAuthority);
-<<<<<<< HEAD
-=======
-
-    error ErrorInstanceBundleManagerAlreadySet(address instanceBundleManager);
-    error ErrorInstanceBundleManagerInstanceMismatch(address instance);
-    error ErrorInstanceBundleManagerAuthorityMismatch(address instanceAuthority);
-
-    error ErrorInstanceInstanceReaderInstanceMismatch(address instanceAuthority);
-
-    function createDistributionSetup(NftId distributionNftId, ISetup.DistributionSetupInfo memory setup) external;
-    function updateDistributionSetup(NftId distributionNftId, ISetup.DistributionSetupInfo memory setup, StateId newState) external;
-    function updateDistributionSetupState(NftId distributionNftId, StateId newState) external;
->>>>>>> 3dc9f667
 
     error ErrorInstanceBundleManagerAlreadySet(address instanceBundleManager);
     error ErrorInstanceBundleManagerInstanceMismatch(address instance);
@@ -77,50 +58,19 @@
     error ErrorInstanceInstanceStoreAlreadySet(address instanceStore);
     error ErrorInstanceInstanceStoreAuthorityMismatch(address instanceAuthority);
 
-<<<<<<< HEAD
     function createRole(string memory roleName, string memory adminName) external returns (RoleId roleId, RoleId admin);
     function grantRole(RoleId roleId, address account) external;
     function revokeRole(RoleId roleId, address account) external;
-=======
-    function createDistributorType(DistributorType distributorType, IDistribution.DistributorTypeInfo memory info) external;
-    function updateDistributorType(DistributorType distributorType, IDistribution.DistributorTypeInfo memory info, StateId newState) external;
-    function updateDistributorTypeState(DistributorType distributorType, StateId newState) external;
->>>>>>> 3dc9f667
 
     function createTarget(address target, string memory name) external;
     function setTargetFunctionRole(string memory targetName, bytes4[] calldata selectors, RoleId roleId) external;
     function setTargetLocked(address target, bool locked) external;
 
-<<<<<<< HEAD
     function getDistributionService() external view returns (IDistributionService);
     function getProductService() external view returns (IProductService);
     function getPoolService() external view returns (IPoolService);
     function getPolicyService() external view returns (IPolicyService);
     function getBundleService() external view returns (IBundleService);
-=======
-    function createReferral(ReferralId referralId, IDistribution.ReferralInfo memory referralInfo) external;
-    function updateReferral(ReferralId referralId, IDistribution.ReferralInfo memory referralInfo, StateId newState) external;
-    function updateReferralState(ReferralId referralId, StateId newState) external;
-
-    function createRisk(RiskId riskId, IRisk.RiskInfo memory risk) external;
-    function updateRisk(RiskId riskId, IRisk.RiskInfo memory risk, StateId newState) external;
-    function updateRiskState(RiskId riskId, StateId newState) external;
-
-    function createApplication(NftId applicationNftId, IPolicy.PolicyInfo memory policy) external;
-    function updateApplication(NftId applicationNftId, IPolicy.PolicyInfo memory policy, StateId newState) external;
-    function updateApplicationState(NftId applicationNftId, StateId newState) external;
-
-    function updatePolicy(NftId policyNftId, IPolicy.PolicyInfo memory policy, StateId newState) external;
-    function updatePolicyState(NftId policyNftId, StateId newState) external;
-
-    function createClaim(NftId policyNftId, ClaimId claimId, IPolicy.ClaimInfo memory claim) external;
-    function updateClaim(NftId policyNftId, ClaimId claimId, IPolicy.ClaimInfo memory claim, StateId newState) external;
-    function updateClaimState(NftId policyNftId, ClaimId claimId, StateId newState) external;
-
-    function createPayout(NftId policyNftId, PayoutId payoutId, IPolicy.PayoutInfo memory claim) external;
-    function updatePayout(NftId policyNftId, PayoutId payoutId, IPolicy.PayoutInfo memory claim, StateId newState) external;
-    function updatePayoutState(NftId policyNftId, PayoutId payoutId, StateId newState) external;
->>>>>>> 3dc9f667
 
     function getMajorVersion() external pure returns (VersionPart majorVersion);
     function getInstanceReader() external view returns (InstanceReader);
