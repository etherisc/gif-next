--- conflicted
+++ resolved
@@ -40,16 +40,10 @@
         )
     {
         address instanceOwner = msg.sender;
-<<<<<<< HEAD
-        Registry registry = Registry(_registryAddress);
-        NftId registryNftId = registry.getNftId(_registryAddress);
-        address registryServiceAddress = registry.getServiceAddress(SERVICE(), VersionLib.toVersion(3, 0, 0).toMajorPart());
-=======
         IRegistry registry = getRegistry();
         address registryAddress = address(registry);
         NftId registryNftId = registry.getNftId(registryAddress);
-        address registryServiceAddress = registry.getServiceAddress("RegistryService", VersionLib.toVersion(3, 0, 0).toMajorPart());
->>>>>>> 4dc54ee2
+        address registryServiceAddress = registry.getServiceAddress(SERVICE(), VersionLib.toVersion(3, 0, 0).toMajorPart());
         RegistryService registryService = RegistryService(registryServiceAddress);
 
         // initially set the authority of the access managar to this (being the instance service). 
@@ -85,12 +79,8 @@
 
     function _grantInitialAuthorizations(AccessManagerUpgradeable clonedAccessManager, Instance clonedInstance, BundleManager clonedBundleManager) internal {
         // configure authorization for distribution service on instance
-<<<<<<< HEAD
-        address distributionServiceAddress = _registry.getServiceAddress(DISTRIBUTION(), VersionLib.toVersion(3, 0, 0).toMajorPart());
-=======
         IRegistry registry = getRegistry();
-        address distributionServiceAddress = registry.getServiceAddress("DistributionService", VersionLib.toVersion(3, 0, 0).toMajorPart());
->>>>>>> 4dc54ee2
+        address distributionServiceAddress = registry.getServiceAddress(DISTRIBUTION(), VersionLib.toVersion(3, 0, 0).toMajorPart());
         clonedAccessManager.grantRole(DISTRIBUTION_SERVICE_ROLE().toInt(), distributionServiceAddress, 0);
         bytes4[] memory instanceDistributionServiceSelectors = new bytes4[](2);
         instanceDistributionServiceSelectors[0] = clonedInstance.createDistributionSetup.selector;
@@ -101,11 +91,7 @@
             DISTRIBUTION_SERVICE_ROLE().toInt());
 
         // configure authorization for pool service on instance
-<<<<<<< HEAD
-        address poolServiceAddress = _registry.getServiceAddress(POOL(), VersionLib.toVersion(3, 0, 0).toMajorPart());
-=======
-        address poolServiceAddress = registry.getServiceAddress("PoolService", VersionLib.toVersion(3, 0, 0).toMajorPart());
->>>>>>> 4dc54ee2
+        address poolServiceAddress = registry.getServiceAddress(POOL(), VersionLib.toVersion(3, 0, 0).toMajorPart());
         clonedAccessManager.grantRole(POOL_SERVICE_ROLE().toInt(), address(poolServiceAddress), 0);
         bytes4[] memory instancePoolServiceSelectors = new bytes4[](4);
         instancePoolServiceSelectors[0] = clonedInstance.createPoolSetup.selector;
@@ -130,11 +116,7 @@
             POOL_SERVICE_ROLE().toInt());
 
         // configure authorization for product service on instance
-<<<<<<< HEAD
-        address productServiceAddress = _registry.getServiceAddress(PRODUCT(), VersionLib.toVersion(3, 0, 0).toMajorPart());
-=======
-        address productServiceAddress = registry.getServiceAddress("ProductService", VersionLib.toVersion(3, 0, 0).toMajorPart());
->>>>>>> 4dc54ee2
+        address productServiceAddress = registry.getServiceAddress(PRODUCT(), VersionLib.toVersion(3, 0, 0).toMajorPart());
         clonedAccessManager.grantRole(PRODUCT_SERVICE_ROLE().toInt(), address(productServiceAddress), 0);
         bytes4[] memory instanceProductServiceSelectors = new bytes4[](9);
         instanceProductServiceSelectors[0] = clonedInstance.createProductSetup.selector;
