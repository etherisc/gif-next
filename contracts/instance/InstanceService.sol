// SPDX-License-Identifier: Apache-2.0
pragma solidity ^0.8.20;

import {Clones} from "@openzeppelin/contracts/proxy/Clones.sol";
import {AccessManagerUpgradeable} from "@openzeppelin/contracts-upgradeable/access/manager/AccessManagerUpgradeable.sol";

import {AccessManagerUpgradeableInitializeable} from "./AccessManagerUpgradeableInitializeable.sol";
import {InstanceAccessManager} from "./InstanceAccessManager.sol";
import {Instance} from "./Instance.sol";
import {IInstanceService} from "./IInstanceService.sol";
import {InstanceReader} from "./InstanceReader.sol";
import {BundleManager} from "./BundleManager.sol";
import {IRegistry} from "../registry/IRegistry.sol";
import {Registry} from "../registry/Registry.sol";
import {RegistryService} from "../registry/RegistryService.sol";
import {Service} from "../../contracts/shared/Service.sol";
import {IService} from "../shared/IService.sol";
import {ContractDeployerLib} from "../shared/ContractDeployerLib.sol";
import {NftId, NftIdLib, zeroNftId} from "../../contracts/types/NftId.sol";
import {RoleId} from "../types/RoleId.sol";
import {VersionLib} from "../types/Version.sol";
<<<<<<< HEAD
import {ADMIN_ROLE, INSTANCE_SERVICE_ROLE, DISTRIBUTION_SERVICE_ROLE, POOL_SERVICE_ROLE} from "../types/RoleId.sol";
import {ObjectType, INSTANCE, SERVICE, POOL, DISTRIBUTION} from "../types/ObjectType.sol";
=======
import {ADMIN_ROLE, INSTANCE_SERVICE_ROLE, DISTRIBUTION_SERVICE_ROLE, POOL_SERVICE_ROLE, PRODUCT_SERVICE_ROLE} from "../types/RoleId.sol";
>>>>>>> d60aa518

contract InstanceService is Service, IInstanceService {

    address internal _registryAddress;
    address internal _accessManagerMaster;
    address internal _instanceMaster;
    address internal _instanceReaderMaster;
    address internal _instanceBundleManagerMaster;

    // TODO update to real hash when instance is stable
    bytes32 public constant INSTANCE_CREATION_CODE_HASH = bytes32(0);

    function createInstanceClone()
        external 
        returns (
            AccessManagerUpgradeableInitializeable clonedAccessManager, 
            Instance clonedInstance,
            NftId clonedInstanceNftId,
            InstanceReader clonedInstanceReader,
            BundleManager clonedBundleManager
        )
    {
        address instanceOwner = msg.sender;
        Registry registry = Registry(_registryAddress);
        NftId registryNftId = registry.getNftId(_registryAddress);
        address registryServiceAddress = registry.getServiceAddress(SERVICE(), VersionLib.toVersion(3, 0, 0).toMajorPart());
        RegistryService registryService = RegistryService(registryServiceAddress);

        // initially set the authority of the access managar to this (being the instance service). 
        // This will allow the instance service to bootstrap the authorizations of the instance
        // and then transfer the ownership of the access manager to the instance owner once everything is setup
        clonedAccessManager = AccessManagerUpgradeableInitializeable(Clones.clone(_accessManagerMaster));
        clonedAccessManager.__AccessManagerUpgradeableInitializeable_init(address(this));

        clonedInstance = Instance(Clones.clone(_instanceMaster));
        clonedInstance.initialize(address(clonedAccessManager), _registryAddress, registryNftId, msg.sender);
        ( IRegistry.ObjectInfo memory info, ) = registryService.registerInstance(clonedInstance);
        clonedInstanceNftId = info.nftId;
        
        clonedInstanceReader = InstanceReader(Clones.clone(address(_instanceReaderMaster)));
        clonedInstanceReader.initialize(_registryAddress, clonedInstanceNftId);
        clonedInstance.setInstanceReader(clonedInstanceReader);

        clonedBundleManager = BundleManager(Clones.clone(_instanceBundleManagerMaster));
        clonedBundleManager.initialize(address(clonedAccessManager), _registryAddress, clonedInstanceNftId);
        clonedInstance.setBundleManager(clonedBundleManager);

        // TODO amend setters with instance specific , policy manager ...

        _grantInitialAuthorizations(clonedAccessManager, clonedInstance, clonedBundleManager);

        // to complete setup switch instance ownership to the instance owner
        // TODO: use a role less powerful than admin, maybe INSTANCE_ADMIN (does not exist yet)
        clonedAccessManager.grantRole(ADMIN_ROLE().toInt(), instanceOwner, 0);
        clonedAccessManager.revokeRole(ADMIN_ROLE().toInt(), address(this));

        emit LogInstanceCloned(address(clonedAccessManager), address(clonedInstance), address(clonedInstanceReader), clonedInstanceNftId);
    }

<<<<<<< HEAD
    function _grantInitialAuthorizations(AccessManagerSimple clonedAccessManager, Instance clonedInstance) internal {
        address distributionServiceAddress = _registry.getServiceAddress(DISTRIBUTION(), VersionLib.toVersion(3, 0, 0).toMajorPart());
=======
    function _grantInitialAuthorizations(AccessManagerUpgradeable clonedAccessManager, Instance clonedInstance, BundleManager clonedBundleManager) internal {
        // configure authorization for distribution service on instance
        address distributionServiceAddress = _registry.getServiceAddress("DistributionService", VersionLib.toVersion(3, 0, 0).toMajorPart());
>>>>>>> d60aa518
        clonedAccessManager.grantRole(DISTRIBUTION_SERVICE_ROLE().toInt(), distributionServiceAddress, 0);
        bytes4[] memory instanceDistributionServiceSelectors = new bytes4[](2);
        instanceDistributionServiceSelectors[0] = clonedInstance.createDistributionSetup.selector;
        instanceDistributionServiceSelectors[1] = clonedInstance.updateDistributionSetup.selector;
        clonedAccessManager.setTargetFunctionRole(
            address(clonedInstance),
            instanceDistributionServiceSelectors, 
            DISTRIBUTION_SERVICE_ROLE().toInt());

<<<<<<< HEAD
        address poolServiceAddress = _registry.getServiceAddress(POOL(), VersionLib.toVersion(3, 0, 0).toMajorPart());
=======
        // configure authorization for pool service on instance
        address poolServiceAddress = _registry.getServiceAddress("PoolService", VersionLib.toVersion(3, 0, 0).toMajorPart());
>>>>>>> d60aa518
        clonedAccessManager.grantRole(POOL_SERVICE_ROLE().toInt(), address(poolServiceAddress), 0);
        bytes4[] memory instancePoolServiceSelectors = new bytes4[](4);
        instancePoolServiceSelectors[0] = clonedInstance.createPoolSetup.selector;
        instancePoolServiceSelectors[1] = clonedInstance.updatePoolSetup.selector;
        instancePoolServiceSelectors[2] = clonedInstance.createBundle.selector;
        instancePoolServiceSelectors[3] = clonedInstance.updateBundle.selector;
        clonedAccessManager.setTargetFunctionRole(
            address(clonedInstance),
            instancePoolServiceSelectors, 
            POOL_SERVICE_ROLE().toInt());
        
        // configure authorization for pool service on bundle manager
        bytes4[] memory bundleManagerPoolServiceSelectors = new bytes4[](5);
        bundleManagerPoolServiceSelectors[0] = clonedBundleManager.linkPolicy.selector;
        bundleManagerPoolServiceSelectors[1] = clonedBundleManager.unlinkPolicy.selector;
        bundleManagerPoolServiceSelectors[2] = clonedBundleManager.add.selector;
        bundleManagerPoolServiceSelectors[3] = clonedBundleManager.lock.selector;
        bundleManagerPoolServiceSelectors[4] = clonedBundleManager.unlock.selector;
        clonedAccessManager.setTargetFunctionRole(
            address(clonedBundleManager),
            bundleManagerPoolServiceSelectors, 
            POOL_SERVICE_ROLE().toInt());

        // configure authorization for product service on instance
        address productServiceAddress = _registry.getServiceAddress("ProductService", VersionLib.toVersion(3, 0, 0).toMajorPart());
        clonedAccessManager.grantRole(PRODUCT_SERVICE_ROLE().toInt(), address(productServiceAddress), 0);
        bytes4[] memory instanceProductServiceSelectors = new bytes4[](9);
        instanceProductServiceSelectors[0] = clonedInstance.createProductSetup.selector;
        instanceProductServiceSelectors[1] = clonedInstance.updateProductSetup.selector;
        instanceProductServiceSelectors[2] = clonedInstance.createRisk.selector;
        instanceProductServiceSelectors[3] = clonedInstance.updateRisk.selector;
        instanceProductServiceSelectors[4] = clonedInstance.updateRiskState.selector;
        instanceProductServiceSelectors[5] = clonedInstance.createPolicy.selector;
        instanceProductServiceSelectors[6] = clonedInstance.updatePolicy.selector;
        instanceProductServiceSelectors[7] = clonedInstance.updatePolicyState.selector;
        clonedAccessManager.setTargetFunctionRole(
            address(clonedInstance),
            instanceProductServiceSelectors, 
            PRODUCT_SERVICE_ROLE().toInt());
    }

    function setAccessManagerMaster(address accessManagerMaster) external {
        require(
            _accessManagerMaster == address(0),
            "ERROR:CRD-001:ACCESS_MANAGER_MASTER_ALREADY_SET");
        _accessManagerMaster = accessManagerMaster;
    }

    function setInstanceMaster(address instanceMaster) external {
        require(
            _instanceMaster == address(0),
            "ERROR:CRD-002:INSTANCE_MASTER_ALREADY_SET");
        _instanceMaster = instanceMaster;
    }

    function setInstanceReaderMaster(address instanceReaderMaster) external {
        require(
            _instanceReaderMaster == address(0),
            "ERROR:CRD-003:INSTANCE_READER_MASTER_ALREADY_SET");
        _instanceReaderMaster = instanceReaderMaster;
    }

    function setBundleManagerMaster(address bundleManagerMaster) external {
        require(
            _instanceBundleManagerMaster == address(0),
            "ERROR:CRD-004:BUNDLE_MANAGER_MASTER_ALREADY_SET");
        _instanceBundleManagerMaster = bundleManagerMaster;
    }

    function getInstanceReaderMaster() external view returns (address) {
        return _instanceReaderMaster;
    }

    function getInstanceMaster() external view returns (address) {
        return _instanceMaster;
    }

    function getAccessManagerMaster() external view returns (address) {
        return _accessManagerMaster;
    }

    function getBundleManagerMaster() external view returns (address) {
        return _instanceBundleManagerMaster;
    }

    // From IService
    function getType() public pure override(Service, IService) returns(ObjectType) {
        return INSTANCE();
    }
    
    /// @dev top level initializer
    // 1) registry is non upgradeable -> don't need a proxy and uses constructor !
    // 2) deploy registry service first -> from its initialization func it is easier to deploy registry then vice versa
    // 3) deploy registry -> pass registry service address as constructor argument
    // registry is getting instantiated and locked to registry service address forever
    function _initialize(
        address owner, 
        bytes memory data
    )
        internal
        initializer
        virtual override
    {
        // bytes memory encodedConstructorArguments = abi.encode(
        //     _registryAddress);

        // bytes memory instanceCreationCode = ContractDeployerLib.getCreationCode(
        //     instanceByteCodeWithInitCode,
        //     encodedConstructorArguments);

        // address instanceAddress = ContractDeployerLib.deploy(
        //     instanceCreationCode,
        //     INSTANCE_CREATION_CODE_HASH);

        address initialOwner = address(0);
        (_registryAddress, initialOwner) = abi.decode(data, (address, address));
        // TODO while InstanceService is not deployed in InstanceServiceManager constructor
        //      owner is InstanceServiceManager deployer
        _initializeService(_registryAddress, owner);
        
        _registerInterface(type(IService).interfaceId);
        _registerInterface(type(IInstanceService).interfaceId);
    }

    function hasRole(address account, RoleId role, NftId instanceNftId) external view returns (bool) {
        IRegistry.ObjectInfo memory instanceObjectInfo = getRegistry().getObjectInfo(instanceNftId);
        address instanceAddress = instanceObjectInfo.objectAddress;
        Instance instance = Instance(instanceAddress);
        AccessManagerUpgradeable accessManager = AccessManagerUpgradeable(instance.authority());
        (bool isMember, uint32 executionDelay) = accessManager.hasRole(role.toInt(), account);
        if (executionDelay > 0) {
            return false;
        } 
        return isMember;
    }
}
<|MERGE_RESOLUTION|>--- conflicted
+++ resolved
@@ -19,12 +19,8 @@
 import {NftId, NftIdLib, zeroNftId} from "../../contracts/types/NftId.sol";
 import {RoleId} from "../types/RoleId.sol";
 import {VersionLib} from "../types/Version.sol";
-<<<<<<< HEAD
 import {ADMIN_ROLE, INSTANCE_SERVICE_ROLE, DISTRIBUTION_SERVICE_ROLE, POOL_SERVICE_ROLE} from "../types/RoleId.sol";
 import {ObjectType, INSTANCE, SERVICE, POOL, DISTRIBUTION} from "../types/ObjectType.sol";
-=======
-import {ADMIN_ROLE, INSTANCE_SERVICE_ROLE, DISTRIBUTION_SERVICE_ROLE, POOL_SERVICE_ROLE, PRODUCT_SERVICE_ROLE} from "../types/RoleId.sol";
->>>>>>> d60aa518
 
 contract InstanceService is Service, IInstanceService {
 
@@ -84,14 +80,9 @@
         emit LogInstanceCloned(address(clonedAccessManager), address(clonedInstance), address(clonedInstanceReader), clonedInstanceNftId);
     }
 
-<<<<<<< HEAD
-    function _grantInitialAuthorizations(AccessManagerSimple clonedAccessManager, Instance clonedInstance) internal {
-        address distributionServiceAddress = _registry.getServiceAddress(DISTRIBUTION(), VersionLib.toVersion(3, 0, 0).toMajorPart());
-=======
     function _grantInitialAuthorizations(AccessManagerUpgradeable clonedAccessManager, Instance clonedInstance, BundleManager clonedBundleManager) internal {
         // configure authorization for distribution service on instance
-        address distributionServiceAddress = _registry.getServiceAddress("DistributionService", VersionLib.toVersion(3, 0, 0).toMajorPart());
->>>>>>> d60aa518
+        address distributionServiceAddress = _registry.getServiceAddress(DISTRIBUTION(), VersionLib.toVersion(3, 0, 0).toMajorPart());
         clonedAccessManager.grantRole(DISTRIBUTION_SERVICE_ROLE().toInt(), distributionServiceAddress, 0);
         bytes4[] memory instanceDistributionServiceSelectors = new bytes4[](2);
         instanceDistributionServiceSelectors[0] = clonedInstance.createDistributionSetup.selector;
@@ -101,12 +92,8 @@
             instanceDistributionServiceSelectors, 
             DISTRIBUTION_SERVICE_ROLE().toInt());
 
-<<<<<<< HEAD
+        // configure authorization for pool service on instance
         address poolServiceAddress = _registry.getServiceAddress(POOL(), VersionLib.toVersion(3, 0, 0).toMajorPart());
-=======
-        // configure authorization for pool service on instance
-        address poolServiceAddress = _registry.getServiceAddress("PoolService", VersionLib.toVersion(3, 0, 0).toMajorPart());
->>>>>>> d60aa518
         clonedAccessManager.grantRole(POOL_SERVICE_ROLE().toInt(), address(poolServiceAddress), 0);
         bytes4[] memory instancePoolServiceSelectors = new bytes4[](4);
         instancePoolServiceSelectors[0] = clonedInstance.createPoolSetup.selector;
