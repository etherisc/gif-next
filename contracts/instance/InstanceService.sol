--- conflicted
+++ resolved
@@ -296,18 +296,7 @@
         
         // set up the instance admin
         clonedInstanceAdmin = InstanceAdmin(Clones.clone(_masterInstanceAdmin));
-<<<<<<< HEAD
         clonedInstanceAdmin.initialize(clonedAccessManager);
-=======
-        clonedAccessManager.initialize(
-            address(clonedInstanceAdmin)); // grant ADMIN_ROLE to instance admin
-
-        address authorization = address(
-            InstanceAdmin(_masterInstanceAdmin).getInstanceAuthorization());
-        clonedInstanceAdmin.initialize(
-            clonedAccessManager,
-            authorization);
->>>>>>> 2b320288
     }
 
 
