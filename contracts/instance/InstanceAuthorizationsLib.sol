// SPDX-License-Identifier: Apache-2.0
pragma solidity ^0.8.20;

import {ADMIN_ROLE, INSTANCE_OWNER_ROLE, DISTRIBUTION_OWNER_ROLE, POOL_OWNER_ROLE, PRODUCT_OWNER_ROLE, INSTANCE_SERVICE_ROLE, COMPONENT_SERVICE_ROLE, DISTRIBUTION_SERVICE_ROLE, POOL_SERVICE_ROLE, PRODUCT_SERVICE_ROLE, APPLICATION_SERVICE_ROLE, POLICY_SERVICE_ROLE, CLAIM_SERVICE_ROLE, BUNDLE_SERVICE_ROLE, INSTANCE_ROLE} from "../type/RoleId.sol";
import {APPLICATION, BUNDLE, CLAIM, COMPONENT, DISTRIBUTION, INSTANCE, POLICY, POOL, PRODUCT, REGISTRY} from "../type/ObjectType.sol";
import {VersionPart} from "../type/Version.sol";

import {IRegistry} from "../registry/IRegistry.sol";

import {Instance} from "./Instance.sol";
import {InstanceAdmin} from "./InstanceAdmin.sol";
import {InstanceReader} from "./InstanceReader.sol";
import {BundleManager} from "./BundleManager.sol";
import {AccessManagerExtendedInitializeable} from "../shared/AccessManagerExtendedInitializeable.sol";
import {InstanceStore} from "./InstanceStore.sol";


library InstanceAuthorizationsLib
{
    function grantInitialAuthorizations(
        AccessManagerExtendedInitializeable accessManager,
        InstanceAdmin instanceAdmin,
        Instance instance,
        BundleManager bundleManager,
        InstanceStore instanceStore,
        address instanceOwner,
        IRegistry registry,
        VersionPart majorVersion)
            external
    {
<<<<<<< HEAD
        _createRoles(instanceAdmin);
        _createTargets(instanceAdmin, instance, bundleManager, instanceStore);
        _grantDistributionServiceAuthorizations(accessManager, instanceAdmin, instanceStore, registry, majorVersion);
        _grantPoolServiceAuthorizations(accessManager, instanceAdmin, instanceStore, registry, majorVersion);
        _grantProductServiceAuthorizations(accessManager, instanceAdmin, instanceStore, registry, majorVersion);
        _grantApplicationServiceAuthorizations(accessManager, instanceAdmin, instanceStore, registry, majorVersion);
        _grantPolicyServiceAuthorizations(accessManager, instanceAdmin, instanceStore, registry, majorVersion);
        _grantClaimServiceAuthorizations(accessManager, instanceAdmin, instanceStore, registry, majorVersion);
        _grantBundleServiceAuthorizations(accessManager, instanceAdmin, instanceStore, bundleManager, registry, majorVersion);
        _grantInstanceServiceAuthorizations(accessManager, instanceAdmin, instance, registry, majorVersion);
        _grantInstanceAuthorizations(accessManager, instanceAdmin, instance, registry, majorVersion);
        _grantInstanceOwnerAuthorizations(instanceAdmin, instance, registry, majorVersion);
=======
        _createCoreAndGifRoles(clonedAccessManager);
        _createCoreTargets(clonedAccessManager, clonedInstance, clonedBundleManager, clonedInstanceStore);
        _grantComponentServiceAuthorizations(clonedAccessManager, clonedInstanceStore, registry, majorVersion);
        _grantDistributionServiceAuthorizations(clonedAccessManager, clonedInstanceStore, registry, majorVersion);
        _grantPoolServiceAuthorizations(clonedAccessManager, clonedInstanceStore, registry, majorVersion);
        _grantProductServiceAuthorizations(clonedAccessManager, clonedInstanceStore, registry, majorVersion);
        _grantApplicationServiceAuthorizations(clonedAccessManager, clonedInstanceStore, registry, majorVersion);
        _grantPolicyServiceAuthorizations(clonedAccessManager, clonedInstanceStore, registry, majorVersion);
        _grantClaimServiceAuthorizations(clonedAccessManager, clonedInstanceStore, registry, majorVersion);
        _grantBundleServiceAuthorizations(clonedAccessManager, clonedInstanceStore, clonedBundleManager, registry, majorVersion);
        _grantInstanceServiceAuthorizations(clonedAccessManager, clonedInstance, registry, majorVersion);
        _grantInstanceAuthorizations(clonedAccessManager, registry, majorVersion);
        _grantInstanceOwnerAuthorizations(clonedAccessManager, clonedInstance, registry, majorVersion);
>>>>>>> d59d51e4
    }

    function _createRoles(InstanceAdmin instanceAdmin) private {
        // default roles controlled by ADMIN_ROLE -> core roles
        // all set/granted only once during cloning (the only exception is INSTANCE_OWNER_ROLE, hooked to instance nft)
<<<<<<< HEAD
        instanceAdmin.createCoreRole(INSTANCE_SERVICE_ROLE(), "InstanceServiceRole");
        instanceAdmin.createCoreRole(DISTRIBUTION_SERVICE_ROLE(), "DistributionServiceRole");
        instanceAdmin.createCoreRole(POOL_SERVICE_ROLE(), "PoolServiceRole");
        instanceAdmin.createCoreRole(APPLICATION_SERVICE_ROLE(), "ApplicationServiceRole");
        instanceAdmin.createCoreRole(PRODUCT_SERVICE_ROLE(), "ProductServiceRole");
        instanceAdmin.createCoreRole(CLAIM_SERVICE_ROLE(), "ClaimServiceRole");
        instanceAdmin.createCoreRole(POLICY_SERVICE_ROLE(), "PolicyServiceRole");
        instanceAdmin.createCoreRole(BUNDLE_SERVICE_ROLE(), "BundleServiceRole");
=======
        clonedAccessManager.createCoreRole(INSTANCE_SERVICE_ROLE(), "InstanceServiceRole");
        clonedAccessManager.createCoreRole(COMPONENT_SERVICE_ROLE(), "ComponentServiceRole");
        clonedAccessManager.createCoreRole(DISTRIBUTION_SERVICE_ROLE(), "DistributionServiceRole");
        clonedAccessManager.createCoreRole(POOL_SERVICE_ROLE(), "PoolServiceRole");
        clonedAccessManager.createCoreRole(APPLICATION_SERVICE_ROLE(), "ApplicationServiceRole");
        clonedAccessManager.createCoreRole(PRODUCT_SERVICE_ROLE(), "ProductServiceRole");
        clonedAccessManager.createCoreRole(CLAIM_SERVICE_ROLE(), "ClaimServiceRole");
        clonedAccessManager.createCoreRole(POLICY_SERVICE_ROLE(), "PolicyServiceRole");
        clonedAccessManager.createCoreRole(BUNDLE_SERVICE_ROLE(), "BundleServiceRole");

>>>>>>> d59d51e4
        // default roles controlled by INSTANCE_OWNER_ROLE -> gif roles
        instanceAdmin.createGifRole(DISTRIBUTION_OWNER_ROLE(), "DistributionOwnerRole", INSTANCE_OWNER_ROLE());
        instanceAdmin.createGifRole(POOL_OWNER_ROLE(), "PoolOwnerRole", INSTANCE_OWNER_ROLE());
        instanceAdmin.createGifRole(PRODUCT_OWNER_ROLE(), "ProductOwnerRole", INSTANCE_OWNER_ROLE());
    }

    function _createTargets(
        InstanceAdmin instanceAdmin,
        Instance instance,
        BundleManager bundleManager,
        InstanceStore instanceStore)
        private
    {
        instanceAdmin.createCoreTarget(address(instance), "Instance");
        //instanceAdmin.createCoreTarget(address(instanceAdmin), "InstanceAdmin");
        instanceAdmin.createCoreTarget(address(bundleManager), "BundleManager");
        instanceAdmin.createCoreTarget(address(instanceStore), "InstanceStore");
    }

    function _grantComponentServiceAuthorizations(
        InstanceAccessManager clonedAccessManager,
        InstanceStore clonedInstanceStore,
        IRegistry registry,
        VersionPart majorVersion)
        private
    {
        // configure authorization for pool service on instance
        address componentServiceAddress = registry.getServiceAddress(COMPONENT(), majorVersion);
        clonedAccessManager.grantRole(COMPONENT_SERVICE_ROLE(), address(componentServiceAddress));

        bytes4[] memory serviceSelectors = new bytes4[](8);
        serviceSelectors[0] = clonedInstanceStore.createComponent.selector;
        serviceSelectors[1] = clonedInstanceStore.updateComponent.selector;
        serviceSelectors[2] = clonedInstanceStore.createPool.selector;
        serviceSelectors[3] = clonedInstanceStore.createProduct.selector;
        serviceSelectors[5] = clonedInstanceStore.updateProduct.selector;
        serviceSelectors[6] = clonedInstanceStore.increaseBalance.selector;
        serviceSelectors[7] = clonedInstanceStore.increaseFees.selector;

        clonedAccessManager.setCoreTargetFunctionRole(
            "InstanceStore",
            serviceSelectors,
            COMPONENT_SERVICE_ROLE());
    }

    function _grantDistributionServiceAuthorizations(
        AccessManagerExtendedInitializeable accessManager,
        InstanceAdmin instanceAdmin,
        InstanceStore instanceStore,
        IRegistry registry,
        VersionPart majorVersion)
        private
    {
        // configure authorization for distribution service on instance
        address distributionServiceAddress = registry.getServiceAddress(DISTRIBUTION(), majorVersion);
<<<<<<< HEAD
        accessManager.grantRole(DISTRIBUTION_SERVICE_ROLE().toInt(), distributionServiceAddress, 0);
        bytes4[] memory instanceDistributionServiceSelectors = new bytes4[](11);
        instanceDistributionServiceSelectors[0] = instanceStore.createDistributionSetup.selector;
        instanceDistributionServiceSelectors[1] = instanceStore.updateDistributionSetup.selector;
        instanceDistributionServiceSelectors[2] = instanceStore.createDistributorType.selector;
        instanceDistributionServiceSelectors[3] = instanceStore.updateDistributorType.selector;
        instanceDistributionServiceSelectors[4] = instanceStore.updateDistributorTypeState.selector;
        instanceDistributionServiceSelectors[5] = instanceStore.createDistributor.selector;
        instanceDistributionServiceSelectors[6] = instanceStore.updateDistributor.selector;
        instanceDistributionServiceSelectors[7] = instanceStore.updateDistributorState.selector;
        instanceDistributionServiceSelectors[8] = instanceStore.createReferral.selector;
        instanceDistributionServiceSelectors[9] = instanceStore.updateReferral.selector;
        instanceDistributionServiceSelectors[10] = instanceStore.updateReferralState.selector;
        instanceAdmin.setTargetFunctionRoleByService(
=======
        clonedAccessManager.grantRole(DISTRIBUTION_SERVICE_ROLE(), distributionServiceAddress);
        bytes4[] memory instanceDistributionServiceSelectors = new bytes4[](9);
        // instanceDistributionServiceSelectors[0] = clonedInstanceStore.createDistributionSetup.selector;
        // instanceDistributionServiceSelectors[0] = clonedInstanceStore.updateDistributionSetup.selector;
        instanceDistributionServiceSelectors[0] = clonedInstanceStore.createDistributorType.selector;
        instanceDistributionServiceSelectors[1] = clonedInstanceStore.updateDistributorType.selector;
        instanceDistributionServiceSelectors[2] = clonedInstanceStore.updateDistributorTypeState.selector;
        instanceDistributionServiceSelectors[3] = clonedInstanceStore.createDistributor.selector;
        instanceDistributionServiceSelectors[4] = clonedInstanceStore.updateDistributor.selector;
        instanceDistributionServiceSelectors[5] = clonedInstanceStore.updateDistributorState.selector;
        instanceDistributionServiceSelectors[6] = clonedInstanceStore.createReferral.selector;
        instanceDistributionServiceSelectors[7] = clonedInstanceStore.updateReferral.selector;
        instanceDistributionServiceSelectors[8] = clonedInstanceStore.updateReferralState.selector;
        clonedAccessManager.setCoreTargetFunctionRole(
>>>>>>> d59d51e4
            "InstanceStore",
            instanceDistributionServiceSelectors,
            DISTRIBUTION_SERVICE_ROLE());
    }

    function _grantPoolServiceAuthorizations(
        AccessManagerExtendedInitializeable accessManager,
        InstanceAdmin instanceAdmin,
        InstanceStore instanceStore,
        IRegistry registry,
        VersionPart majorVersion)
        private
    {
        // configure authorization for pool service on instance
        address poolServiceAddress = registry.getServiceAddress(POOL(), majorVersion);
<<<<<<< HEAD
        accessManager.grantRole(POOL_SERVICE_ROLE().toInt(), address(poolServiceAddress), 0);
        bytes4[] memory instancePoolServiceSelectors = new bytes4[](4);
        instancePoolServiceSelectors[0] = instanceStore.createPoolSetup.selector;
        instancePoolServiceSelectors[1] = instanceStore.updatePoolSetup.selector;
        instanceAdmin.setTargetFunctionRoleByService(
=======
        clonedAccessManager.grantRole(POOL_SERVICE_ROLE(), address(poolServiceAddress));
        bytes4[] memory instancePoolServiceSelectors = new bytes4[](1);
        instancePoolServiceSelectors[0] = clonedInstanceStore.updatePool.selector;
        clonedAccessManager.setCoreTargetFunctionRole(
>>>>>>> d59d51e4
            "InstanceStore",
            instancePoolServiceSelectors,
            POOL_SERVICE_ROLE());
    }

    function _grantProductServiceAuthorizations(
        AccessManagerExtendedInitializeable accessManager,
        InstanceAdmin instanceAdmin,
        InstanceStore instanceStore,
        IRegistry registry,
        VersionPart majorVersion)
        private
    {
        // configure authorization for product service on instance
        address productServiceAddress = registry.getServiceAddress(PRODUCT(), majorVersion);
<<<<<<< HEAD
        accessManager.grantRole(PRODUCT_SERVICE_ROLE().toInt(), address(productServiceAddress), 0);
        bytes4[] memory instanceProductServiceSelectors = new bytes4[](5);
        instanceProductServiceSelectors[0] = instanceStore.createProductSetup.selector;
        instanceProductServiceSelectors[1] = instanceStore.updateProductSetup.selector;
        instanceProductServiceSelectors[2] = instanceStore.createRisk.selector;
        instanceProductServiceSelectors[3] = instanceStore.updateRisk.selector;
        instanceProductServiceSelectors[4] = instanceStore.updateRiskState.selector;
        instanceAdmin.setTargetFunctionRoleByService(
=======
        clonedAccessManager.grantRole(PRODUCT_SERVICE_ROLE(), address(productServiceAddress));
        bytes4[] memory instanceProductServiceSelectors = new bytes4[](3);
        instanceProductServiceSelectors[0] = clonedInstanceStore.createRisk.selector;
        instanceProductServiceSelectors[1] = clonedInstanceStore.updateRisk.selector;
        instanceProductServiceSelectors[2] = clonedInstanceStore.updateRiskState.selector;
        clonedAccessManager.setCoreTargetFunctionRole(
>>>>>>> d59d51e4
            "InstanceStore",
            instanceProductServiceSelectors,
            PRODUCT_SERVICE_ROLE());
    }

    function _grantApplicationServiceAuthorizations(
        AccessManagerExtendedInitializeable accessManager,
        InstanceAdmin instanceAdmin,
        InstanceStore instanceStore,
        IRegistry registry,
        VersionPart majorVersion)
        private
    {
        // configure authorization for application services on instance
        address applicationServiceAddress = registry.getServiceAddress(APPLICATION(), majorVersion);
        accessManager.grantRole(APPLICATION_SERVICE_ROLE().toInt(), applicationServiceAddress, 0);
        bytes4[] memory instanceApplicationServiceSelectors = new bytes4[](3);
        instanceApplicationServiceSelectors[0] = instanceStore.createApplication.selector;
        instanceApplicationServiceSelectors[1] = instanceStore.updateApplication.selector;
        instanceApplicationServiceSelectors[2] = instanceStore.updateApplicationState.selector;
        instanceAdmin.setTargetFunctionRoleByService(
            "InstanceStore",
            instanceApplicationServiceSelectors,
            APPLICATION_SERVICE_ROLE());
    }

    function _grantPolicyServiceAuthorizations(
        AccessManagerExtendedInitializeable accessManager,
        InstanceAdmin instanceAdmin,
        InstanceStore instanceStore,
        IRegistry registry,
        VersionPart majorVersion)
        private
    {
        // configure authorization for policy services on instance
        address policyServiceAddress = registry.getServiceAddress(POLICY(), majorVersion);
        accessManager.grantRole(POLICY_SERVICE_ROLE().toInt(), policyServiceAddress, 0);
        bytes4[] memory instancePolicyServiceSelectors = new bytes4[](2);
        instancePolicyServiceSelectors[0] = instanceStore.updatePolicy.selector;
        instancePolicyServiceSelectors[1] = instanceStore.updatePolicyState.selector;
        instanceAdmin.setTargetFunctionRoleByService(
            "InstanceStore",
            instancePolicyServiceSelectors,
            POLICY_SERVICE_ROLE());
    }

    function _grantClaimServiceAuthorizations(
        AccessManagerExtendedInitializeable accessManager,
        InstanceAdmin instanceAdmin,
        InstanceStore instanceStore,
        IRegistry registry,
        VersionPart majorVersion)
        private
    {
        // configure authorization for claim/payout services on instance
        address claimServiceAddress = registry.getServiceAddress(CLAIM(), majorVersion);
        accessManager.grantRole(CLAIM_SERVICE_ROLE().toInt(), claimServiceAddress, 0);

        bytes4[] memory instancePolicyServiceSelectors = new bytes4[](1);
        instancePolicyServiceSelectors[0] = instanceStore.updatePolicyClaims.selector;
        instanceAdmin.setTargetFunctionRoleByService(
            "InstanceStore",
            instancePolicyServiceSelectors, 
            CLAIM_SERVICE_ROLE());

        bytes4[] memory instanceClaimServiceSelectors = new bytes4[](4);
        instanceClaimServiceSelectors[0] = instanceStore.createClaim.selector;
        instanceClaimServiceSelectors[1] = instanceStore.updateClaim.selector;
        instanceClaimServiceSelectors[2] = instanceStore.createPayout.selector;
        instanceClaimServiceSelectors[3] = instanceStore.updatePayout.selector;
        instanceAdmin.setTargetFunctionRoleByService(
            "InstanceStore",
            instanceClaimServiceSelectors, 
            CLAIM_SERVICE_ROLE());
    }

    function _grantBundleServiceAuthorizations(
        AccessManagerExtendedInitializeable accessManager,
        InstanceAdmin instanceAdmin,
        InstanceStore instanceStore,
        BundleManager bundleManager,
        IRegistry registry,
        VersionPart majorVersion)
        private
    {
        // configure authorization for bundle service on instance
        address bundleServiceAddress = registry.getServiceAddress(BUNDLE(), majorVersion);
<<<<<<< HEAD
        accessManager.grantRole(BUNDLE_SERVICE_ROLE().toInt(), address(bundleServiceAddress), 0);
        bytes4[] memory instanceBundleServiceSelectors = new bytes4[](3);
        instanceBundleServiceSelectors[0] = instanceStore.createBundle.selector;
        instanceBundleServiceSelectors[1] = instanceStore.updateBundle.selector;
        instanceBundleServiceSelectors[2] = instanceStore.updateBundleState.selector;
        instanceAdmin.setTargetFunctionRoleByService(
=======
        clonedAccessManager.grantRole(BUNDLE_SERVICE_ROLE(), address(bundleServiceAddress));
        bytes4[] memory instanceBundleServiceSelectors = new bytes4[](5);
        instanceBundleServiceSelectors[0] = clonedInstanceStore.createBundle.selector;
        instanceBundleServiceSelectors[1] = clonedInstanceStore.updateBundle.selector;
        instanceBundleServiceSelectors[2] = clonedInstanceStore.updateBundleState.selector;
        instanceBundleServiceSelectors[3] = clonedInstanceStore.increaseLocked.selector;
        instanceBundleServiceSelectors[4] = clonedInstanceStore.decreaseLocked.selector;
        clonedAccessManager.setCoreTargetFunctionRole(
>>>>>>> d59d51e4
            "InstanceStore",
            instanceBundleServiceSelectors,
            BUNDLE_SERVICE_ROLE());

        // configure authorization for bundle service on bundle manager
        bytes4[] memory bundleManagerBundleServiceSelectors = new bytes4[](5);
        bundleManagerBundleServiceSelectors[0] = bundleManager.linkPolicy.selector;
        bundleManagerBundleServiceSelectors[1] = bundleManager.unlinkPolicy.selector;
        bundleManagerBundleServiceSelectors[2] = bundleManager.add.selector;
        bundleManagerBundleServiceSelectors[3] = bundleManager.lock.selector;
        bundleManagerBundleServiceSelectors[4] = bundleManager.unlock.selector;
        instanceAdmin.setTargetFunctionRoleByService(
            "BundleManager",
            bundleManagerBundleServiceSelectors,
            BUNDLE_SERVICE_ROLE());
    }

    function _grantInstanceServiceAuthorizations(
        AccessManagerExtendedInitializeable accessManager,
        InstanceAdmin instanceAdmin,
        Instance instance,
        IRegistry registry,
        VersionPart majorVersion)
        private
    {
        // configure authorization for instance service on instance
        address instanceServiceAddress = registry.getServiceAddress(INSTANCE(), majorVersion);
        accessManager.grantRole(INSTANCE_SERVICE_ROLE().toInt(), instanceServiceAddress, 0);
        bytes4[] memory instanceInstanceServiceSelectors = new bytes4[](1);
        instanceInstanceServiceSelectors[0] = instance.setInstanceReader.selector;
        instanceAdmin.setTargetFunctionRoleByService(
            "Instance",
            instanceInstanceServiceSelectors,
            INSTANCE_SERVICE_ROLE());

        // configure authorizations for instance service on instance access manager
        bytes4[] memory instanceAdminInstanceServiceSelectors = new bytes4[](3);
        instanceAdminInstanceServiceSelectors[0] = instanceAdmin.createGifTarget.selector;
        instanceAdminInstanceServiceSelectors[1] = instanceAdmin.setTargetLockedByService.selector;
        instanceAdminInstanceServiceSelectors[2] = instanceAdmin.setTargetFunctionRoleByService.selector;
        instanceAdmin.setTargetFunctionRoleByService(
            "InstanceAdmin",
            instanceAdminInstanceServiceSelectors,
            INSTANCE_SERVICE_ROLE());
    }

    function _grantInstanceAuthorizations(
        AccessManagerExtendedInitializeable accessManager,
        InstanceAdmin instanceAdmin,
        Instance instance,
        IRegistry registry,
        VersionPart majorVersion)
        private
    {
        // configure authorizations for instance on instance admin
        bytes4[] memory instanceAdminInstanceSelectors = new bytes4[](4);
        instanceAdminInstanceSelectors[0] = instanceAdmin.createRole.selector;
        instanceAdminInstanceSelectors[1] = instanceAdmin.createTarget.selector;
        instanceAdminInstanceSelectors[2] = instanceAdmin.setTargetFunctionRoleByInstance.selector;
        instanceAdminInstanceSelectors[3] = instanceAdmin.setTargetLockedByInstance.selector;
        instanceAdmin.setTargetFunctionRoleByService(
            "InstanceAdmin",
            instanceAdminInstanceSelectors,
            INSTANCE_ROLE());
    }

    function _grantInstanceOwnerAuthorizations(
        InstanceAdmin instanceAdmin,
        Instance instance,
        IRegistry registry,
        VersionPart majorVersion) 
        private 
    {
        // configure authorization for instance owner on instance access manager
        // instance owner role is granted/revoked ONLY by INSTANCE_ROLE
        bytes4[] memory instanceInstanceOwnerSelectors = new bytes4[](4);
        instanceInstanceOwnerSelectors[0] = instance.createRole.selector;
        instanceInstanceOwnerSelectors[1] = instance.createTarget.selector;
        instanceInstanceOwnerSelectors[2] = instance.setTargetFunctionRole.selector;
        instanceInstanceOwnerSelectors[3] = instance.setTargetLocked.selector;
        instanceAdmin.setTargetFunctionRoleByService(
            "Instance",
            instanceInstanceOwnerSelectors,
            INSTANCE_OWNER_ROLE());
    }
}<|MERGE_RESOLUTION|>--- conflicted
+++ resolved
@@ -28,9 +28,9 @@
         VersionPart majorVersion)
             external
     {
-<<<<<<< HEAD
         _createRoles(instanceAdmin);
         _createTargets(instanceAdmin, instance, bundleManager, instanceStore);
+        _grantComponentServiceAuthorizations(accessManager, instanceAdmin, instanceStore, registry, majorVersion);
         _grantDistributionServiceAuthorizations(accessManager, instanceAdmin, instanceStore, registry, majorVersion);
         _grantPoolServiceAuthorizations(accessManager, instanceAdmin, instanceStore, registry, majorVersion);
         _grantProductServiceAuthorizations(accessManager, instanceAdmin, instanceStore, registry, majorVersion);
@@ -41,28 +41,13 @@
         _grantInstanceServiceAuthorizations(accessManager, instanceAdmin, instance, registry, majorVersion);
         _grantInstanceAuthorizations(accessManager, instanceAdmin, instance, registry, majorVersion);
         _grantInstanceOwnerAuthorizations(instanceAdmin, instance, registry, majorVersion);
-=======
-        _createCoreAndGifRoles(clonedAccessManager);
-        _createCoreTargets(clonedAccessManager, clonedInstance, clonedBundleManager, clonedInstanceStore);
-        _grantComponentServiceAuthorizations(clonedAccessManager, clonedInstanceStore, registry, majorVersion);
-        _grantDistributionServiceAuthorizations(clonedAccessManager, clonedInstanceStore, registry, majorVersion);
-        _grantPoolServiceAuthorizations(clonedAccessManager, clonedInstanceStore, registry, majorVersion);
-        _grantProductServiceAuthorizations(clonedAccessManager, clonedInstanceStore, registry, majorVersion);
-        _grantApplicationServiceAuthorizations(clonedAccessManager, clonedInstanceStore, registry, majorVersion);
-        _grantPolicyServiceAuthorizations(clonedAccessManager, clonedInstanceStore, registry, majorVersion);
-        _grantClaimServiceAuthorizations(clonedAccessManager, clonedInstanceStore, registry, majorVersion);
-        _grantBundleServiceAuthorizations(clonedAccessManager, clonedInstanceStore, clonedBundleManager, registry, majorVersion);
-        _grantInstanceServiceAuthorizations(clonedAccessManager, clonedInstance, registry, majorVersion);
-        _grantInstanceAuthorizations(clonedAccessManager, registry, majorVersion);
-        _grantInstanceOwnerAuthorizations(clonedAccessManager, clonedInstance, registry, majorVersion);
->>>>>>> d59d51e4
     }
 
     function _createRoles(InstanceAdmin instanceAdmin) private {
         // default roles controlled by ADMIN_ROLE -> core roles
         // all set/granted only once during cloning (the only exception is INSTANCE_OWNER_ROLE, hooked to instance nft)
-<<<<<<< HEAD
         instanceAdmin.createCoreRole(INSTANCE_SERVICE_ROLE(), "InstanceServiceRole");
+        instanceAdmin.createCoreRole(COMPONENT_SERVICE_ROLE(), "ComponentServiceRole");
         instanceAdmin.createCoreRole(DISTRIBUTION_SERVICE_ROLE(), "DistributionServiceRole");
         instanceAdmin.createCoreRole(POOL_SERVICE_ROLE(), "PoolServiceRole");
         instanceAdmin.createCoreRole(APPLICATION_SERVICE_ROLE(), "ApplicationServiceRole");
@@ -70,18 +55,7 @@
         instanceAdmin.createCoreRole(CLAIM_SERVICE_ROLE(), "ClaimServiceRole");
         instanceAdmin.createCoreRole(POLICY_SERVICE_ROLE(), "PolicyServiceRole");
         instanceAdmin.createCoreRole(BUNDLE_SERVICE_ROLE(), "BundleServiceRole");
-=======
-        clonedAccessManager.createCoreRole(INSTANCE_SERVICE_ROLE(), "InstanceServiceRole");
-        clonedAccessManager.createCoreRole(COMPONENT_SERVICE_ROLE(), "ComponentServiceRole");
-        clonedAccessManager.createCoreRole(DISTRIBUTION_SERVICE_ROLE(), "DistributionServiceRole");
-        clonedAccessManager.createCoreRole(POOL_SERVICE_ROLE(), "PoolServiceRole");
-        clonedAccessManager.createCoreRole(APPLICATION_SERVICE_ROLE(), "ApplicationServiceRole");
-        clonedAccessManager.createCoreRole(PRODUCT_SERVICE_ROLE(), "ProductServiceRole");
-        clonedAccessManager.createCoreRole(CLAIM_SERVICE_ROLE(), "ClaimServiceRole");
-        clonedAccessManager.createCoreRole(POLICY_SERVICE_ROLE(), "PolicyServiceRole");
-        clonedAccessManager.createCoreRole(BUNDLE_SERVICE_ROLE(), "BundleServiceRole");
-
->>>>>>> d59d51e4
+
         // default roles controlled by INSTANCE_OWNER_ROLE -> gif roles
         instanceAdmin.createGifRole(DISTRIBUTION_OWNER_ROLE(), "DistributionOwnerRole", INSTANCE_OWNER_ROLE());
         instanceAdmin.createGifRole(POOL_OWNER_ROLE(), "PoolOwnerRole", INSTANCE_OWNER_ROLE());
@@ -102,26 +76,27 @@
     }
 
     function _grantComponentServiceAuthorizations(
-        InstanceAccessManager clonedAccessManager,
-        InstanceStore clonedInstanceStore,
-        IRegistry registry,
-        VersionPart majorVersion)
-        private
-    {
-        // configure authorization for pool service on instance
+        AccessManagerExtendedInitializeable accessManager,
+        InstanceAdmin instanceAdmin,
+        InstanceStore instanceStore,
+        IRegistry registry,
+        VersionPart majorVersion)
+        private
+    {
+        // configure authorization for component service on instance store
         address componentServiceAddress = registry.getServiceAddress(COMPONENT(), majorVersion);
-        clonedAccessManager.grantRole(COMPONENT_SERVICE_ROLE(), address(componentServiceAddress));
+        accessManager.grantRole(COMPONENT_SERVICE_ROLE().toInt(), componentServiceAddress, 0);
 
         bytes4[] memory serviceSelectors = new bytes4[](8);
-        serviceSelectors[0] = clonedInstanceStore.createComponent.selector;
-        serviceSelectors[1] = clonedInstanceStore.updateComponent.selector;
-        serviceSelectors[2] = clonedInstanceStore.createPool.selector;
-        serviceSelectors[3] = clonedInstanceStore.createProduct.selector;
-        serviceSelectors[5] = clonedInstanceStore.updateProduct.selector;
-        serviceSelectors[6] = clonedInstanceStore.increaseBalance.selector;
-        serviceSelectors[7] = clonedInstanceStore.increaseFees.selector;
-
-        clonedAccessManager.setCoreTargetFunctionRole(
+        serviceSelectors[0] = instanceStore.createComponent.selector;
+        serviceSelectors[1] = instanceStore.updateComponent.selector;
+        serviceSelectors[2] = instanceStore.createPool.selector;
+        serviceSelectors[3] = instanceStore.createProduct.selector;
+        serviceSelectors[5] = instanceStore.updateProduct.selector;
+        serviceSelectors[6] = instanceStore.increaseBalance.selector;
+        serviceSelectors[7] = instanceStore.increaseFees.selector;
+
+        instanceAdmin.setTargetFunctionRoleByService(
             "InstanceStore",
             serviceSelectors,
             COMPONENT_SERVICE_ROLE());
@@ -137,37 +112,20 @@
     {
         // configure authorization for distribution service on instance
         address distributionServiceAddress = registry.getServiceAddress(DISTRIBUTION(), majorVersion);
-<<<<<<< HEAD
         accessManager.grantRole(DISTRIBUTION_SERVICE_ROLE().toInt(), distributionServiceAddress, 0);
-        bytes4[] memory instanceDistributionServiceSelectors = new bytes4[](11);
-        instanceDistributionServiceSelectors[0] = instanceStore.createDistributionSetup.selector;
-        instanceDistributionServiceSelectors[1] = instanceStore.updateDistributionSetup.selector;
-        instanceDistributionServiceSelectors[2] = instanceStore.createDistributorType.selector;
-        instanceDistributionServiceSelectors[3] = instanceStore.updateDistributorType.selector;
-        instanceDistributionServiceSelectors[4] = instanceStore.updateDistributorTypeState.selector;
-        instanceDistributionServiceSelectors[5] = instanceStore.createDistributor.selector;
-        instanceDistributionServiceSelectors[6] = instanceStore.updateDistributor.selector;
-        instanceDistributionServiceSelectors[7] = instanceStore.updateDistributorState.selector;
-        instanceDistributionServiceSelectors[8] = instanceStore.createReferral.selector;
-        instanceDistributionServiceSelectors[9] = instanceStore.updateReferral.selector;
-        instanceDistributionServiceSelectors[10] = instanceStore.updateReferralState.selector;
-        instanceAdmin.setTargetFunctionRoleByService(
-=======
-        clonedAccessManager.grantRole(DISTRIBUTION_SERVICE_ROLE(), distributionServiceAddress);
         bytes4[] memory instanceDistributionServiceSelectors = new bytes4[](9);
-        // instanceDistributionServiceSelectors[0] = clonedInstanceStore.createDistributionSetup.selector;
-        // instanceDistributionServiceSelectors[0] = clonedInstanceStore.updateDistributionSetup.selector;
-        instanceDistributionServiceSelectors[0] = clonedInstanceStore.createDistributorType.selector;
-        instanceDistributionServiceSelectors[1] = clonedInstanceStore.updateDistributorType.selector;
-        instanceDistributionServiceSelectors[2] = clonedInstanceStore.updateDistributorTypeState.selector;
-        instanceDistributionServiceSelectors[3] = clonedInstanceStore.createDistributor.selector;
-        instanceDistributionServiceSelectors[4] = clonedInstanceStore.updateDistributor.selector;
-        instanceDistributionServiceSelectors[5] = clonedInstanceStore.updateDistributorState.selector;
-        instanceDistributionServiceSelectors[6] = clonedInstanceStore.createReferral.selector;
-        instanceDistributionServiceSelectors[7] = clonedInstanceStore.updateReferral.selector;
-        instanceDistributionServiceSelectors[8] = clonedInstanceStore.updateReferralState.selector;
-        clonedAccessManager.setCoreTargetFunctionRole(
->>>>>>> d59d51e4
+        //instanceDistributionServiceSelectors[0] = instanceStore.createDistributionSetup.selector;
+        //instanceDistributionServiceSelectors[1] = instanceStore.updateDistributionSetup.selector;
+        instanceDistributionServiceSelectors[0] = instanceStore.createDistributorType.selector;
+        instanceDistributionServiceSelectors[1] = instanceStore.updateDistributorType.selector;
+        instanceDistributionServiceSelectors[2] = instanceStore.updateDistributorTypeState.selector;
+        instanceDistributionServiceSelectors[3] = instanceStore.createDistributor.selector;
+        instanceDistributionServiceSelectors[4] = instanceStore.updateDistributor.selector;
+        instanceDistributionServiceSelectors[5] = instanceStore.updateDistributorState.selector;
+        instanceDistributionServiceSelectors[6] = instanceStore.createReferral.selector;
+        instanceDistributionServiceSelectors[7] = instanceStore.updateReferral.selector;
+        instanceDistributionServiceSelectors[8] = instanceStore.updateReferralState.selector;
+        instanceAdmin.setTargetFunctionRoleByService(
             "InstanceStore",
             instanceDistributionServiceSelectors,
             DISTRIBUTION_SERVICE_ROLE());
@@ -183,18 +141,10 @@
     {
         // configure authorization for pool service on instance
         address poolServiceAddress = registry.getServiceAddress(POOL(), majorVersion);
-<<<<<<< HEAD
         accessManager.grantRole(POOL_SERVICE_ROLE().toInt(), address(poolServiceAddress), 0);
-        bytes4[] memory instancePoolServiceSelectors = new bytes4[](4);
-        instancePoolServiceSelectors[0] = instanceStore.createPoolSetup.selector;
-        instancePoolServiceSelectors[1] = instanceStore.updatePoolSetup.selector;
-        instanceAdmin.setTargetFunctionRoleByService(
-=======
-        clonedAccessManager.grantRole(POOL_SERVICE_ROLE(), address(poolServiceAddress));
-        bytes4[] memory instancePoolServiceSelectors = new bytes4[](1);
-        instancePoolServiceSelectors[0] = clonedInstanceStore.updatePool.selector;
-        clonedAccessManager.setCoreTargetFunctionRole(
->>>>>>> d59d51e4
+        bytes4[] memory instancePoolServiceSelectors = new bytes4[](1); // TODO works with (4)
+        instancePoolServiceSelectors[0] = instanceStore.updatePool.selector;
+        instanceAdmin.setTargetFunctionRoleByService(
             "InstanceStore",
             instancePoolServiceSelectors,
             POOL_SERVICE_ROLE());
@@ -210,23 +160,12 @@
     {
         // configure authorization for product service on instance
         address productServiceAddress = registry.getServiceAddress(PRODUCT(), majorVersion);
-<<<<<<< HEAD
-        accessManager.grantRole(PRODUCT_SERVICE_ROLE().toInt(), address(productServiceAddress), 0);
-        bytes4[] memory instanceProductServiceSelectors = new bytes4[](5);
-        instanceProductServiceSelectors[0] = instanceStore.createProductSetup.selector;
-        instanceProductServiceSelectors[1] = instanceStore.updateProductSetup.selector;
-        instanceProductServiceSelectors[2] = instanceStore.createRisk.selector;
-        instanceProductServiceSelectors[3] = instanceStore.updateRisk.selector;
-        instanceProductServiceSelectors[4] = instanceStore.updateRiskState.selector;
-        instanceAdmin.setTargetFunctionRoleByService(
-=======
-        clonedAccessManager.grantRole(PRODUCT_SERVICE_ROLE(), address(productServiceAddress));
+        accessManager.grantRole(PRODUCT_SERVICE_ROLE().toInt(), productServiceAddress, 0);
         bytes4[] memory instanceProductServiceSelectors = new bytes4[](3);
-        instanceProductServiceSelectors[0] = clonedInstanceStore.createRisk.selector;
-        instanceProductServiceSelectors[1] = clonedInstanceStore.updateRisk.selector;
-        instanceProductServiceSelectors[2] = clonedInstanceStore.updateRiskState.selector;
-        clonedAccessManager.setCoreTargetFunctionRole(
->>>>>>> d59d51e4
+        instanceProductServiceSelectors[0] = instanceStore.createRisk.selector;
+        instanceProductServiceSelectors[1] = instanceStore.updateRisk.selector;
+        instanceProductServiceSelectors[2] = instanceStore.updateRiskState.selector;
+        instanceAdmin.setTargetFunctionRoleByService(
             "InstanceStore",
             instanceProductServiceSelectors,
             PRODUCT_SERVICE_ROLE());
@@ -314,23 +253,14 @@
     {
         // configure authorization for bundle service on instance
         address bundleServiceAddress = registry.getServiceAddress(BUNDLE(), majorVersion);
-<<<<<<< HEAD
-        accessManager.grantRole(BUNDLE_SERVICE_ROLE().toInt(), address(bundleServiceAddress), 0);
-        bytes4[] memory instanceBundleServiceSelectors = new bytes4[](3);
+        accessManager.grantRole(BUNDLE_SERVICE_ROLE().toInt(), bundleServiceAddress, 0);
+        bytes4[] memory instanceBundleServiceSelectors = new bytes4[](5);
         instanceBundleServiceSelectors[0] = instanceStore.createBundle.selector;
         instanceBundleServiceSelectors[1] = instanceStore.updateBundle.selector;
         instanceBundleServiceSelectors[2] = instanceStore.updateBundleState.selector;
-        instanceAdmin.setTargetFunctionRoleByService(
-=======
-        clonedAccessManager.grantRole(BUNDLE_SERVICE_ROLE(), address(bundleServiceAddress));
-        bytes4[] memory instanceBundleServiceSelectors = new bytes4[](5);
-        instanceBundleServiceSelectors[0] = clonedInstanceStore.createBundle.selector;
-        instanceBundleServiceSelectors[1] = clonedInstanceStore.updateBundle.selector;
-        instanceBundleServiceSelectors[2] = clonedInstanceStore.updateBundleState.selector;
-        instanceBundleServiceSelectors[3] = clonedInstanceStore.increaseLocked.selector;
-        instanceBundleServiceSelectors[4] = clonedInstanceStore.decreaseLocked.selector;
-        clonedAccessManager.setCoreTargetFunctionRole(
->>>>>>> d59d51e4
+        instanceBundleServiceSelectors[3] = instanceStore.increaseLocked.selector;
+        instanceBundleServiceSelectors[4] = instanceStore.decreaseLocked.selector;
+        instanceAdmin.setTargetFunctionRoleByService(
             "InstanceStore",
             instanceBundleServiceSelectors,
             BUNDLE_SERVICE_ROLE());
