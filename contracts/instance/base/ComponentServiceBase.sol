// SPDX-License-Identifier: Apache-2.0
pragma solidity ^0.8.19;

import {IRegistry} from "../../registry/IRegistry.sol";
import {IRegistryService} from "../../registry/IRegistryService.sol";
import {IInstance} from "../../instance/IInstance.sol";
import {ObjectType, SERVICE, INSTANCE, PRODUCT, POOL, DISTRIBUTION, ORACLE} from "../../types/ObjectType.sol";
import {NftId, NftIdLib} from "../../types/NftId.sol";
import {RoleId, PRODUCT_OWNER_ROLE, POOL_OWNER_ROLE, DISTRIBUTION_OWNER_ROLE, ORACLE_OWNER_ROLE} from "../../types/RoleId.sol";

import {BaseComponent} from "../../components/BaseComponent.sol";
import {Product} from "../../components/Product.sol";
import {INftOwnable} from "../../shared/INftOwnable.sol";
import {Service} from "../../shared/Service.sol";
import {InstanceService} from "../InstanceService.sol";
import {Version, VersionPart, VersionLib} from "../../types/Version.sol";

abstract contract ComponentServiceBase is Service {

    error ExpectedRoleMissing(RoleId expected, address caller);
    error ComponentTypeInvalid(ObjectType componentType);


    /// @dev modifier to check if caller is a registered service
    modifier onlyService() {
        address caller = msg.sender;
        require(getRegistry().isRegisteredService(caller), "ERROR_NOT_SERVICE");
        _;
    }

    // view functions

    function getRegistryService() public view virtual returns (IRegistryService) {
        address service = getRegistry().getServiceAddress("RegistryService", getMajorVersion());
        return IRegistryService(service);
    }

    function getInstanceService() public view returns (InstanceService) {
        return InstanceService(getRegistry().getServiceAddress(INSTANCE(), getMajorVersion()));
    }

    // internal view functions

    function _getInstance(IRegistry.ObjectInfo memory compObjInfo) internal view returns (IInstance) {
        IRegistry registry = getRegistry();
        IRegistry.ObjectInfo memory instanceInfo = registry.getObjectInfo(compObjInfo.parentNftId);
        return IInstance(instanceInfo.objectAddress);
    }

    function _getAndVerifyComponentInfoAndInstance(
        //address component,
        ObjectType expectedType
    )
        internal
        view
        returns(
            IRegistry.ObjectInfo memory info, 
            IInstance instance
        )
    {
        IRegistry registry = getRegistry();
        //TODO redundant check -> just check type
        //NftId componentNftId = registry.getNftId(component); 
        //require(componentNftId.gtz(), "ERROR_COMPONENT_UNKNOWN");

        info = registry.getObjectInfo(msg.sender);
        require(info.objectType == expectedType, "OBJECT_TYPE_INVALID");

        address instanceAddress = registry.getObjectInfo(info.parentNftId).objectAddress;
        instance = IInstance(instanceAddress);
    }
<<<<<<< HEAD

    function getRegistryService() public view virtual returns (IRegistryService) {
        address service = getRegistry().getServiceAddress(SERVICE(), getMajorVersion());
        return IRegistryService(service);
    }
=======
>>>>>>> e2d8c7db
}<|MERGE_RESOLUTION|>--- conflicted
+++ resolved
@@ -69,12 +69,9 @@
         address instanceAddress = registry.getObjectInfo(info.parentNftId).objectAddress;
         instance = IInstance(instanceAddress);
     }
-<<<<<<< HEAD
 
     function getRegistryService() public view virtual returns (IRegistryService) {
         address service = getRegistry().getServiceAddress(SERVICE(), getMajorVersion());
         return IRegistryService(service);
     }
-=======
->>>>>>> e2d8c7db
 }