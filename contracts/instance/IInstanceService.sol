--- conflicted
+++ resolved
@@ -59,7 +59,6 @@
             BundleManager clonedBundleManager
         );
 
-<<<<<<< HEAD
     function createGifTarget(
         NftId instanceNftId,
         address targetAddress,
@@ -69,10 +68,4 @@
     ) external;
 
     function setComponentLocked(bool locked) external;
-=======
-    function setTargetLocked(string memory targetName, bool locked) external;
->>>>>>> f831797c
-
-    function hasRole(address account, RoleId role, address instanceAddress) external returns (bool);
-
 }
