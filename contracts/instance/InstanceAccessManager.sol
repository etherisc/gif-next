// SPDX-License-Identifier: Apache-2.0
pragma solidity ^0.8.20;

import {AccessManagedUpgradeable} from "@openzeppelin/contracts-upgradeable/access/manager/AccessManagedUpgradeable.sol";
import {EnumerableSet} from "@openzeppelin/contracts/utils/structs/EnumerableSet.sol";
import {ShortString, ShortStrings} from "@openzeppelin/contracts/utils/ShortStrings.sol";

import {RoleId, RoleIdLib, ADMIN_ROLE, PUBLIC_ROLE, INSTANCE_SERVICE_ROLE, INSTANCE_OWNER_ROLE, INSTANCE_ROLE} from "../types/RoleId.sol";
import {TimestampLib} from "../types/Timestamp.sol";
import {NftId} from "../types/NftId.sol";

import {AccessManagerUpgradeableInitializeable} from "./AccessManagerUpgradeableInitializeable.sol";

import {IRegistry} from "../registry/IRegistry.sol";

import {IInstance} from "./IInstance.sol";
import {IAccess} from "./module/IAccess.sol";

contract InstanceAccessManager is
    AccessManagedUpgradeable
{
    event LogRoleCreation(RoleId roleId, ShortString name, IAccess.Type rtype);
    event LogTargetCreation(address target, ShortString name, IAccess.Type ttype, bool isLocked);

    using RoleIdLib for RoleId;

    string public constant ADMIN_ROLE_NAME = "AdminRole";
    string public constant PUBLIC_ROLE_NAME = "PublicRole";
    string public constant INSTANCE_ROLE_NAME = "InstanceRole";
    string public constant INSTANCE_OWNER_ROLE_NAME = "InstanceOwnerRole";

    uint64 public constant CUSTOM_ROLE_ID_MIN = 10000; // MUST be even
    uint32 public constant EXECUTION_DELAY = 0;

    // role specific state
    mapping(RoleId roleId => IAccess.RoleInfo info) internal _roleInfo;
    mapping(RoleId roleId => EnumerableSet.AddressSet roleMembers) internal _roleMembers; 
    mapping(ShortString name => RoleId roleId) internal _roleIdForName;
    RoleId [] internal _roleIds;
    uint64 _idNext;

    // target specific state
    mapping(address target => IAccess.TargetInfo info) internal _targetInfo;
    mapping(ShortString name => address target) internal _targetAddressForName;
    address [] internal _targets;

    AccessManagerUpgradeableInitializeable internal _accessManager;
    IRegistry internal _registry;

    modifier restrictedToRoleAdmin(RoleId roleId) {
        RoleId admin = getRoleAdmin(roleId);
        (bool inRole, uint32 executionDelay) = _accessManager.hasRole(admin.toInt(), _msgSender());
        assert(executionDelay == 0); // to be sure no delayed execution functionality is used
        if (!inRole) {
            revert IAccess.ErrorIAccessCallerIsNotRoleAdmin(_msgSender(), roleId);
        }
        _;
    }

    // instance owner is granted upon instance nft minting in callback function
    function initialize(address instanceAddress) external initializer 
    {
        IInstance instance = IInstance(instanceAddress);
        IRegistry registry = instance.getRegistry();
        address authority = instance.authority();

        __AccessManaged_init(authority);

        _accessManager = AccessManagerUpgradeableInitializeable(authority);
        _registry = registry;
        _idNext = CUSTOM_ROLE_ID_MIN;

        _createRole(ADMIN_ROLE(), ADMIN_ROLE_NAME, IAccess.Type.Core);
        _createRole(PUBLIC_ROLE(), PUBLIC_ROLE_NAME, IAccess.Type.Core);
        _createRole(INSTANCE_ROLE(), INSTANCE_ROLE_NAME, IAccess.Type.Core);
        _createRole(INSTANCE_OWNER_ROLE(), INSTANCE_OWNER_ROLE_NAME, IAccess.Type.Gif);// TODO should be of core type

        // assume `this` is already a member of ADMIN_ROLE
        EnumerableSet.add(_roleMembers[ADMIN_ROLE()], address(this));

        grantRole(INSTANCE_ROLE(), instanceAddress);
        setRoleAdmin(INSTANCE_OWNER_ROLE(), INSTANCE_ROLE());
    }

    //--- Role ------------------------------------------------------//
    // ADMIN_ROLE
    // assume all core roles are know at deployment time
    // assume core roles are set and granted only during instance cloning
    // assume core roles are never revoked -> core roles admin is never active after intialization
    function createCoreRole(RoleId roleId, string memory name)
        external
        restricted()
    {
        _createRole(roleId, name, IAccess.Type.Core);
    }
    // ADMIN_ROLE
    // assume gif roles can be revoked
    // assume admin is INSTANCE_OWNER_ROLE or INSTANCE_ROLE
    function createGifRole(RoleId roleId, string memory name, RoleId admin) 
        external
        restricted()
    {
        _createRole(roleId, name, IAccess.Type.Gif);
        setRoleAdmin(roleId, admin);
    }

    // INSTANCE_OWNER_ROLE
    function createRole(string memory roleName, string memory adminName)
        external
        restricted()
        returns(RoleId roleId, RoleId admin)
    {
        (roleId, admin) = _getNextCustomRoleId();

        _createRole(roleId, roleName, IAccess.Type.Custom);
        _createRole(admin, adminName, IAccess.Type.Custom);

        // TODO works without this -> why?
        setRoleAdmin(roleId, admin);
        setRoleAdmin(admin, INSTANCE_OWNER_ROLE());
    }

    // ADMIN_ROLE
    // assume used by instance service only during instance cloning
    // assume used only by this.createRole(), this.createGifRole() afterwards
    function setRoleAdmin(RoleId roleId, RoleId admin) 
        public 
        restricted()
    {
        if (!roleExists(roleId)) {
            revert IAccess.ErrorIAccessRoleIdDoesNotExist(roleId);
        }

        if(_roleInfo[roleId].rtype == IAccess.Type.Core) {
            revert IAccess.ErrorIAccessRoleTypeInvalid(roleId, IAccess.Type.Core);
        }

        if (!roleExists(admin)) {
            revert IAccess.ErrorIAccessRoleIdDoesNotExist(admin);
        }        

        _roleInfo[roleId].admin = admin;      
    }

    // TODO core role can be granted only to 1 member
    function grantRole(RoleId roleId, address member) 
        public
        restrictedToRoleAdmin(roleId) 
        returns (bool granted) 
    {
        if (!roleExists(roleId)) {
            revert IAccess.ErrorIAccessRoleIdDoesNotExist(roleId);
        }

        granted = EnumerableSet.add(_roleMembers[roleId], member);
        if(granted) {
            _accessManager.grantRole(roleId.toInt(), member, EXECUTION_DELAY);
        }    
    }

    function revokeRole(RoleId roleId, address member)
        external 
        restrictedToRoleAdmin(roleId) 
        returns (bool) 
    {
        return _revokeRole(roleId, member);
    }

    // INSTANCE_OWNER_ROLE
    // IMPORTANT: unbounded function, revoke all or revert
    // Instance owner role decides what to do in case of custom role admin bening revoked, e.g.:
    // 1) revoke custom role from ALL members
    // 2) revoke custom role admin from ALL members
    // 3) 1) + 2)
    // 4) revoke only 1 member of custom role admin
    function revokeRoleAllMembers(RoleId roleId) 
        external
        restrictedToRoleAdmin(roleId) 
        returns (bool revoked)
    {
        if (!roleExists(roleId)) {
            revert IAccess.ErrorIAccessRoleIdDoesNotExist(roleId);
        }

        uint memberCount = EnumerableSet.length(_roleMembers[roleId]);
        for(uint memberIdx = 0; memberIdx < memberCount; memberIdx++)
        {
            address member = EnumerableSet.at(_roleMembers[roleId], memberIdx);
            EnumerableSet.remove(_roleMembers[roleId], member);
            _accessManager.revokeRole(roleId.toInt(), member);
        }  
    }

    /// @dev not restricted function by intention
    /// the restriction to role members is already enforced by the call to the access manager
    function renounceRole(RoleId roleId) 
        external 
        returns (bool) 
    {
        IAccess.Type rtype = _roleInfo[roleId].rtype;
        if(rtype == IAccess.Type.Core || rtype == IAccess.Type.Gif) {
            revert IAccess.ErrorIAccessRoleTypeInvalid(roleId, rtype);
        }

        address member = msg.sender;
        // cannot use accessManger.renounce as it directly checks against msg.sender
        return _revokeRole(roleId, member);
    }

    function roleExists(RoleId roleId) public view returns (bool exists) {
        return _roleInfo[roleId].createdAt.gtz();
    }
    // TODO returns ADMIN_ROLE id for non existent roleId
    function getRoleAdmin(RoleId roleId) public view returns(RoleId admin) {
        return _roleInfo[roleId].admin;
    }

    function getRoleInfo(RoleId roleId) external view returns (IAccess.RoleInfo memory info) {
        return _roleInfo[roleId];
    }

    function roleMembers(RoleId roleId) public view returns (uint256 numberOfMembers) {
        return EnumerableSet.length(_roleMembers[roleId]);
    }

    function getRoleId(uint256 idx) external view returns (RoleId roleId) {
        return _roleIds[idx];
    }

    // TODO returns ADMIN_ROLE id for non existent name
    function getRoleIdForName(string memory name) external view returns (RoleId roleId) {
        return _roleIdForName[ShortStrings.toShortString(name)];
    }

    function roleMember(RoleId roleId, uint256 idx) external view returns (address member) {
        return EnumerableSet.at(_roleMembers[roleId], idx);
    }

    function hasRole(RoleId roleId, address account) external view returns (bool accountHasRole) {
        (accountHasRole, ) = _accessManager.hasRole(roleId.toInt(), account);
    }

    function roles() external view returns (uint256 numberOfRoles) {
        return _roleIds.length;
    }

    //--- Target ------------------------------------------------------//
    // ADMIN_ROLE
    // assume some core targets are registred (instance) while others are not (instance accesss manager, instance reader, bundle manager)
    function createCoreTarget(address target, string memory name) external restricted() {
        _createTarget(target, name, IAccess.Type.Core);
    }
    // INSTANCE_SERVICE_ROLE
    // TODO check for instance mismatch?
    function createGifTarget(address target, string memory name) external restricted() 
    {
        if(!_registry.isRegistered(target)) {
            revert IAccess.ErrorIAccessTargetNotRegistered(target);
        }

        _createTarget(target, name, IAccess.Type.Gif);
    }
    // INSTANCE_OWNER_ROLE
    // assume custom target.authority() is constant -> target MUST not be used with different instance access manager
    // assume custom target can not be registered as component -> each service which is doing component registration MUST register a gif target
    // assume custom target can not be registered as instance or service -> why?
    // TODO check target associated with instance owner or instance or instance components or components helpers
    function createTarget(address target, string memory name) external restricted() 
    {
        _createTarget(target, name, IAccess.Type.Custom);
    }

<<<<<<< HEAD
    // TODO instance owner locks component instead of revoking it access to the instance...
    function setTargetLockedByService(string memory targetName, bool locked)
=======
    // INSTANCE_SERVICE_ROLE
    // IMPORTANT: instance access manager MUST be of Core type -> otherwise will be locked forever
    function setTargetLocked(address target, bool locked) 
>>>>>>> d3d5a3ce
        external 
        restricted // INSTANCE_SERVICE_ROLE
    {
        _setTargetLocked(targetName, locked);
    }

    function setTargetLockedByInstance(string memory targetName, bool locked)
        external
        restricted // INSTANCE_ROLE
    {
        _setTargetLocked(targetName, locked);
    }

    // IMPORTANT: instance access manager MUST be of Core type -> otherwise can be locked forever
    function _setTargetLocked(string memory targetName, bool locked) internal
    {
        IAccess.Type targetType = _targetInfo[target].ttype;
        if(target == address(0) || targetType == IAccess.Type.NotInitialized) {
            revert IAccess.ErrorIAccessTargetDoesNotExist(target);
        }

        if(targetType == IAccess.Type.Core) {
            revert IAccess.ErrorIAccessTargetTypeInvalid(target, targetType);
        }

<<<<<<< HEAD
=======
        // TODO isLocked is redundant but makes getTargetInfo() faster
>>>>>>> d3d5a3ce
        _targetInfo[target].isLocked = locked;
        _accessManager.setTargetClosed(target, locked);
    }

    // allowed combinations of roles and targets:
    //1) set core role for core target 
    //2) set gif role for gif target  
    //3) set custom role for gif target
    //4) set custom role for custom target

    // ADMIN_ROLE if used only during initialization, works with:
    //      any roles for any targets
    // INSTANCE_SERVICE_ROLE if used not only during initilization, works with:
    //      core roles for core targets
    //      gif roles for gif targets
    function setCoreTargetFunctionRole(
        string memory targetName,
        bytes4[] calldata selectors,
        RoleId roleId
    ) 
        public 
        virtual 
        restricted()
    {
        ShortString nameShort = ShortStrings.toShortString(targetName);
        address target = _targetAddressForName[nameShort];

        // not custom target
        if(_targetInfo[target].ttype == IAccess.Type.Custom) {
            revert IAccess.ErrorIAccessTargetTypeInvalid(target, IAccess.Type.Custom);
        }

        // not custom role
        if(_roleInfo[roleId].rtype == IAccess.Type.Custom) {
            revert IAccess.ErrorIAccessRoleTypeInvalid(roleId, IAccess.Type.Custom);
        }

        _setTargetFunctionRole(target, nameShort, selectors, roleId);
    }

    // INSTANCE_OWNER_ROLE
    // gif role for gif target
    // gif role for custom target
    // custom role for gif target
    // custom role for custom target
    // TODO instance owner can mess with gif target (component) -> e.g. set custom role for function intendent to work with gif role
    function setTargetFunctionRole(
        string memory targetName,
        bytes4[] calldata selectors,
        RoleId roleId
    ) 
        public 
        virtual 
        restricted() 
    {
        ShortString nameShort = ShortStrings.toShortString(targetName);
        address target = _targetAddressForName[nameShort];

        // not core target
        if(_targetInfo[target].ttype == IAccess.Type.Core) {
            revert IAccess.ErrorIAccessTargetTypeInvalid(target, IAccess.Type.Core);
        }

        // not core role
        if(_roleInfo[roleId].rtype == IAccess.Type.Core) {
            revert IAccess.ErrorIAccessRoleTypeInvalid(roleId, IAccess.Type.Core);
        }

        _setTargetFunctionRole(target, nameShort, selectors, roleId);
    }

    function getTargetAddress(string memory targetName) public view returns(address targetAddress) {
        ShortString nameShort = ShortStrings.toShortString(targetName);
        return _targetAddressForName[nameShort];
    }

    function isTargetLocked(address target) public view returns (bool locked) {
        return _targetInfo[target].isLocked;
    }

    function targetExists(address target) public view returns (bool exists) {
        return _targetInfo[target].createdAt.gtz();
    }

    function getTargetInfo(address target) public view returns (IAccess.TargetInfo memory) {
        return _targetInfo[target];
    }

    //--- Role internal view/pure functions --------------------------------------//
    function _createRole(RoleId roleId, string memory roleName, IAccess.Type rtype) 
        internal
    {
        ShortString name = ShortStrings.toShortString(roleName);
        _validateRole(roleId, name, rtype);

        if(roleExists(roleId)) {
            revert IAccess.ErrorIAccessRoleIdExists(roleId);
        }

        if (_roleIdForName[name].gtz()) {
            revert IAccess.ErrorIAccessRoleNameExists(roleId, _roleIdForName[name], name);
        }

        _roleInfo[roleId] = IAccess.RoleInfo(
            name,
            rtype,
            ADMIN_ROLE(),
            TimestampLib.blockTimestamp(),
            TimestampLib.blockTimestamp()
        );
        _roleIdForName[name] = roleId;
        _roleIds.push(roleId);

        emit LogRoleCreation(roleId, name, rtype);
    }

    function _validateRole(RoleId roleId, ShortString name, IAccess.Type rtype)
        internal
        view
    {
        uint roleIdInt = roleId.toInt();
        if(rtype == IAccess.Type.Custom && roleIdInt < CUSTOM_ROLE_ID_MIN) {
            revert IAccess.ErrorIAccessRoleIdTooSmall(roleId);
        }

        if(
            rtype != IAccess.Type.Custom && 
            roleIdInt >= CUSTOM_ROLE_ID_MIN && 
            roleIdInt != PUBLIC_ROLE().toInt()) 
        {
            revert IAccess.ErrorIAccessRoleIdTooBig(roleId);
        }

        // role name checks
        if (ShortStrings.byteLength(name) == 0) {
            revert IAccess.ErrorIAccessRoleNameEmpty(roleId);
        }
    }

    function _revokeRole(RoleId roleId, address member)
        internal
        returns(bool revoked)
    {
        if (!roleExists(roleId)) {
            revert IAccess.ErrorIAccessRoleIdDoesNotExist(roleId);
        }

        revoked = EnumerableSet.remove(_roleMembers[roleId], member);
        if(revoked) {
            _accessManager.revokeRole(roleId.toInt(), member);
        }
    }

    function _getNextCustomRoleId() 
        internal 
        returns(RoleId roleId, RoleId admin) 
    {
        uint64 roleIdInt = _idNext;
        uint64 adminInt = roleIdInt + 1;

        _idNext = roleIdInt + 2;

        roleId = RoleIdLib.toRoleId(roleIdInt);
        admin = RoleIdLib.toRoleId(adminInt);
    }

    //--- Target internal view/pure functions --------------------------------------//
    function _createTarget(address target, string memory targetName, IAccess.Type ttype) 
        internal 
    {
        ShortString name = ShortStrings.toShortString(targetName);
        _validateTarget(target, name, ttype);

        if (_targetInfo[target].createdAt.gtz()) {
            revert IAccess.ErrorIAccessTargetExists(target, _targetInfo[target].name);
        }

        if (_targetAddressForName[name] != address(0)) {
            revert IAccess.ErrorIAccessTargetNameExists(
                target, 
                _targetAddressForName[name], 
                name);
        }

        bool isLocked = _accessManager.isTargetClosed(target);// sync with state in access manager
        _targetInfo[target] = IAccess.TargetInfo(
            name,
            ttype,
            isLocked,
            TimestampLib.blockTimestamp(),
            TimestampLib.blockTimestamp()
        );
        _targetAddressForName[name] = target;
        _targets.push(target);

        emit LogTargetCreation(target, name, ttype, isLocked); 
    }

    function _validateTarget(address target, ShortString name, IAccess.Type ttype) 
        internal 
        view 
    {
        address targetAuthority = AccessManagedUpgradeable(target).authority();
        if(targetAuthority != authority()) {
            revert IAccess.ErrorIAccessTargetAuthorityInvalid(target, targetAuthority);
        }

        if (ShortStrings.byteLength(name) == 0) {
            revert IAccess.ErrorIAccessTargetNameEmpty(target);
        }
    }

    function _setTargetFunctionRole(
        address target,
        ShortString name,
        bytes4[] calldata selectors,
        RoleId roleId
    ) 
        internal
    {
        if (target == address(0)) {
            revert IAccess.ErrorIAccessTargetDoesNotExist(target);
        }

        if (!roleExists(roleId)) {
            revert IAccess.ErrorIAccessRoleIdDoesNotExist(roleId);
        }

        uint64 roleIdInt = RoleId.unwrap(roleId);
        _accessManager.setTargetFunctionRole(target, selectors, roleIdInt);
    }

    function canCall(
        address caller,
        address target,
        bytes4 selector
    ) public view virtual returns (bool immediate, uint32 delay) {
        return _accessManager.canCall(caller, target, selector);
    }
}<|MERGE_RESOLUTION|>--- conflicted
+++ resolved
@@ -270,46 +270,21 @@
         _createTarget(target, name, IAccess.Type.Custom);
     }
 
-<<<<<<< HEAD
     // TODO instance owner locks component instead of revoking it access to the instance...
-    function setTargetLockedByService(string memory targetName, bool locked)
-=======
-    // INSTANCE_SERVICE_ROLE
-    // IMPORTANT: instance access manager MUST be of Core type -> otherwise will be locked forever
-    function setTargetLocked(address target, bool locked) 
->>>>>>> d3d5a3ce
+    function setTargetLockedByService(address target, bool locked)
         external 
         restricted // INSTANCE_SERVICE_ROLE
     {
-        _setTargetLocked(targetName, locked);
-    }
-
-    function setTargetLockedByInstance(string memory targetName, bool locked)
+        _setTargetLocked(target, locked);
+    }
+
+    function setTargetLockedByInstance(address target, bool locked)
         external
         restricted // INSTANCE_ROLE
     {
-        _setTargetLocked(targetName, locked);
-    }
-
-    // IMPORTANT: instance access manager MUST be of Core type -> otherwise can be locked forever
-    function _setTargetLocked(string memory targetName, bool locked) internal
-    {
-        IAccess.Type targetType = _targetInfo[target].ttype;
-        if(target == address(0) || targetType == IAccess.Type.NotInitialized) {
-            revert IAccess.ErrorIAccessTargetDoesNotExist(target);
-        }
-
-        if(targetType == IAccess.Type.Core) {
-            revert IAccess.ErrorIAccessTargetTypeInvalid(target, targetType);
-        }
-
-<<<<<<< HEAD
-=======
-        // TODO isLocked is redundant but makes getTargetInfo() faster
->>>>>>> d3d5a3ce
-        _targetInfo[target].isLocked = locked;
-        _accessManager.setTargetClosed(target, locked);
-    }
+        _setTargetLocked(target, locked);
+    }
+
 
     // allowed combinations of roles and targets:
     //1) set core role for core target 
@@ -519,6 +494,22 @@
         }
     }
 
+    // IMPORTANT: instance access manager MUST be of Core type -> otherwise can be locked forever
+    function _setTargetLocked(address target, bool locked) internal
+    {
+        IAccess.Type targetType = _targetInfo[target].ttype;
+        if(target == address(0) || targetType == IAccess.Type.NotInitialized) {
+            revert IAccess.ErrorIAccessTargetDoesNotExist(target);
+        }
+
+        if(targetType == IAccess.Type.Core) {
+            revert IAccess.ErrorIAccessTargetTypeInvalid(target, targetType);
+        }
+
+        _targetInfo[target].isLocked = locked;
+        _accessManager.setTargetClosed(target, locked);
+    }
+
     function _setTargetFunctionRole(
         address target,
         ShortString name,
