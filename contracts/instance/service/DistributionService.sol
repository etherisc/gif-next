--- conflicted
+++ resolved
@@ -288,11 +288,7 @@
             revert ErrorIDistributionServiceReferralInvalid(distributionNftId, referralId);
         }
 
-<<<<<<< HEAD
-        (, IInstance instance) = _getAndVerifyDistributionAndInstance(distributionNftId);
-=======
         IInstance instance = _getInstanceForDistribution(distributionNftId);
->>>>>>> d3d5a3ce
         InstanceReader reader = instance.getInstanceReader();
         InstanceStore store = instance.getInstanceStore();
         IDistribution.ReferralInfo memory referralInfo = reader.getReferralInfo(referralId);
@@ -334,11 +330,7 @@
         view 
         returns (IPolicy.Premium memory finalPremium)
     {
-<<<<<<< HEAD
-        (, IInstance instance) = _getAndVerifyDistributionAndInstance(distributionNftId);
-=======
         IInstance instance = _getInstanceForDistribution(distributionNftId);
->>>>>>> d3d5a3ce
         InstanceReader reader = instance.getInstanceReader();
         
         // first calculate all fixed and variable fees for the distribution - this will defined the fullPremium
@@ -399,11 +391,7 @@
 
     // TODO: zero should return false
     function referralIsValid(NftId distributionNftId, ReferralId referralId) public view returns (bool isValid) {
-<<<<<<< HEAD
-        (address distributionAddress, IInstance instance) = _getAndVerifyDistributionAndInstance(distributionNftId);
-=======
         IInstance instance = _getInstanceForDistribution(distributionNftId);
->>>>>>> d3d5a3ce
         IDistribution.ReferralInfo memory info = instance.getInstanceReader().getReferralInfo(referralId);
 
         if (info.distributorNftId.eqz()) {
@@ -412,43 +400,12 @@
 
         isValid = info.expiryAt.eqz() || (info.expiryAt.gtz() && TimestampLib.blockTimestamp() <= info.expiryAt);
         isValid = isValid && info.usedReferrals < info.maxReferrals;
-    }
-
-    function _getAndVerifyDistributionAndInstance(NftId distributionNftId)
-        internal
-        view
-        returns(
-<<<<<<< HEAD
-            address distributionAddress,
-            IInstance instance
-        )
-    {
-        IRegistry.ObjectInfo memory info = getRegistry().getObjectInfo(distributionNftId);
-
-        if(info.objectType != DISTRIBUTION()) {
-            revert ErrorIDistributionServiceNotDistribution(distributionNftId);
-        }
-
-        IRegistry.ObjectInfo memory parentInfo = getRegistry().getObjectInfo(info.parentNftId);
-        if (parentInfo.objectType != INSTANCE()) {
-            revert ErrorIDistributionServiceParentNftIdNotInstance(distributionNftId, info.parentNftId);
-        }
-        instance = IInstance(parentInfo.objectAddress);
-        distributionAddress = info.objectAddress;
     }
 
     function _getAndVerifyCallingDistribution()
         internal
         view
         returns(
-            address distributionAddress,
-            NftId distributionNftId,
-            IInstance instance
-        )
-    {
-        distributionNftId = getRegistry().getNftId(msg.sender);
-        (distributionAddress, instance) = _getAndVerifyDistributionAndInstance(distributionNftId);
-=======
             NftId distributionNftId,
             IInstance instance
         )
@@ -476,6 +433,5 @@
         NftId instanceNftId = getRegistry().getObjectInfo(distributionNftId).parentNftId;
         address instanceAddress = getRegistry().getObjectInfo(instanceNftId).objectAddress;
         return IInstance(instanceAddress);
->>>>>>> d3d5a3ce
     }
 }