// SPDX-License-Identifier: Apache-2.0
pragma solidity ^0.8.19;

import {IRegistry} from "../../registry/IRegistry.sol";
import {IProductComponent} from "../../components/IProductComponent.sol";
import {Product} from "../../components/Product.sol";
import {IComponent} from "../../components/IComponent.sol";
import {IPoolComponent} from "../../components/IPoolComponent.sol";
import {IDistributionComponent} from "../../components/IDistributionComponent.sol";
import {IInstance} from "../IInstance.sol";
import {IPolicy} from "../module/IPolicy.sol";
import {IRisk} from "../module/IRisk.sol";
import {IBundle} from "../module/IBundle.sol";
import {IProductService} from "./IProductService.sol";
import {ITreasury} from "../module/ITreasury.sol";
import {ISetup} from "../module/ISetup.sol";

import {TokenHandler} from "../../shared/TokenHandler.sol";

import {IVersionable} from "../../shared/IVersionable.sol";
import {Versionable} from "../../shared/Versionable.sol";

import {Timestamp, zeroTimestamp} from "../../types/Timestamp.sol";
import {UFixed, UFixedLib} from "../../types/UFixed.sol";
import {Blocknumber, blockNumber} from "../../types/Blocknumber.sol";
import {ObjectType, PRODUCT, POOL, POLICY} from "../../types/ObjectType.sol";
import {APPLIED, UNDERWRITTEN, ACTIVE, KEEP_STATE} from "../../types/StateId.sol";
import {NftId, NftIdLib, zeroNftId} from "../../types/NftId.sol";
import {Fee, FeeLib} from "../../types/Fee.sol";
import {ReferralId} from "../../types/Referral.sol";
import {RiskId} from "../../types/RiskId.sol";
import {StateId} from "../../types/StateId.sol";
import {Version, VersionLib} from "../../types/Version.sol";
import {RoleId, PRODUCT_OWNER_ROLE} from "../../types/RoleId.sol";

import {IService} from "../../shared/IService.sol";
import {Service} from "../../shared/Service.sol";
import {ComponentService} from "../base/ComponentService.sol";
import {IProductService} from "./IProductService.sol";
import {InstanceReader} from "../InstanceReader.sol";
import {IPoolService} from "./PoolService.sol";

// TODO or name this ProtectionService to have Product be something more generic (loan, savings account, ...)
contract ProductService is ComponentService, IProductService {
    using NftIdLib for NftId;

    IPoolService internal _poolService;

    event LogProductServiceSender(address sender);

    function _initialize(
        address owner, 
        bytes memory data
    )
        internal
        initializer
        virtual override
    {
        address registryAddress;
        address initialOwner;
        (registryAddress, initialOwner) = abi.decode(data, (address, address));

        initializeService(registryAddress, owner);

        _poolService = IPoolService(getRegistry().getServiceAddress(POOL(), getMajorVersion()));

        registerInterface(type(IProductService).interfaceId);
    }


    function register(address productAddress) 
        external
        returns(NftId productNftId)
    {
        (
            IComponent component,
            address owner,
            IInstance instance,
            NftId instanceNftId
        ) = _checkComponentForRegistration(
            productAddress,
            PRODUCT(),
            PRODUCT_OWNER_ROLE());

        IProductComponent product = IProductComponent(productAddress);
        IRegistry.ObjectInfo memory productInfo = getRegistryService().registerProduct(product, owner);
        productNftId = productInfo.nftId;
        _createProductSetup(
            instance, 
            product, 
            productNftId);
    }


    function _createProductSetup(
        IInstance instance, 
        IProductComponent product, 
        NftId productNftId 
    )
        internal
        returns (string memory name)
    {
        // wire distribution and pool components to product component
        ISetup.ProductSetupInfo memory setup = product.getSetupInfo();
        IComponent distribution = IComponent(getRegistry().getObjectInfo(setup.distributionNftId).objectAddress);
        IComponent pool = IComponent(getRegistry().getObjectInfo(setup.poolNftId).objectAddress);

        distribution.setProductNftId(productNftId);
        pool.setProductNftId(productNftId);
        product.setProductNftId(productNftId);
        product.linkToRegisteredNftId();

        // create product setup in instance
        instance.createProductSetup(productNftId, product.getSetupInfo());

        // create target for instane access manager
<<<<<<< HEAD
        getInstanceService().createTarget(
            getRegistry().getNftId(address(instance)), 
=======
        getInstanceService().createGifTarget(
            _registry.getNftId(address(instance)), 
>>>>>>> cc18d4d9
            address(product), 
            product.getName());
        getInstanceService().grantProductDefaultPermissions(instance.getNftId(), address(product), product.getName());
    }

    function getDomain() public pure override(IService, Service) returns(ObjectType) {
        return PRODUCT();
    }


    function _decodeAndVerifyProductData(bytes memory data) 
        internal 
        returns(string memory name, ISetup.ProductSetupInfo memory setup)
    {
        (name, setup) = abi.decode(
            data,
            (string, ISetup.ProductSetupInfo)
        );

        // TODO add checks
        // if(wallet == address(0)) {
        //     revert WalletIsZero();
        // }

        // IRegistry.ObjectInfo memory tokenInfo = getRegistry().getObjectInfo(address(info.token));

        // if(tokenInfo.objectType != TOKEN()) {
        //     revert InvalidToken();
        // } 

        // IRegistry.ObjectInfo memory poolInfo = getRegistry().getObjectInfo(info.poolNftId);

        // if(poolInfo.objectType != POOL()) {
        //     revert InvalidPool();
        // }

        // if(poolInfo.parentNftId != instanceNftId) {
        //     revert InvalidPoolsInstance();
        // }
        // // TODO pool have the same token
        // //ITreasury.PoolSetup memory poolSetup = instance.getPoolSetup(info.poolNftId);
        // //require(tokenInfo.objectAddress == address(poolSetup.token), "ERROR:COS-018:PRODUCT_POOL_TOKEN_MISMATCH");
        // // TODO pool is not linked

        // IRegistry.ObjectInfo memory distributionInfo = getRegistry().getObjectInfo(info.distributionNftId);

        // if(distributionInfo.objectType != DISTRIBUTION()) {
        //     revert  InvalidDistribution();
        // } 

        // if(distributionInfo.parentNftId != instanceNftId) {
        //     revert InvalidDistributionsInstance();
        // }
        // // TODO distribution have the same token
        // // TODO distribution is not linked
    }

    function setFees(
        Fee memory productFee,
        Fee memory processingFee
    )
        external
    {
        // TODO check args 

        (
            IRegistry.ObjectInfo memory productInfo, 
            IInstance instance
        ) = _getAndVerifyComponentInfoAndInstance(PRODUCT());

        InstanceReader instanceReader = instance.getInstanceReader();
        NftId productNftId = productInfo.nftId;
        ISetup.ProductSetupInfo memory productSetupInfo = instanceReader.getProductSetupInfo(productNftId);

        productSetupInfo.productFee = productFee;
        productSetupInfo.processingFee = processingFee;
        
        instance.updateProductSetup(productNftId, productSetupInfo, KEEP_STATE());
    }

    function createRisk(
        RiskId riskId,
        bytes memory data
    ) external override {
        (
            IRegistry.ObjectInfo memory productInfo, 
            IInstance instance
        ) = _getAndVerifyComponentInfoAndInstance(PRODUCT());
        NftId productNftId = productInfo.nftId;
        IRisk.RiskInfo memory riskInfo = IRisk.RiskInfo(productNftId, data);
        instance.createRisk(
            riskId,
            riskInfo
        );
    }

    function updateRisk(
        RiskId riskId,
        bytes memory data
    ) external {
        (, IInstance instance) = _getAndVerifyComponentInfoAndInstance(PRODUCT());
        InstanceReader instanceReader = instance.getInstanceReader();
        IRisk.RiskInfo memory riskInfo = instanceReader.getRiskInfo(riskId);
        riskInfo.data = data;
        instance.updateRisk(riskId, riskInfo, KEEP_STATE());
    }

    function updateRiskState(
        RiskId riskId,
        StateId state
    ) external {
        (, IInstance instance) = _getAndVerifyComponentInfoAndInstance(PRODUCT());
        instance.updateRiskState(riskId, state);
    }
}<|MERGE_RESOLUTION|>--- conflicted
+++ resolved
@@ -114,13 +114,8 @@
         instance.createProductSetup(productNftId, product.getSetupInfo());
 
         // create target for instane access manager
-<<<<<<< HEAD
-        getInstanceService().createTarget(
+        getInstanceService().createGifTarget(
             getRegistry().getNftId(address(instance)), 
-=======
-        getInstanceService().createGifTarget(
-            _registry.getNftId(address(instance)), 
->>>>>>> cc18d4d9
             address(product), 
             product.getName());
         getInstanceService().grantProductDefaultPermissions(instance.getNftId(), address(product), product.getName());
