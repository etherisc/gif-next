--- conflicted
+++ resolved
@@ -44,12 +44,6 @@
 contract ProductService is ComponentServiceBase, IProductService {
     using NftIdLib for NftId;
 
-<<<<<<< HEAD
-    address internal _registryAddress;
-=======
-    string public constant NAME = "ProductService";
-
->>>>>>> e2d8c7db
     IPoolService internal _poolService;
 
     event LogProductServiceSender(address sender);
