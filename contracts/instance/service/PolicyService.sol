--- conflicted
+++ resolved
@@ -90,98 +90,6 @@
         product = Product(productInfo.objectAddress);
     }
 
-<<<<<<< HEAD
-    // TODO: no access restrictions
-    function calculatePremium(
-        RiskId riskId,
-        uint256 sumInsuredAmount,
-        Seconds lifetime,
-        bytes memory applicationData,
-        NftId bundleNftId,
-        ReferralId referralId
-    )
-        public
-        view 
-        virtual override
-        returns (
-            uint256 premiumAmount,
-            uint256 productFeeAmount,
-            uint256 poolFeeAmount,
-            uint256 bundleFeeAmount,
-            uint256 distributionFeeAmount
-        )
-    {
-        Product product = _getAndVerifyInstanceAndProduct();
-        uint256 netPremiumAmount = product.calculateNetPremium(
-            sumInsuredAmount,
-            riskId,
-            lifetime,
-            applicationData
-        );
-
-        (
-            productFeeAmount,
-            poolFeeAmount,
-            bundleFeeAmount,
-            distributionFeeAmount
-        ) = _calculateFeeAmounts(
-            netPremiumAmount,
-            product,
-            bundleNftId,
-            referralId
-        );
-
-        premiumAmount = netPremiumAmount + productFeeAmount;
-        premiumAmount += poolFeeAmount + bundleFeeAmount;
-        premiumAmount += distributionFeeAmount;
-    }
-
-    function _calculateFeeAmounts(
-        uint256 netPremiumAmount,
-        Product product,
-        NftId bundleNftId,
-        ReferralId referralId
-    )
-        internal
-        view
-        returns (
-            uint256 productFeeAmount,
-            uint256 poolFeeAmount,
-            uint256 bundleFeeAmount,
-            uint256 distributionFeeAmount
-        )
-    {
-        InstanceReader instanceReader;
-        {
-            IInstance instance = product.getInstance();
-            instanceReader = instance.getInstanceReader();
-        }
-        
-        NftId poolNftId = product.getPoolNftId();
-        IBundle.BundleInfo memory bundleInfo = instanceReader.getBundleInfo(bundleNftId);
-        require(bundleInfo.poolNftId == poolNftId,"ERROR:PRS-035:BUNDLE_POOL_MISMATCH");
-
-        {
-            ISetup.ProductSetupInfo memory productSetupInfo = instanceReader.getProductSetupInfo(product.getProductNftId());
-            (productFeeAmount,) = FeeLib.calculateFee(productSetupInfo.productFee, netPremiumAmount);
-        }
-        {
-            IComponents.ComponentInfo memory componentInfo = instanceReader.getComponentInfo(poolNftId);
-            ISetup.PoolInfo memory poolInfo = abi.decode(
-                componentInfo.data, (ISetup.PoolInfo));
-            (poolFeeAmount,) = FeeLib.calculateFee(poolInfo.poolFee, netPremiumAmount);
-        }
-        {
-            NftId distributionNftId = product.getDistributionNftId();
-            ISetup.DistributionSetupInfo memory distributionSetupInfo = instanceReader.getDistributionSetupInfo(distributionNftId);
-            (distributionFeeAmount,) = FeeLib.calculateFee(distributionSetupInfo.distributionFee, netPremiumAmount);
-        }
-        
-        (bundleFeeAmount,) = FeeLib.calculateFee(bundleInfo.fee, netPremiumAmount);
-    }
-
-=======
->>>>>>> ebf1a6ba
     function _getAndVerifyUnderwritingSetup(
         IInstance instance,
         InstanceReader instanceReader,
@@ -461,26 +369,6 @@
     {
         // process token transfer(s)
         if(premiumAmount > 0) {
-<<<<<<< HEAD
-            InstanceReader instanceReader = instance.getInstanceReader();
-            ISetup.ProductSetupInfo memory productSetupInfo = instanceReader.getProductSetupInfo(productNftId);
-            TokenHandler tokenHandler = productSetupInfo.tokenHandler;
-            address policyOwner = getRegistry().ownerOf(policyNftId);
-
-            IComponents.ComponentInfo memory componentInfo = instanceReader.getComponentInfo(productSetupInfo.poolNftId);
-            ISetup.PoolInfo memory poolInfo = abi.decode(
-                componentInfo.data, (ISetup.PoolInfo));
-
-            address poolWallet = componentInfo.wallet;
-            netPremiumAmount = premiumAmount;
-            Fee memory productFee = productSetupInfo.productFee;
-
-            if (FeeLib.feeIsZero(productFee)) {
-                tokenHandler.transfer(
-                    policyOwner,
-                    poolWallet,
-                    premiumAmount
-=======
             ISetup.ProductSetupInfo memory productSetupInfo = instance.getInstanceReader().getProductSetupInfo(productNftId);
             IPolicy.PolicyInfo memory policyInfo = instance.getInstanceReader().getPolicyInfo(policyNftId);
             TokenHandler tokenHandler = productSetupInfo.tokenHandler;
@@ -495,7 +383,6 @@
                 policyInfo.applicationData,
                 policyInfo.bundleNftId,
                 policyInfo.referralId
->>>>>>> ebf1a6ba
                 );
 
             // if (FeeLib.feeIsZero(premium.productFeeAmount)) {
