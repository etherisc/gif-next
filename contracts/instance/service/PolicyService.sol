// SPDX-License-Identifier: Apache-2.0
pragma solidity ^0.8.19;

import {IRegistry} from "../../registry/IRegistry.sol";
import {Product} from "../../components/Product.sol";
import {IComponents} from "../module/IComponents.sol";
import {IDistributionComponent} from "../../components/IDistributionComponent.sol";
import {IInstance} from "../IInstance.sol";
import {IPolicy} from "../module/IPolicy.sol";
import {IPoolComponent} from "../../components/IPoolComponent.sol";
import {IRisk} from "../module/IRisk.sol";
import {IBundle} from "../module/IBundle.sol";
import {ISetup} from "../module/ISetup.sol";

import {TokenHandler} from "../../shared/TokenHandler.sol";

import {Amount, AmountLib} from "../../types/Amount.sol";
import {ClaimId, ClaimIdLib} from "../../types/ClaimId.sol";
import {Timestamp, TimestampLib, zeroTimestamp} from "../../types/Timestamp.sol";
import {UFixed, UFixedLib} from "../../types/UFixed.sol";
<<<<<<< HEAD
import {ObjectType, APPLICATION, DISTRIBUTION, PRODUCT, POOL, POLICY, BUNDLE, CLAIM, PRICE} from "../../types/ObjectType.sol";
=======
import {ObjectType, APPLICATION, DISTRIBUTION, PRODUCT, POOL, POLICY, BUNDLE, CLAIM} from "../../types/ObjectType.sol";
>>>>>>> 3dc9f667
import {APPLIED, COLLATERALIZED, ACTIVE, KEEP_STATE, CLOSED, DECLINED, CONFIRMED} from "../../types/StateId.sol";
import {NftId, NftIdLib} from "../../types/NftId.sol";
import {PayoutId, PayoutIdLib} from "../../types/PayoutId.sol";
import {StateId} from "../../types/StateId.sol";
import {VersionPart} from "../../types/Version.sol";

import {ComponentService} from "../base/ComponentService.sol";
import {IApplicationService} from "./IApplicationService.sol";
import {IBundleService} from "./IBundleService.sol";
import {IClaimService} from "./IClaimService.sol";
import {IDistributionService} from "./IDistributionService.sol";
import {InstanceReader} from "../InstanceReader.sol";
import {IPolicyService} from "./IPolicyService.sol";
import {IPoolService} from "./IPoolService.sol";
import {IPricingService} from "./IPricingService.sol";
import {IService} from "../../shared/IService.sol";
import {Service} from "../../shared/Service.sol";

// TODO move some functions into claim service
contract PolicyService is
    ComponentService, 
    IPolicyService
{
    using NftIdLib for NftId;
    using TimestampLib for Timestamp;

    IApplicationService internal _applicationService;
    IBundleService internal _bundleService;
    IClaimService internal _claimService;
    IDistributionService internal _distributionService;
    IPoolService internal _poolService;
<<<<<<< HEAD
    IPricingService internal _pricingService;
=======
>>>>>>> 3dc9f667

    event LogProductServiceSender(address sender);

    function _initialize(
        address owner, 
        bytes memory data
    )
        internal
        virtual override
        initializer
    {
        address registryAddress;
        address initialOwner;
        (registryAddress, initialOwner) = abi.decode(data, (address, address));

        initializeService(registryAddress, address(0), owner);

        VersionPart majorVersion = getVersion().toMajorPart();
        _poolService = IPoolService(getRegistry().getServiceAddress(POOL(), majorVersion));
        _bundleService = IBundleService(getRegistry().getServiceAddress(BUNDLE(), majorVersion));
        _claimService = IClaimService(getRegistry().getServiceAddress(CLAIM(), majorVersion));
        _applicationService = IApplicationService(getRegistry().getServiceAddress(APPLICATION(), majorVersion));
        _distributionService = IDistributionService(getRegistry().getServiceAddress(DISTRIBUTION(), majorVersion));
        _pricingService = IPricingService(getRegistry().getServiceAddress(PRICE(), majorVersion));

        registerInterface(type(IPolicyService).interfaceId);
    }


    function getDomain() public pure override returns(ObjectType) {
        return POLICY();
    }


    function _getAndVerifyInstanceAndProduct() internal view returns (Product product) {
        IRegistry.ObjectInfo memory productInfo;
        (, productInfo,) = _getAndVerifyCallingComponentAndInstance(PRODUCT());
        product = Product(productInfo.objectAddress);
    }


    function decline(
        NftId policyNftId
    )
        external
        override
    {
        revert();
    }


    /// @dev underwites application which includes the locking of the required collateral from the pool.
    function collateralize(
        NftId applicationNftId, // = policyNftId
        bool requirePremiumPayment,
        Timestamp activateAt
    )
        external 
        virtual override
    {
        // check caller is registered product
        (NftId productNftId,, IInstance instance) = _getAndVerifyCallingComponentAndInstance(PRODUCT());
        InstanceReader instanceReader = instance.getInstanceReader();

        // check policy matches with calling product
        IPolicy.PolicyInfo memory applicationInfo = instanceReader.getPolicyInfo(applicationNftId);
<<<<<<< HEAD
        if(applicationInfo.productNftId != productNftId) {
            revert ErrorPolicyServicePolicyProductMismatch(
                applicationNftId, 
                applicationInfo.productNftId, 
                productNftId);
        }

        // check policy is in state applied
=======
        
        if (applicationInfo.productNftId != productNftId) {
            revert ErrorPolicyServiceProductMismatch(applicationNftId, applicationInfo.productNftId, productNftId);
        }

        // check policy is in state applied
        // require(instanceReader.getPolicyState(applicationNftId) == APPLIED(), "ERROR:PRS-021:STATE_NOT_APPLIED");
>>>>>>> 3dc9f667
        if (instanceReader.getPolicyState(applicationNftId) != APPLIED()) {
            revert ErrorPolicyServicePolicyStateNotApplied(applicationNftId);
        }
        
        StateId newPolicyState = COLLATERALIZED();

        // optional activation of policy
        if(activateAt > zeroTimestamp()) {
            newPolicyState = ACTIVE();
            applicationInfo.activatedAt = activateAt;
            applicationInfo.expiredAt = activateAt.addSeconds(applicationInfo.lifetime);
        }

        // lock bundle collateral
        uint256 netPremiumAmount = 0; // > 0 if immediate premium payment 

        // optional collection of premium
        if(requirePremiumPayment) {
            netPremiumAmount = _processPremiumByTreasury(
                instance, 
                applicationNftId, 
                applicationInfo.premiumAmount);

            applicationInfo.premiumPaidAmount += applicationInfo.premiumAmount;
        }

        // store updated policy info
        instance.getInstanceStore().updatePolicy(applicationNftId, applicationInfo, newPolicyState);

        // lock collateral and update pool and bundle book keeping
        // pool retention level: fraction of sum insured that product will cover from pool funds directly
        // eg retention level 30%, payouts up to 30% of the sum insured will be made from the product's pool directly
        // for the remaining 70% the pool owns a policy that will cover claims that exceed the 30% of the sum insured
        // might also call pool component (for isVerifyingApplications pools)
        _poolService.lockCollateral(
            instance,
            productNftId,
            applicationNftId, 
            applicationInfo,
            netPremiumAmount); // for pool book keeping (fee + additional capital)

        // TODO: add logging
    }


    function calculateRequiredCollateral(UFixed collateralizationLevel, uint256 sumInsuredAmount) public pure override returns(uint256 collateralAmount) {
        UFixed sumInsuredUFixed = UFixedLib.toUFixed(sumInsuredAmount);
        UFixed collateralUFixed =  collateralizationLevel * sumInsuredUFixed;
        return collateralUFixed.toInt();
    } 

    function collectPremium(NftId policyNftId, Timestamp activateAt) external override {
        // check caller is registered product
        (NftId productNftId,, IInstance instance) = _getAndVerifyCallingComponentAndInstance(PRODUCT());
        InstanceReader instanceReader = instance.getInstanceReader();
        IPolicy.PolicyInfo memory policyInfo = instanceReader.getPolicyInfo(policyNftId);

        if (policyInfo.premiumPaidAmount == policyInfo.premiumAmount) {
            revert ErrorIPolicyServicePremiumAlreadyPaid(policyNftId, policyInfo.premiumPaidAmount);
        }

        uint256 unpaidPremiumAmount = policyInfo.premiumAmount - policyInfo.premiumPaidAmount;

        uint256 netPremiumAmount = _processPremiumByTreasury(
                instance, 
                policyNftId, 
                unpaidPremiumAmount);

        policyInfo.premiumPaidAmount += unpaidPremiumAmount;

        _bundleService.increaseBalance(instance, policyInfo.bundleNftId, netPremiumAmount);
        instance.getInstanceStore().updatePolicy(policyNftId, policyInfo, KEEP_STATE());

        if(activateAt.gtz() && policyInfo.activatedAt.eqz()) {
            activate(policyNftId, activateAt);
        }

        // TODO: add logging
    }

    function activate(NftId policyNftId, Timestamp activateAt) public override {
        // check caller is registered product
        (,, IInstance instance) = _getAndVerifyCallingComponentAndInstance(PRODUCT());
        InstanceReader instanceReader = instance.getInstanceReader();

        IPolicy.PolicyInfo memory policyInfo = instanceReader.getPolicyInfo(policyNftId);

        require(
            policyInfo.activatedAt.eqz(),
            "ERROR:PRS-020:ALREADY_ACTIVATED");

        policyInfo.activatedAt = activateAt;
        policyInfo.expiredAt = activateAt.addSeconds(policyInfo.lifetime);

        instance.getInstanceStore().updatePolicy(policyNftId, policyInfo, ACTIVE());

        // TODO: add logging
    }


    function expire(
        NftId policyNftId
    )
        external
        override
        // solhint-disable-next-line no-empty-blocks
    {
        
    }

    function close(
        NftId policyNftId
    )
        external 
        override
    {
        (,, IInstance instance) = _getAndVerifyCallingComponentAndInstance(PRODUCT());
        InstanceReader instanceReader = instance.getInstanceReader();

        IPolicy.PolicyInfo memory policyInfo = instanceReader.getPolicyInfo(policyNftId);

        if (policyInfo.activatedAt.eqz()) {
            revert ErrorIPolicyServicePolicyNotActivated(policyNftId);
        }

        StateId state = instanceReader.getPolicyState(policyNftId);
        if (state != ACTIVE()) {
            revert ErrorIPolicyServicePolicyNotActive(policyNftId, state);
        }

        if (policyInfo.closedAt.gtz()) {
            revert ErrorIPolicyServicePolicyAlreadyClosed(policyNftId);
        }

        // TODO consider to allow for underpaid premiums (with the effects of reducing max payouts accordingly)
        if (policyInfo.premiumAmount != policyInfo.premiumPaidAmount) {
            revert ErrorIPolicyServicePremiumNotFullyPaid(policyNftId, policyInfo.premiumAmount, policyInfo.premiumPaidAmount);
        }

        if (policyInfo.openClaimsCount > 0) {
            revert ErrorIPolicyServiceOpenClaims(policyNftId, policyInfo.openClaimsCount);
        }

        policyInfo.closedAt = TimestampLib.blockTimestamp();

        _poolService.releaseCollateral(
            instance, 
            policyNftId, 
            policyInfo);

        instance.getInstanceStore().updatePolicy(policyNftId, policyInfo, CLOSED());
    }

    function submitClaim(
        NftId policyNftId, 
        Amount claimAmount,
        bytes memory claimData
    )
        external
        virtual
        returns (ClaimId claimId)
    {
        (
            IInstance instance,
            InstanceReader instanceReader,
            IPolicy.PolicyInfo memory policyInfo
        ) = _verifyCallerWithPolicy(policyNftId);

        // check policy is in its active period
        if(policyInfo.activatedAt.eqz() || TimestampLib.blockTimestamp() >= policyInfo.expiredAt) {
            revert ErrorPolicyServicePolicyNotOpen(policyNftId);
        }

        // check policy including this claim is still within sum insured
        if(policyInfo.payoutAmount.toInt() + claimAmount.toInt() > policyInfo.sumInsuredAmount) {
            revert ErrorPolicyServiceClaimExceedsSumInsured(
                policyNftId, 
                AmountLib.toAmount(policyInfo.sumInsuredAmount), 
                AmountLib.toAmount(policyInfo.payoutAmount.toInt() + claimAmount.toInt()));
        }

        // create new claim
        claimId = ClaimIdLib.toClaimId(policyInfo.claimsCount + 1);
        _claimService.submit(instance, policyNftId, claimId, claimAmount, claimData);

        // update and save policy info with instance
        policyInfo.claimsCount += 1;
        policyInfo.openClaimsCount += 1;
        instance.getInstanceStore().updatePolicy(policyNftId, policyInfo, KEEP_STATE());

        emit LogPolicyServiceClaimSubmitted(policyNftId, claimId, claimAmount);
    }

    function confirmClaim(
        NftId policyNftId, 
        ClaimId claimId,
        Amount confirmedAmount
    )
        external
    {
        (
            IInstance instance,
            InstanceReader instanceReader,
            IPolicy.PolicyInfo memory policyInfo
        ) = _verifyCallerWithPolicy(policyNftId);

        // check/update claim info
        _claimService.confirm(instance, instanceReader, policyNftId, claimId, confirmedAmount);

        // update and save policy info with instance
        instance.getInstanceStore().updatePolicy(policyNftId, policyInfo, CONFIRMED());

        emit LogPolicyServiceClaimConfirmed(policyNftId, claimId, confirmedAmount);
    }

    function declineClaim(
        NftId policyNftId, 
        ClaimId claimId
    )
        external
    {
        (
            IInstance instance,
            InstanceReader instanceReader,
            IPolicy.PolicyInfo memory policyInfo
        ) = _verifyCallerWithPolicy(policyNftId);

        // check/update claim info
        _claimService.decline(instance, instanceReader, policyNftId, claimId);

        // update and save policy info with instance
        policyInfo.openClaimsCount -= 1;
        instance.getInstanceStore().updatePolicy(policyNftId, policyInfo, KEEP_STATE());

        emit LogPolicyServiceClaimDeclined(policyNftId, claimId);
    }

    function closeClaim(
        NftId policyNftId, 
        ClaimId claimId
    )
        external
    {
        (
            IInstance instance,
            InstanceReader instanceReader,
            IPolicy.PolicyInfo memory policyInfo
        ) = _verifyCallerWithPolicy(policyNftId);

        // check/update claim info
        _claimService.close(instance, instanceReader, policyNftId, claimId);

        // update and save policy info with instance
        policyInfo.openClaimsCount -= 1;
        instance.getInstanceStore().updatePolicy(policyNftId, policyInfo, KEEP_STATE());

        emit LogPolicyServiceClaimClosed(policyNftId, claimId);
    }

    function createPayout(
        NftId policyNftId, 
        ClaimId claimId,
        Amount amount,
        bytes memory data
    )
        external
        returns (PayoutId payoutId)
    {
        (
            IInstance instance,
            InstanceReader instanceReader,
            IPolicy.PolicyInfo memory policyInfo
        ) = _verifyCallerWithPolicy(policyNftId);

        IPolicy.ClaimInfo memory claimInfo = instanceReader.getClaimInfo(policyNftId, claimId);
        StateId claimState = instanceReader.getClaimState(policyNftId, claimId);

        // TODO add checks
        // claim needs to be open
        // claim.paidAmount + amount <= claim.claimAmount

        // check/update claim info
        uint8 claimNo = claimInfo.payoutsCount + 1;
        payoutId = PayoutIdLib.toPayoutId(claimId, claimNo);
        _claimService.createPayout(
            instance, 
            policyNftId, 
            payoutId,
            amount,
            data);

        // update and save policy info with instance
        policyInfo.payoutAmount.add(amount);
        instance.getInstanceStore().updatePolicy(policyNftId, policyInfo, KEEP_STATE());

        emit LogPolicyServicePayoutCreated(policyNftId, payoutId, amount);
    }

    function processPayout(
        NftId policyNftId, 
        PayoutId payoutId
    )
        external
    {
        (
            IInstance instance,
            InstanceReader instanceReader,
            IPolicy.PolicyInfo memory policyInfo
        ) = _verifyCallerWithPolicy(policyNftId);

        // check/update claim info
        (
            Amount amount,
            bool payoutIsClosingClaim
        ) = _claimService.processPayout(
            instance, 
            instanceReader, 
            policyNftId, 
            payoutId);

        // update policy info if affected by processed payout
        // last payout is processed, claim is fufilled
        if(payoutIsClosingClaim) {
            policyInfo.openClaimsCount -= 1;
            // TODO if(policyInfo.openClaimsCount == 0)
            instance.getInstanceStore().updatePolicy(policyNftId, policyInfo, KEEP_STATE());
        }

        emit LogPolicyServicePayoutProcessed(policyNftId, payoutId, amount);
    }

    function _verifyCallerWithPolicy(
        NftId policyNftId
    )
        internal
        returns (
            IInstance instance,
            InstanceReader instanceReader,
            IPolicy.PolicyInfo memory policyInfo
        )
    {
        NftId productNftId;
        (productNftId,, instance) = _getAndVerifyCallingComponentAndInstance(PRODUCT());
        instanceReader = instance.getInstanceReader();

        // check caller(product) policy match
        policyInfo = instanceReader.getPolicyInfo(policyNftId);
        if(policyInfo.productNftId != productNftId) {
            revert ErrorPolicyServicePolicyProductMismatch(policyNftId, 
            policyInfo.productNftId, 
            productNftId);
        }
    }

    function submitClaim(
        NftId policyNftId, 
        Amount claimAmount,
        bytes memory claimData
    )
        external
        virtual
        returns (ClaimId claimId)
    {
        (
            IInstance instance,
            InstanceReader instanceReader,
            IPolicy.PolicyInfo memory policyInfo
        ) = _verifyCallerWithPolicy(policyNftId);

        // check policy is in its active period
        if(policyInfo.activatedAt.eqz() || TimestampLib.blockTimestamp() >= policyInfo.expiredAt) {
            revert ErrorPolicyServicePolicyNotOpen(policyNftId);
        }

        // check policy including this claim is still within sum insured
        if(policyInfo.payoutAmount.toInt() + claimAmount.toInt() > policyInfo.sumInsuredAmount) {
            revert ErrorPolicyServiceClaimExceedsSumInsured(
                policyNftId, 
                AmountLib.toAmount(policyInfo.sumInsuredAmount), 
                AmountLib.toAmount(policyInfo.payoutAmount.toInt() + claimAmount.toInt()));
        }

        // create new claim
        claimId = ClaimIdLib.toClaimId(policyInfo.claimsCount + 1);
        _claimService.submit(instance, policyNftId, claimId, claimAmount, claimData);

        // update and save policy info with instance
        policyInfo.claimsCount += 1;
        policyInfo.openClaimsCount += 1;
        instance.updatePolicy(policyNftId, policyInfo, KEEP_STATE());

        emit LogPolicyServiceClaimSubmitted(policyNftId, claimId, claimAmount);
    }

    function confirmClaim(
        NftId policyNftId, 
        ClaimId claimId,
        Amount confirmedAmount
    )
        external
    {
        (
            IInstance instance,
            InstanceReader instanceReader,
            IPolicy.PolicyInfo memory policyInfo
        ) = _verifyCallerWithPolicy(policyNftId);

        // check/update claim info
        _claimService.confirm(instance, instanceReader, policyNftId, claimId, confirmedAmount);

        // update and save policy info with instance
        instance.updatePolicy(policyNftId, policyInfo, CONFIRMED());

        emit LogPolicyServiceClaimConfirmed(policyNftId, claimId, confirmedAmount);
    }

    function declineClaim(
        NftId policyNftId, 
        ClaimId claimId
    )
        external
    {
        (
            IInstance instance,
            InstanceReader instanceReader,
            IPolicy.PolicyInfo memory policyInfo
        ) = _verifyCallerWithPolicy(policyNftId);

        // check/update claim info
        _claimService.decline(instance, instanceReader, policyNftId, claimId);

        // update and save policy info with instance
        policyInfo.openClaimsCount -= 1;
        instance.updatePolicy(policyNftId, policyInfo, KEEP_STATE());

        emit LogPolicyServiceClaimDeclined(policyNftId, claimId);
    }

    function closeClaim(
        NftId policyNftId, 
        ClaimId claimId
    )
        external
    {
        (
            IInstance instance,
            InstanceReader instanceReader,
            IPolicy.PolicyInfo memory policyInfo
        ) = _verifyCallerWithPolicy(policyNftId);

        // check/update claim info
        _claimService.close(instance, instanceReader, policyNftId, claimId);

        // update and save policy info with instance
        policyInfo.openClaimsCount -= 1;
        instance.updatePolicy(policyNftId, policyInfo, KEEP_STATE());

        emit LogPolicyServiceClaimClosed(policyNftId, claimId);
    }

    function createPayout(
        NftId policyNftId, 
        ClaimId claimId,
        Amount amount,
        bytes memory data
    )
        external
        returns (PayoutId payoutId)
    {
        (
            IInstance instance,
            InstanceReader instanceReader,
            IPolicy.PolicyInfo memory policyInfo
        ) = _verifyCallerWithPolicy(policyNftId);

        IPolicy.ClaimInfo memory claimInfo = instanceReader.getClaimInfo(policyNftId, claimId);
        StateId claimState = instanceReader.getClaimState(policyNftId, claimId);

        // TODO add checks
        // claim needs to be open
        // claim.paidAmount + amount <= claim.claimAmount

        // check/update claim info
        uint8 claimNo = claimInfo.payoutsCount + 1;
        payoutId = PayoutIdLib.toPayoutId(claimId, claimNo);
        _claimService.createPayout(
            instance, 
            policyNftId, 
            payoutId,
            amount,
            data);

        // update and save policy info with instance
        policyInfo.payoutAmount.add(amount);
        instance.updatePolicy(policyNftId, policyInfo, KEEP_STATE());

        emit LogPolicyServicePayoutCreated(policyNftId, payoutId, amount);
    }

    function processPayout(
        NftId policyNftId, 
        PayoutId payoutId
    )
        external
    {
        (
            IInstance instance,
            InstanceReader instanceReader,
            IPolicy.PolicyInfo memory policyInfo
        ) = _verifyCallerWithPolicy(policyNftId);

        // check/update claim info
        (
            Amount amount,
            bool payoutIsClosingClaim
        ) = _claimService.processPayout(
            instance, 
            instanceReader, 
            policyNftId, 
            payoutId);

        // update policy info if affected by processed payout
        if(payoutIsClosingClaim) {
            policyInfo.openClaimsCount -= 1;
            instance.updatePolicy(policyNftId, policyInfo, KEEP_STATE());
        }

        emit LogPolicyServicePayoutProcessed(policyNftId, payoutId, amount);
    }

    function _verifyCallerWithPolicy(
        NftId policyNftId
    )
        internal
        returns (
            IInstance instance,
            InstanceReader instanceReader,
            IPolicy.PolicyInfo memory policyInfo
        )
    {
        NftId productNftId;
        (productNftId,, instance) = _getAndVerifyComponentInfoAndInstance(PRODUCT());
        instanceReader = instance.getInstanceReader();

        // check caller(product) policy match
        policyInfo = instanceReader.getPolicyInfo(policyNftId);
        if(policyInfo.productNftId != productNftId) {
            revert ErrorPolicyServiceProductMismatch(policyNftId, 
            policyInfo.productNftId, 
            productNftId);
        }
    }

    function _getPoolNftId(
        IInstance instance,
        NftId productNftId
    )
        internal
        view
        returns (NftId poolNftid)
    {
        InstanceReader instanceReader = instance.getInstanceReader();
        ISetup.ProductSetupInfo memory productSetupInfo = instanceReader.getProductSetupInfo(productNftId);
        return productSetupInfo.poolNftId;
    }


    function _processPremiumByTreasury(
        IInstance instance,
        NftId policyNftId,
        uint256 premiumExpectedAmount
    )
        internal
        returns (uint256 netPremiumAmount)
    {
        // process token transfer(s)
        if(premiumExpectedAmount == 0) {
            return 0;
        }

        NftId productNftId = getRegistry().getObjectInfo(policyNftId).parentNftId;
        IPolicy.PolicyInfo memory policyInfo = instance.getInstanceReader().getPolicyInfo(policyNftId);
<<<<<<< HEAD
        IPolicy.Premium memory premium = _pricingService.calculatePremium(
=======
        IPolicy.Premium memory premium = _applicationService.calculatePremium(
>>>>>>> 3dc9f667
            productNftId,
            policyInfo.riskId,
            policyInfo.sumInsuredAmount,
            policyInfo.lifetime,
            policyInfo.applicationData,
            policyInfo.bundleNftId,
            policyInfo.referralId
            );

        if (premium.premiumAmount != premiumExpectedAmount) {
            revert ErrorIPolicyServicePremiumMismatch(
                policyNftId, 
                premiumExpectedAmount, 
                premium.premiumAmount);
        }

        address policyOwner = getRegistry().ownerOf(policyNftId);
        ISetup.ProductSetupInfo memory productSetupInfo = instance.getInstanceReader().getProductSetupInfo(productNftId);
        TokenHandler tokenHandler = productSetupInfo.tokenHandler;
        if (tokenHandler.getToken().allowance(policyOwner, address(tokenHandler)) < premium.premiumAmount) {
            revert ErrorIPolicyServiceInsufficientAllowance(policyOwner, address(tokenHandler), premium.premiumAmount);
        }
<<<<<<< HEAD
        // premiums are calculated already? -> fixed + var (- descount) shall be stored in premium struct?
=======

>>>>>>> 3dc9f667
        uint256 productFeeAmountToTransfer = premium.productFeeFixAmount + premium.productFeeVarAmount;
        uint256 distributionFeeAmountToTransfer = premium.distributionFeeFixAmount + premium.distributionFeeVarAmount - premium.discountAmount;
        uint256 poolFeeAmountToTransfer = premium.poolFeeFixAmount + premium.poolFeeVarAmount;
        uint256 bundleFeeAmountToTransfer = premium.bundleFeeFixAmount + premium.bundleFeeVarAmount;
        uint256 poolAmountToTransfer = premium.netPremiumAmount + poolFeeAmountToTransfer + bundleFeeAmountToTransfer;
        netPremiumAmount = premium.netPremiumAmount;

        // move product fee to product wallet
        {
            address productWallet = productSetupInfo.wallet;
            tokenHandler.transfer(policyOwner, productWallet, productFeeAmountToTransfer);
        }

        // move distribution fee to distribution wallet
        {
            ISetup.DistributionSetupInfo memory distributionSetupInfo = instance.getInstanceReader().getDistributionSetupInfo(productSetupInfo.distributionNftId);
            address distributionWallet = distributionSetupInfo.wallet;
            tokenHandler.transfer(policyOwner, distributionWallet, distributionFeeAmountToTransfer);
            _distributionService.processSale(productSetupInfo.distributionNftId, policyInfo.referralId, premium, distributionFeeAmountToTransfer);
        }
        
        // move netpremium, bundleFee and poolFee to pool wallet
        {
            address poolWallet = instance.getInstanceReader().getComponentInfo(productSetupInfo.poolNftId).wallet;
            tokenHandler.transfer(policyOwner, poolWallet, poolAmountToTransfer);
            _poolService.processSale(policyInfo.bundleNftId, premium, poolAmountToTransfer);
        }

        // validate total amount transferred
        {
            uint256 totalTransferred = distributionFeeAmountToTransfer + poolAmountToTransfer + productFeeAmountToTransfer;

            if (premium.premiumAmount != totalTransferred) {
                revert ErrorPolicyServiceTransferredPremiumMismatch(
                    policyNftId, 
                    premium.premiumAmount, 
                    totalTransferred);
            }
        }

        // TODO: add logging
    }
}<|MERGE_RESOLUTION|>--- conflicted
+++ resolved
@@ -16,13 +16,11 @@
 
 import {Amount, AmountLib} from "../../types/Amount.sol";
 import {ClaimId, ClaimIdLib} from "../../types/ClaimId.sol";
+import {Amount, AmountLib} from "../../types/Amount.sol";
+import {ClaimId, ClaimIdLib} from "../../types/ClaimId.sol";
 import {Timestamp, TimestampLib, zeroTimestamp} from "../../types/Timestamp.sol";
 import {UFixed, UFixedLib} from "../../types/UFixed.sol";
-<<<<<<< HEAD
 import {ObjectType, APPLICATION, DISTRIBUTION, PRODUCT, POOL, POLICY, BUNDLE, CLAIM, PRICE} from "../../types/ObjectType.sol";
-=======
-import {ObjectType, APPLICATION, DISTRIBUTION, PRODUCT, POOL, POLICY, BUNDLE, CLAIM} from "../../types/ObjectType.sol";
->>>>>>> 3dc9f667
 import {APPLIED, COLLATERALIZED, ACTIVE, KEEP_STATE, CLOSED, DECLINED, CONFIRMED} from "../../types/StateId.sol";
 import {NftId, NftIdLib} from "../../types/NftId.sol";
 import {PayoutId, PayoutIdLib} from "../../types/PayoutId.sol";
@@ -54,10 +52,7 @@
     IClaimService internal _claimService;
     IDistributionService internal _distributionService;
     IPoolService internal _poolService;
-<<<<<<< HEAD
     IPricingService internal _pricingService;
-=======
->>>>>>> 3dc9f667
 
     event LogProductServiceSender(address sender);
 
@@ -124,7 +119,6 @@
 
         // check policy matches with calling product
         IPolicy.PolicyInfo memory applicationInfo = instanceReader.getPolicyInfo(applicationNftId);
-<<<<<<< HEAD
         if(applicationInfo.productNftId != productNftId) {
             revert ErrorPolicyServicePolicyProductMismatch(
                 applicationNftId, 
@@ -133,15 +127,6 @@
         }
 
         // check policy is in state applied
-=======
-        
-        if (applicationInfo.productNftId != productNftId) {
-            revert ErrorPolicyServiceProductMismatch(applicationNftId, applicationInfo.productNftId, productNftId);
-        }
-
-        // check policy is in state applied
-        // require(instanceReader.getPolicyState(applicationNftId) == APPLIED(), "ERROR:PRS-021:STATE_NOT_APPLIED");
->>>>>>> 3dc9f667
         if (instanceReader.getPolicyState(applicationNftId) != APPLIED()) {
             revert ErrorPolicyServicePolicyStateNotApplied(applicationNftId);
         }
@@ -496,205 +481,6 @@
         }
     }
 
-    function submitClaim(
-        NftId policyNftId, 
-        Amount claimAmount,
-        bytes memory claimData
-    )
-        external
-        virtual
-        returns (ClaimId claimId)
-    {
-        (
-            IInstance instance,
-            InstanceReader instanceReader,
-            IPolicy.PolicyInfo memory policyInfo
-        ) = _verifyCallerWithPolicy(policyNftId);
-
-        // check policy is in its active period
-        if(policyInfo.activatedAt.eqz() || TimestampLib.blockTimestamp() >= policyInfo.expiredAt) {
-            revert ErrorPolicyServicePolicyNotOpen(policyNftId);
-        }
-
-        // check policy including this claim is still within sum insured
-        if(policyInfo.payoutAmount.toInt() + claimAmount.toInt() > policyInfo.sumInsuredAmount) {
-            revert ErrorPolicyServiceClaimExceedsSumInsured(
-                policyNftId, 
-                AmountLib.toAmount(policyInfo.sumInsuredAmount), 
-                AmountLib.toAmount(policyInfo.payoutAmount.toInt() + claimAmount.toInt()));
-        }
-
-        // create new claim
-        claimId = ClaimIdLib.toClaimId(policyInfo.claimsCount + 1);
-        _claimService.submit(instance, policyNftId, claimId, claimAmount, claimData);
-
-        // update and save policy info with instance
-        policyInfo.claimsCount += 1;
-        policyInfo.openClaimsCount += 1;
-        instance.updatePolicy(policyNftId, policyInfo, KEEP_STATE());
-
-        emit LogPolicyServiceClaimSubmitted(policyNftId, claimId, claimAmount);
-    }
-
-    function confirmClaim(
-        NftId policyNftId, 
-        ClaimId claimId,
-        Amount confirmedAmount
-    )
-        external
-    {
-        (
-            IInstance instance,
-            InstanceReader instanceReader,
-            IPolicy.PolicyInfo memory policyInfo
-        ) = _verifyCallerWithPolicy(policyNftId);
-
-        // check/update claim info
-        _claimService.confirm(instance, instanceReader, policyNftId, claimId, confirmedAmount);
-
-        // update and save policy info with instance
-        instance.updatePolicy(policyNftId, policyInfo, CONFIRMED());
-
-        emit LogPolicyServiceClaimConfirmed(policyNftId, claimId, confirmedAmount);
-    }
-
-    function declineClaim(
-        NftId policyNftId, 
-        ClaimId claimId
-    )
-        external
-    {
-        (
-            IInstance instance,
-            InstanceReader instanceReader,
-            IPolicy.PolicyInfo memory policyInfo
-        ) = _verifyCallerWithPolicy(policyNftId);
-
-        // check/update claim info
-        _claimService.decline(instance, instanceReader, policyNftId, claimId);
-
-        // update and save policy info with instance
-        policyInfo.openClaimsCount -= 1;
-        instance.updatePolicy(policyNftId, policyInfo, KEEP_STATE());
-
-        emit LogPolicyServiceClaimDeclined(policyNftId, claimId);
-    }
-
-    function closeClaim(
-        NftId policyNftId, 
-        ClaimId claimId
-    )
-        external
-    {
-        (
-            IInstance instance,
-            InstanceReader instanceReader,
-            IPolicy.PolicyInfo memory policyInfo
-        ) = _verifyCallerWithPolicy(policyNftId);
-
-        // check/update claim info
-        _claimService.close(instance, instanceReader, policyNftId, claimId);
-
-        // update and save policy info with instance
-        policyInfo.openClaimsCount -= 1;
-        instance.updatePolicy(policyNftId, policyInfo, KEEP_STATE());
-
-        emit LogPolicyServiceClaimClosed(policyNftId, claimId);
-    }
-
-    function createPayout(
-        NftId policyNftId, 
-        ClaimId claimId,
-        Amount amount,
-        bytes memory data
-    )
-        external
-        returns (PayoutId payoutId)
-    {
-        (
-            IInstance instance,
-            InstanceReader instanceReader,
-            IPolicy.PolicyInfo memory policyInfo
-        ) = _verifyCallerWithPolicy(policyNftId);
-
-        IPolicy.ClaimInfo memory claimInfo = instanceReader.getClaimInfo(policyNftId, claimId);
-        StateId claimState = instanceReader.getClaimState(policyNftId, claimId);
-
-        // TODO add checks
-        // claim needs to be open
-        // claim.paidAmount + amount <= claim.claimAmount
-
-        // check/update claim info
-        uint8 claimNo = claimInfo.payoutsCount + 1;
-        payoutId = PayoutIdLib.toPayoutId(claimId, claimNo);
-        _claimService.createPayout(
-            instance, 
-            policyNftId, 
-            payoutId,
-            amount,
-            data);
-
-        // update and save policy info with instance
-        policyInfo.payoutAmount.add(amount);
-        instance.updatePolicy(policyNftId, policyInfo, KEEP_STATE());
-
-        emit LogPolicyServicePayoutCreated(policyNftId, payoutId, amount);
-    }
-
-    function processPayout(
-        NftId policyNftId, 
-        PayoutId payoutId
-    )
-        external
-    {
-        (
-            IInstance instance,
-            InstanceReader instanceReader,
-            IPolicy.PolicyInfo memory policyInfo
-        ) = _verifyCallerWithPolicy(policyNftId);
-
-        // check/update claim info
-        (
-            Amount amount,
-            bool payoutIsClosingClaim
-        ) = _claimService.processPayout(
-            instance, 
-            instanceReader, 
-            policyNftId, 
-            payoutId);
-
-        // update policy info if affected by processed payout
-        if(payoutIsClosingClaim) {
-            policyInfo.openClaimsCount -= 1;
-            instance.updatePolicy(policyNftId, policyInfo, KEEP_STATE());
-        }
-
-        emit LogPolicyServicePayoutProcessed(policyNftId, payoutId, amount);
-    }
-
-    function _verifyCallerWithPolicy(
-        NftId policyNftId
-    )
-        internal
-        returns (
-            IInstance instance,
-            InstanceReader instanceReader,
-            IPolicy.PolicyInfo memory policyInfo
-        )
-    {
-        NftId productNftId;
-        (productNftId,, instance) = _getAndVerifyComponentInfoAndInstance(PRODUCT());
-        instanceReader = instance.getInstanceReader();
-
-        // check caller(product) policy match
-        policyInfo = instanceReader.getPolicyInfo(policyNftId);
-        if(policyInfo.productNftId != productNftId) {
-            revert ErrorPolicyServiceProductMismatch(policyNftId, 
-            policyInfo.productNftId, 
-            productNftId);
-        }
-    }
-
     function _getPoolNftId(
         IInstance instance,
         NftId productNftId
@@ -724,11 +510,7 @@
 
         NftId productNftId = getRegistry().getObjectInfo(policyNftId).parentNftId;
         IPolicy.PolicyInfo memory policyInfo = instance.getInstanceReader().getPolicyInfo(policyNftId);
-<<<<<<< HEAD
         IPolicy.Premium memory premium = _pricingService.calculatePremium(
-=======
-        IPolicy.Premium memory premium = _applicationService.calculatePremium(
->>>>>>> 3dc9f667
             productNftId,
             policyInfo.riskId,
             policyInfo.sumInsuredAmount,
@@ -751,11 +533,7 @@
         if (tokenHandler.getToken().allowance(policyOwner, address(tokenHandler)) < premium.premiumAmount) {
             revert ErrorIPolicyServiceInsufficientAllowance(policyOwner, address(tokenHandler), premium.premiumAmount);
         }
-<<<<<<< HEAD
         // premiums are calculated already? -> fixed + var (- descount) shall be stored in premium struct?
-=======
-
->>>>>>> 3dc9f667
         uint256 productFeeAmountToTransfer = premium.productFeeFixAmount + premium.productFeeVarAmount;
         uint256 distributionFeeAmountToTransfer = premium.distributionFeeFixAmount + premium.distributionFeeVarAmount - premium.discountAmount;
         uint256 poolFeeAmountToTransfer = premium.poolFeeFixAmount + premium.poolFeeVarAmount;
