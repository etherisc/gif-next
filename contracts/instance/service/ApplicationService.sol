--- conflicted
+++ resolved
@@ -291,14 +291,8 @@
     {
         InstanceReader instanceReader;
         {
-<<<<<<< HEAD
-            ISetup.PoolInfo memory poolInfo = abi.decode(
-                instanceReader.getComponentInfo(poolNftId).data, (ISetup.PoolInfo));
-            (poolFeeAmount,) = FeeLib.calculateFee(poolInfo.poolFee, netPremiumAmount);
-=======
             IInstance instance = product.getInstance();
             instanceReader = instance.getInstanceReader();
->>>>>>> ebf1a6ba
         }
         
         NftId poolNftId = product.getPoolNftId();
