--- conflicted
+++ resolved
@@ -61,29 +61,6 @@
     /// this function can only be called by a product. the policy needs to match with the calling product
     function close(NftId policyNftId) external;
 
-<<<<<<< HEAD
-=======
-    /// @dev calculates the total premium amount for the specified attributes
-    /// also returns the various fees included in the total premium amount
-    function calculatePremium(
-        RiskId riskId,
-        uint256 sumInsuredAmount,
-        Seconds lifetime,
-        bytes memory applicationData,
-        NftId bundleNftId,
-        ReferralId referralId
-    )
-        external
-        view
-        returns (
-            uint256 premiumAmount,
-            uint256 productFeeAmount,
-            uint256 poolFeeAmount,
-            uint256 bundleFeeAmount,
-            uint256 distributionFeeAmount
-        );
-
->>>>>>> f7c17b4d
     // TODO move function to pool service
     function calculateRequiredCollateral(
         UFixed collateralizationLevel, 
