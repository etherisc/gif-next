--- conflicted
+++ resolved
@@ -18,22 +18,6 @@
 
 interface IPolicyService is IService {
 
-<<<<<<< HEAD
-=======
-    event LogPolicyServiceClaimSubmitted(NftId policyNftId, ClaimId claimId, Amount claimAmount);
-    event LogPolicyServiceClaimConfirmed(NftId policyNftId, ClaimId claimId, Amount confirmedAmount);
-    event LogPolicyServiceClaimDeclined(NftId policyNftId, ClaimId claimId);
-    event LogPolicyServiceClaimClosed(NftId policyNftId, ClaimId claimId);
-
-    event LogPolicyServicePayoutCreated(NftId policyNftId, PayoutId payoutId, Amount amount);
-    event LogPolicyServicePayoutProcessed(NftId policyNftId, PayoutId payoutId, Amount amount);
-
-    error ErrorPolicyServiceProductMismatch(NftId policyNftId, NftId expectedProduct, NftId actualProduct);
-    error ErrorPolicyServicePolicyNotOpen(NftId policyNftId);
-    error ErrorPolicyServiceClaimExceedsSumInsured(NftId policyNftId, Amount sumInsured, Amount payoutsIncludingClaimAmount);
-    error ErrorPolicyServicePolicyStateNotApplied(NftId applicationNftId);
-
->>>>>>> 27b4c358
     error ErrorIPolicyServiceInsufficientAllowance(address customer, address tokenHandlerAddress, uint256 amount);
     error ErrorIPolicyServicePremiumAlreadyPaid(NftId policyNftId, uint256 premiumPaidAmount);
     error ErrorIPolicyServicePolicyNotActivated(NftId policyNftId);
