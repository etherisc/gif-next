// SPDX-License-Identifier: Apache-2.0
pragma solidity ^0.8.19;

import {Pool} from "../../components/Pool.sol";
import {IRegistry} from "../../registry/IRegistry.sol";
import {IInstance} from "../../instance/IInstance.sol";
import {IBundle} from "../../instance/module/IBundle.sol";
import {TokenHandler} from "../../instance/module/ITreasury.sol";
import {IComponents} from "../module/IComponents.sol";
import {IPolicy} from "../module/IPolicy.sol";

import {IVersionable} from "../../shared/IVersionable.sol";
import {Versionable} from "../../shared/Versionable.sol";
import {INftOwnable} from "../../shared/INftOwnable.sol";

import {Fee, FeeLib} from "../../types/Fee.sol";
import {NftId, NftIdLib, zeroNftId} from "../../types/NftId.sol";
import {ObjectType, POOL, BUNDLE} from "../../types/ObjectType.sol";
<<<<<<< HEAD
import {POOL_OWNER_ROLE, POLICY_SERVICE_ROLE, RoleId} from "../../types/RoleId.sol";
import {Fee, FeeLib} from "../../types/Fee.sol";
import {Version, VersionLib} from "../../types/Version.sol";
import {KEEP_STATE, StateId} from "../../types/StateId.sol";
=======
import {RoleId, POOL_OWNER_ROLE, PUBLIC_ROLE} from "../../types/RoleId.sol";
import {StateId, KEEP_STATE} from "../../types/StateId.sol";
>>>>>>> f831797c
import {TimestampLib, zeroTimestamp} from "../../types/Timestamp.sol";
import {Version, VersionLib} from "../../types/Version.sol";

import {IService} from "../../shared/IService.sol";
import {Service} from "../../shared/Service.sol";
import {BundleManager} from "../BundleManager.sol";
import {ComponentService} from "../base/ComponentService.sol";
import {IPoolService} from "./IPoolService.sol";
import {IRegistryService} from "../../registry/IRegistryService.sol";
import {InstanceService} from "../InstanceService.sol";
import {InstanceReader} from "../InstanceReader.sol";
import {IComponent} from "../../components/IComponent.sol";
import {IPoolComponent} from "../../components/IPoolComponent.sol";

string constant POOL_SERVICE_NAME = "PoolService";

contract PoolService is 
    ComponentService, 
    IPoolService 
{
    using NftIdLib for NftId;

    address internal _registryAddress;

    function _initialize(
        address owner, 
        bytes memory data
    )
        internal
        initializer
        virtual override
    {
        address registryAddress;
        address initialOwner;
        (registryAddress, initialOwner) = abi.decode(data, (address, address));
        // TODO while PoolService is not deployed in PoolServiceManager constructor
        //      owner is PoolServiceManager deployer
        initializeService(registryAddress, owner);
        registerInterface(type(IPoolService).interfaceId);
    }

    function getDomain() public pure override(Service, IService) returns(ObjectType) {
        return POOL();
    }

    function register(address poolAddress) 
        external
        returns(NftId poolNftId)
    {
        (
            IComponent component,
            address owner,
            IInstance instance,
            NftId instanceNftId
        ) = _checkComponentForRegistration(
            poolAddress,
            POOL(),
            POOL_OWNER_ROLE());

        IPoolComponent pool = IPoolComponent(poolAddress);
        IRegistry.ObjectInfo memory registryInfo = getRegistryService().registerPool(pool, owner);
        pool.linkToRegisteredNftId();
        poolNftId = registryInfo.nftId;

        // amend component info with pool specific token handler
        IComponents.ComponentInfo memory componentInfo = pool.getComponentInfo();
        componentInfo.tokenHandler = new TokenHandler(address(componentInfo.token));

        // save amended component info with instance
        instance.createPoolSetup(poolNftId, componentInfo);

<<<<<<< HEAD
        instance.createPoolSetup(poolNftId, pool.getSetupInfo());

        bytes4[][] memory selectors = new bytes4[][](2);
        selectors[0] = new bytes4[](1);
        selectors[1] = new bytes4[](1);

        selectors[0][0] = IPoolComponent.setFees.selector;
        selectors[1][0] = IPoolComponent.verifyApplication.selector;

        RoleId[] memory roles = new RoleId[](2);
        roles[0] = POOL_OWNER_ROLE();
        roles[1] = POLICY_SERVICE_ROLE();

        getInstanceService().createGifTarget(
            instanceNftId, 
            poolAddress, 
            pool.getName(), 
            selectors, 
            roles);
=======
        getInstanceService().createGifTarget(instanceNftId, poolAddress, pool.getName());
        getInstanceService().grantPoolDefaultPermissions(instanceNftId, poolAddress, pool.getName());
>>>>>>> f831797c
    }


    function setMaxCapitalAmount(uint256 maxCapitalAmount)
        external
        virtual
    {
        (IRegistry.ObjectInfo memory registryInfo, IInstance instance) = _getAndVerifyComponentInfoAndInstance(POOL());
        InstanceReader instanceReader = instance.getInstanceReader();
        NftId poolNftId = registryInfo.nftId;

        IComponents.ComponentInfo memory componentInfo = instanceReader.getComponentInfo(poolNftId);
        IComponents.PoolInfo memory poolInfo = abi.decode(componentInfo.data, (IComponents.PoolInfo));
        uint256 previousMaxCapitalAmount = poolInfo.maxCapitalAmount;

        poolInfo.maxCapitalAmount = maxCapitalAmount;
        componentInfo.data = abi.encode(poolInfo);
        instance.updatePoolSetup(poolNftId, componentInfo, KEEP_STATE());

        emit LogPoolServiceMaxCapitalAmountUpdated(poolNftId, previousMaxCapitalAmount, maxCapitalAmount);
    }

    function setBundleOwnerRole(RoleId bundleOwnerRole)
        external
        virtual
    {
        (IRegistry.ObjectInfo memory registryInfo, IInstance instance) = _getAndVerifyComponentInfoAndInstance(POOL());
        InstanceReader instanceReader = instance.getInstanceReader();
        NftId poolNftId = registryInfo.nftId;

        IComponents.ComponentInfo memory componentInfo = instanceReader.getComponentInfo(poolNftId);
        IComponents.PoolInfo memory poolInfo = abi.decode(componentInfo.data, (IComponents.PoolInfo));

        // bundle owner role may only be set once per pool
        if(poolInfo.bundleOwnerRole != PUBLIC_ROLE()) {
            revert ErrorPoolServiceBundleOwnerRoleAlreadySet(poolNftId);
        }

        poolInfo.bundleOwnerRole = bundleOwnerRole;
        componentInfo.data = abi.encode(poolInfo);
        instance.updatePoolSetup(poolNftId, componentInfo, KEEP_STATE());

        emit LogPoolServiceBundleOwnerRoleSet(poolNftId, bundleOwnerRole);
    }


    function setFees(
        Fee memory poolFee,
        Fee memory stakingFee,
        Fee memory performanceFee
    )
        external
        virtual
    {
        (IRegistry.ObjectInfo memory registryInfo, IInstance instance) = _getAndVerifyComponentInfoAndInstance(POOL());
        InstanceReader instanceReader = instance.getInstanceReader();
        NftId poolNftId = registryInfo.nftId;

        IComponents.ComponentInfo memory componentInfo = instanceReader.getComponentInfo(poolNftId);
        IComponents.PoolInfo memory poolInfo = abi.decode(componentInfo.data, (IComponents.PoolInfo));

        poolInfo.poolFee = poolFee;
        poolInfo.stakingFee = stakingFee;
        poolInfo.performanceFee = performanceFee;
        componentInfo.data = abi.encode(poolInfo);
        instance.updatePoolSetup(poolNftId, componentInfo, KEEP_STATE());

        // TODO add logging
    }
}<|MERGE_RESOLUTION|>--- conflicted
+++ resolved
@@ -16,15 +16,10 @@
 import {Fee, FeeLib} from "../../types/Fee.sol";
 import {NftId, NftIdLib, zeroNftId} from "../../types/NftId.sol";
 import {ObjectType, POOL, BUNDLE} from "../../types/ObjectType.sol";
-<<<<<<< HEAD
-import {POOL_OWNER_ROLE, POLICY_SERVICE_ROLE, RoleId} from "../../types/RoleId.sol";
+import {PUBLIC_ROLE, POOL_OWNER_ROLE, POLICY_SERVICE_ROLE, RoleId} from "../../types/RoleId.sol";
 import {Fee, FeeLib} from "../../types/Fee.sol";
 import {Version, VersionLib} from "../../types/Version.sol";
 import {KEEP_STATE, StateId} from "../../types/StateId.sol";
-=======
-import {RoleId, POOL_OWNER_ROLE, PUBLIC_ROLE} from "../../types/RoleId.sol";
-import {StateId, KEEP_STATE} from "../../types/StateId.sol";
->>>>>>> f831797c
 import {TimestampLib, zeroTimestamp} from "../../types/Timestamp.sol";
 import {Version, VersionLib} from "../../types/Version.sol";
 
@@ -70,7 +65,7 @@
         return POOL();
     }
 
-    function register(address poolAddress) 
+    /*function register(address poolAddress) 
         external
         returns(NftId poolNftId)
     {
@@ -89,14 +84,6 @@
         pool.linkToRegisteredNftId();
         poolNftId = registryInfo.nftId;
 
-        // amend component info with pool specific token handler
-        IComponents.ComponentInfo memory componentInfo = pool.getComponentInfo();
-        componentInfo.tokenHandler = new TokenHandler(address(componentInfo.token));
-
-        // save amended component info with instance
-        instance.createPoolSetup(poolNftId, componentInfo);
-
-<<<<<<< HEAD
         instance.createPoolSetup(poolNftId, pool.getSetupInfo());
 
         bytes4[][] memory selectors = new bytes4[][](2);
@@ -116,10 +103,51 @@
             pool.getName(), 
             selectors, 
             roles);
-=======
-        getInstanceService().createGifTarget(instanceNftId, poolAddress, pool.getName());
-        getInstanceService().grantPoolDefaultPermissions(instanceNftId, poolAddress, pool.getName());
->>>>>>> f831797c
+    }*/
+
+    function register(address poolAddress) 
+        external
+        returns(NftId poolNftId)
+    {
+        (
+            IComponent component,
+            address owner,
+            IInstance instance,
+            NftId instanceNftId
+        ) = _checkComponentForRegistration(
+            poolAddress,
+            POOL(),
+            POOL_OWNER_ROLE());
+
+        IPoolComponent pool = IPoolComponent(poolAddress);
+        IRegistry.ObjectInfo memory registryInfo = getRegistryService().registerPool(pool, owner);
+        pool.linkToRegisteredNftId();
+        poolNftId = registryInfo.nftId;
+
+        // amend component info with pool specific token handler
+        IComponents.ComponentInfo memory componentInfo = pool.getComponentInfo();
+        componentInfo.tokenHandler = new TokenHandler(address(componentInfo.token));
+
+        // save amended component info with instance
+        instance.createPoolSetup(poolNftId, componentInfo);
+
+        bytes4[][] memory selectors = new bytes4[][](2);
+        selectors[0] = new bytes4[](1);
+        selectors[1] = new bytes4[](1);
+
+        selectors[0][0] = IPoolComponent.setFees.selector;
+        selectors[1][0] = IPoolComponent.verifyApplication.selector;
+
+        RoleId[] memory roles = new RoleId[](2);
+        roles[0] = POOL_OWNER_ROLE();
+        roles[1] = POLICY_SERVICE_ROLE();
+
+        getInstanceService().createGifTarget(
+            instanceNftId, 
+            poolAddress, 
+            pool.getName(), 
+            selectors, 
+            roles);
     }
 
 
