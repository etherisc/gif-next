// SPDX-License-Identifier: UNLICENSED
pragma solidity ^0.8.20;

import {AccessManager} from "@openzeppelin/contracts/access/manager/AccessManager.sol";

import {AccessAdmin} from "../authorization/AccessAdmin.sol";
import {AccessManagerCloneable} from "../authorization/AccessManagerCloneable.sol";
import {IAccessAdmin} from "../authorization/IAccessAdmin.sol";
import {IAuthorization} from "../authorization/IAuthorization.sol";
import {IInstanceLinkedComponent} from "../shared/IInstanceLinkedComponent.sol";
import {IAuthorization} from "../authorization/IAuthorization.sol";
import {IRegistry} from "../registry/IRegistry.sol";
import {IInstance} from "./IInstance.sol";
import {IService} from "../shared/IService.sol";
import {ObjectType, ObjectTypeLib, ALL, POOL, RELEASE} from "../type/ObjectType.sol";
import {RoleId, RoleIdLib, ADMIN_ROLE, PUBLIC_ROLE} from "../type/RoleId.sol";
import {Str, StrLib} from "../type/String.sol";
import {TokenHandler} from "../shared/TokenHandler.sol";
import {VersionPart, VersionPartLib} from "../type/Version.sol";


contract InstanceAdmin is
    AccessAdmin
{
    string public constant INSTANCE_TARGET_NAME = "Instance";
    string public constant INSTANCE_STORE_TARGET_NAME = "InstanceStore";
    string public constant INSTANCE_ADMIN_TARGET_NAME = "InstanceAdmin";
    string public constant BUNDLE_SET_TARGET_NAME = "BundleSet";

    uint64 public constant CUSTOM_ROLE_ID_MIN = 10000; // MUST be even

    error ErrorInstanceAdminCallerNotInstanceOwner(address caller);
    error ErrorInstanceAdminInstanceAlreadyLocked();
    error ErrorInstanceAdminTargetNotRegistered(address target);
    error ErrorInstanceAdminTargetAlreadyAuthorized(address target);
    error ErrorInstanceAdminReleaseMismatch();
    error ErrorInstanceAdminExpectedTargetMissing(string targetName);

    IInstance _instance;
    IRegistry internal _registry;
    uint64 _idNext;

    IAuthorization _instanceAuthorization;


    modifier onlyInstanceOwner() {        
        if(msg.sender != _registry.ownerOf(address(_instance))) {
            revert ErrorInstanceAdminCallerNotInstanceOwner(msg.sender);
        }
        _;
    }

    /// @dev Only used for master instance admin.
    /// Contracts created via constructor come with disabled initializers.
    constructor(
        address instanceAuthorization
<<<<<<< HEAD
    ) {
        initialize(new AccessManagerCloneable());
=======
    )
        AccessAdmin()
    {
        _instanceAuthorization = IAuthorization(instanceAuthorization);
    }

    /// @dev Initializes this instance admin with the provided instances authorization specification.
    /// Internally the function creates an instance specific OpenZeppelin AccessManager that is used as the authority
    /// for the inststance authorizatios.
    /// Important: Initialization of this instance admin is only complete after calling function initializeInstance. 
    function initialize(
        AccessManagerCloneable accessManager,
        address instanceAuthorization
    )
        external
        initializer() 
    {
        // create new access manager for this instance admin
        _initializeAuthority(address(accessManager));

        // create basic instance independent setup
        _createAdminAndPublicRoles();

        // store instance authorization specification
>>>>>>> 2b320288
        _instanceAuthorization = IAuthorization(instanceAuthorization);

        _disableInitializers();
    }

    /// @dev Completes the initialization of this instance admin using the provided instance, registry and version.
    /// Important: Initialization of instance admin is only complete after calling this function. 
    /// Important: The instance MUST be registered and all instance supporting contracts must be wired to this instance.
    function completeSetup(
        address instanceAddress,
        address instanceAuthorization,
        VersionPart releaseVersion
    )
        external
        reinitializer(uint64(releaseVersion.toInt()))
        onlyDeployer()
    {
        _idNext = CUSTOM_ROLE_ID_MIN;
        _instance = IInstance(instanceAddress);
        _registry = IRegistry(_instance.getRegistry());
        _instanceAuthorization = IAuthorization(instanceAuthorization);

        AccessManagerCloneable accessManager = AccessManagerCloneable(authority());
        accessManager.completeSetup(address(_registry), VersionPartLib.toVersionPart(type(uint8).max)); 

        _checkTargetIsReadyForAuthorization(instanceAddress);

        // check matching releases
        if (_instanceAuthorization.getRelease() != _instance.getRelease()) {
            revert ErrorInstanceAdminReleaseMismatch();
        }

        // add instance authorization
        _createRoles(_instanceAuthorization);
        _createModuleTargetsWithRoles();
        _createTargetAuthorizations(_instanceAuthorization);
    }


    /// @dev Initializes the authorization for the specified component.
    /// Important: The component MUST be registered.
    function initializeComponentAuthorization(
        IInstanceLinkedComponent component
    )
        external
    {
        // !!! TODO add caller restrictions?

        _checkTargetIsReadyForAuthorization(address(component));

        // get authorization specification
        IAuthorization authorization = component.getAuthorization();

        // create roles
        _createRoles(authorization);

        // create component target
        _createTarget(
            address(component), 
            authorization.getTargetName(), 
            true, // checkAuthority
            false); // custom

        _createTarget(
            address(component.getTokenHandler()), 
            string(abi.encodePacked(authorization.getTargetName(), "TH")), 
            true, 
            false);
        
        FunctionInfo[] memory functions = new FunctionInfo[](3);
        functions[0] = toFunction(TokenHandler.collectTokens.selector, "collectTokens");
        functions[1] = toFunction(TokenHandler.collectTokensToThreeRecipients.selector, "collectTokensToThreeRecipients");
        functions[2] = toFunction(TokenHandler.distributeTokens.selector, "distributeTokens");

        // FIXME: make this a bit nicer and work with IAuthorization. Use a specific role, not public - access to TokenHandler must be restricted
        _authorizeTargetFunctions(
            address(component.getTokenHandler()),
            getPublicRole(),
            functions);

        _grantRoleToAccount(
            authorization.getTargetRole(
                authorization.getMainTarget()), 
            address(component));
        
        _createTargetAuthorizations(authorization);
    }

    /// @dev Creates a custom role
    // TODO implement
    // function createRole()
    //     external
    //     restricted()
    // {

    // }

    /// @dev Grants the provided role to the specified account
    function grantRole(
        RoleId roleId, 
        address account)
        external
        restricted()
    {
        _grantRoleToAccount(roleId, account);
    }


    function setInstanceLocked(bool locked)
        external
        onlyInstanceOwner()
    {
        AccessManagerCloneable accessManager = AccessManagerCloneable(authority());

        if(accessManager.isLocked() == locked) {
            revert ErrorInstanceAdminInstanceAlreadyLocked();
        }
        accessManager.setLocked(locked);
    }

    /// @dev Returns the instance authorization specification used to set up this instance admin.
    function getInstanceAuthorization()
        external
        view
        returns (IAuthorization instanceAuthorizaion)
    {
        return _instanceAuthorization;
    }

    // ------------------- Internal functions ------------------- //

    function _checkTargetIsReadyForAuthorization(address target)
        internal
        view
    {
        if (!_registry.isRegistered(target)) {
            revert ErrorInstanceAdminTargetNotRegistered(target);
        }

        if (targetExists(target)) {
            revert ErrorInstanceAdminTargetAlreadyAuthorized(target);
        }
    }

    function _createRoles(IAuthorization authorization)
        internal
    {
        RoleId[] memory roles = authorization.getRoles();
        RoleId roleId;
        RoleInfo memory roleInfo;

        for(uint256 i = 0; i < roles.length; i++) {
            roleId = roles[i];

            if (!roleExists(roleId)) {
                _createRole(
                    roleId,
                    authorization.getRoleInfo(roleId));
            }
        }
    }


    function _createTargetAuthorizations(IAuthorization authorization)
        internal
    {
        Str[] memory targets = authorization.getTargets();
        Str target;

        for(uint256 i = 0; i < targets.length; i++) {
            target = targets[i];
            RoleId[] memory authorizedRoles = authorization.getAuthorizedRoles(target);
            RoleId authorizedRole;

            for(uint256 j = 0; j < authorizedRoles.length; j++) {
                authorizedRole = authorizedRoles[j];

                _authorizeTargetFunctions(
                    getTargetForName(target),
                    authorizedRole,
                    authorization.getAuthorizedFunctions(
                        target, 
                        authorizedRole));
            }
        }
    }

    function _checkAndCreateTargetWithRole(
        address target,
        string memory targetName
    )
        internal
    {
        // check that target name is defined in authorization specification
        Str name = StrLib.toStr(targetName);
        if (!_instanceAuthorization.targetExists(name)) {
            revert ErrorInstanceAdminExpectedTargetMissing(targetName);
        }

        // create named target
        _createTarget(
            target, 
            targetName, 
            false, // check authority TODO check normal targets, don't check service targets (they share authority with registry admin)
            false);

        // assign target role if defined
        RoleId targetRoleId = _instanceAuthorization.getTargetRole(name);
        if (targetRoleId != RoleIdLib.zero()) {
            _grantRoleToAccount(targetRoleId, target);
        }
    }

    function _createModuleTargetsWithRoles()
        internal
    {
        // create module targets
        _checkAndCreateTargetWithRole(address(_instance), INSTANCE_TARGET_NAME);
        _checkAndCreateTargetWithRole(address(_instance.getInstanceStore()), INSTANCE_STORE_TARGET_NAME);
        _checkAndCreateTargetWithRole(address(_instance.getInstanceAdmin()), INSTANCE_ADMIN_TARGET_NAME);
        _checkAndCreateTargetWithRole(address(_instance.getBundleSet()), BUNDLE_SET_TARGET_NAME);

        // create targets for services that need to access the module targets
        ObjectType[] memory serviceDomains = _instanceAuthorization.getServiceDomains();
        VersionPart release = _instanceAuthorization.getRelease();
        ObjectType serviceDomain;

        for (uint256 i = 0; i < serviceDomains.length; i++) {
            serviceDomain = serviceDomains[i];

            _checkAndCreateTargetWithRole(
                _registry.getServiceAddress(serviceDomain, release),
                _instanceAuthorization.getServiceTarget(serviceDomain).toString());
        }
    }
}<|MERGE_RESOLUTION|>--- conflicted
+++ resolved
@@ -54,35 +54,9 @@
     /// Contracts created via constructor come with disabled initializers.
     constructor(
         address instanceAuthorization
-<<<<<<< HEAD
     ) {
         initialize(new AccessManagerCloneable());
-=======
-    )
-        AccessAdmin()
-    {
-        _instanceAuthorization = IAuthorization(instanceAuthorization);
-    }
-
-    /// @dev Initializes this instance admin with the provided instances authorization specification.
-    /// Internally the function creates an instance specific OpenZeppelin AccessManager that is used as the authority
-    /// for the inststance authorizatios.
-    /// Important: Initialization of this instance admin is only complete after calling function initializeInstance. 
-    function initialize(
-        AccessManagerCloneable accessManager,
-        address instanceAuthorization
-    )
-        external
-        initializer() 
-    {
-        // create new access manager for this instance admin
-        _initializeAuthority(address(accessManager));
-
-        // create basic instance independent setup
-        _createAdminAndPublicRoles();
-
-        // store instance authorization specification
->>>>>>> 2b320288
+
         _instanceAuthorization = IAuthorization(instanceAuthorization);
 
         _disableInitializers();
