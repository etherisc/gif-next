// SPDX-License-Identifier: Apache-2.0
pragma solidity ^0.8.19;

// import {IProduct} from "../../components/IProduct.sol";
// import {IOwnable, IRegistryLinked, IRegisterable, IRegistry} from "../../registry/IRegistry.sol";
// import {IInstance} from "../IInstance.sol";
import {IRegistry} from "../../registry/IRegistry.sol";
import {IPolicyModule} from "../policy/IPolicy.sol";
import {RegistryLinked} from "../../registry/Registry.sol";
import {IProductService, IProductModule} from "./IProductService.sol";
import {IComponentModule} from "../../instance/component/IComponent.sol";
import {IPoolModule} from "../../instance/pool/IPoolModule.sol";
import {ObjectType, INSTANCE, PRODUCT} from "../../types/ObjectType.sol";
import {NftId, NftIdLib} from "../../types/NftId.sol";

// TODO or name this ProtectionService to have Product be something more generic (loan, savings account, ...)
contract ProductService is RegistryLinked, IProductService {
    using NftIdLib for NftId;

    constructor(address registry) RegistryLinked(registry) {}

    function createApplication(
        address applicationOwner,
        uint256 sumInsuredAmount,
        uint256 premiumAmount,
        uint256 lifetime,
        NftId bundleNftId
    ) external override returns (NftId nftId) {
        // same as only registered product
        NftId productNftId = _registry.getNftId(msg.sender);
        require(productNftId.gtz(), "ERROR_PRODUCT_UNKNOWN");
<<<<<<< HEAD
        IRegistry.RegistryInfo memory productInfo = _registry.getInfo(productNftId);
        require(productInfo.objectType == PRODUCT(), "ERROR_NOT_PRODUCT");

        IRegistry.RegistryInfo memory instanceInfo = _registry.getInfo(productInfo.parentNftId);
        require(instanceInfo.nftId.gtz(), "ERROR_INSTANCE_UNKNOWN");
        require(instanceInfo.objectType == INSTANCE(), "ERROR_NOT_INSTANCE");
=======
        IRegistry.RegistryInfo memory productInfo = _registry.getInfo(
            productNftId
        );
        require(
            productInfo.objectType == _registry.PRODUCT(),
            "ERROR_NOT_PRODUCT"
        );

        IRegistry.RegistryInfo memory instanceInfo = _registry.getInfo(
            productInfo.parentNftId
        );
        require(instanceInfo.nftId.gtz(), "ERROR_INSTANCE_UNKNOWN");
        require(
            instanceInfo.objectType == _registry.INSTANCE(),
            "ERROR_NOT_INSTANCE"
        );
>>>>>>> 3ae3aa86

        IPolicyModule policyModule = IPolicyModule(instanceInfo.objectAddress);
        nftId = policyModule.createApplication(
            productInfo,
            applicationOwner,
            sumInsuredAmount,
            premiumAmount,
            lifetime,
            bundleNftId
        );

        // add logging
    }

    function underwrite(NftId nftId) external override {
        // same as only registered product
        NftId productNftId = _registry.getNftId(msg.sender);
        require(productNftId.gtz(), "ERROR_PRODUCT_UNKNOWN");
<<<<<<< HEAD
        IRegistry.RegistryInfo memory productInfo = _registry.getInfo(productNftId);
        require(productInfo.objectType == PRODUCT(), "ERROR_NOT_PRODUCT");

        IRegistry.RegistryInfo memory instanceInfo = _registry.getInfo(productInfo.parentNftId);
        require(instanceInfo.nftId.gtz(), "ERROR_INSTANCE_UNKNOWN");
        require(instanceInfo.objectType == INSTANCE(), "ERROR_NOT_INSTANCE");
=======
        IRegistry.RegistryInfo memory productInfo = _registry.getInfo(
            productNftId
        );
        require(
            productInfo.objectType == _registry.PRODUCT(),
            "ERROR_NOT_PRODUCT"
        );

        IRegistry.RegistryInfo memory instanceInfo = _registry.getInfo(
            productInfo.parentNftId
        );
        require(instanceInfo.nftId.gtz(), "ERROR_INSTANCE_UNKNOWN");
        require(
            instanceInfo.objectType == _registry.INSTANCE(),
            "ERROR_NOT_INSTANCE"
        );
>>>>>>> 3ae3aa86

        // get responsible pool
        IComponentModule componentModule = IComponentModule(
            instanceInfo.objectAddress
        );
        NftId poolNftId = componentModule.getPoolNftId(productNftId);

        // lock capital (and update pool accounting)
        IPoolModule poolModule = IPoolModule(instanceInfo.objectAddress);
        poolModule.underwrite(poolNftId, nftId);

        // activate policy
        IPolicyModule policyModule = IPolicyModule(instanceInfo.objectAddress);
        policyModule.activate(nftId);

        // add logging
    }

    function close(NftId nftId) external override {}
}

abstract contract ProductModule is IProductModule {
    IProductService private _productService;

    constructor(address productService) {
        _productService = IProductService(productService);
    }

    function getProductService() external view returns (IProductService) {
        return _productService;
    }
}<|MERGE_RESOLUTION|>--- conflicted
+++ resolved
@@ -29,31 +29,12 @@
         // same as only registered product
         NftId productNftId = _registry.getNftId(msg.sender);
         require(productNftId.gtz(), "ERROR_PRODUCT_UNKNOWN");
-<<<<<<< HEAD
         IRegistry.RegistryInfo memory productInfo = _registry.getInfo(productNftId);
         require(productInfo.objectType == PRODUCT(), "ERROR_NOT_PRODUCT");
 
         IRegistry.RegistryInfo memory instanceInfo = _registry.getInfo(productInfo.parentNftId);
         require(instanceInfo.nftId.gtz(), "ERROR_INSTANCE_UNKNOWN");
         require(instanceInfo.objectType == INSTANCE(), "ERROR_NOT_INSTANCE");
-=======
-        IRegistry.RegistryInfo memory productInfo = _registry.getInfo(
-            productNftId
-        );
-        require(
-            productInfo.objectType == _registry.PRODUCT(),
-            "ERROR_NOT_PRODUCT"
-        );
-
-        IRegistry.RegistryInfo memory instanceInfo = _registry.getInfo(
-            productInfo.parentNftId
-        );
-        require(instanceInfo.nftId.gtz(), "ERROR_INSTANCE_UNKNOWN");
-        require(
-            instanceInfo.objectType == _registry.INSTANCE(),
-            "ERROR_NOT_INSTANCE"
-        );
->>>>>>> 3ae3aa86
 
         IPolicyModule policyModule = IPolicyModule(instanceInfo.objectAddress);
         nftId = policyModule.createApplication(
@@ -72,31 +53,12 @@
         // same as only registered product
         NftId productNftId = _registry.getNftId(msg.sender);
         require(productNftId.gtz(), "ERROR_PRODUCT_UNKNOWN");
-<<<<<<< HEAD
         IRegistry.RegistryInfo memory productInfo = _registry.getInfo(productNftId);
         require(productInfo.objectType == PRODUCT(), "ERROR_NOT_PRODUCT");
 
         IRegistry.RegistryInfo memory instanceInfo = _registry.getInfo(productInfo.parentNftId);
         require(instanceInfo.nftId.gtz(), "ERROR_INSTANCE_UNKNOWN");
         require(instanceInfo.objectType == INSTANCE(), "ERROR_NOT_INSTANCE");
-=======
-        IRegistry.RegistryInfo memory productInfo = _registry.getInfo(
-            productNftId
-        );
-        require(
-            productInfo.objectType == _registry.PRODUCT(),
-            "ERROR_NOT_PRODUCT"
-        );
-
-        IRegistry.RegistryInfo memory instanceInfo = _registry.getInfo(
-            productInfo.parentNftId
-        );
-        require(instanceInfo.nftId.gtz(), "ERROR_INSTANCE_UNKNOWN");
-        require(
-            instanceInfo.objectType == _registry.INSTANCE(),
-            "ERROR_NOT_INSTANCE"
-        );
->>>>>>> 3ae3aa86
 
         // get responsible pool
         IComponentModule componentModule = IComponentModule(
