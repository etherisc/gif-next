--- conflicted
+++ resolved
@@ -7,15 +7,6 @@
 import {NftId} from "../../types/NftId.sol";
 
 interface IComponent {
-<<<<<<< HEAD
-=======
-    // TODO decide if enum or uints with constants (as in IRegistry.PRODUCT())
-    enum CState {
-        Undefined,
-        Active,
-        Locked
-    }
->>>>>>> 3ae3aa86
 
     // component dynamic info (static info kept in registry)
     struct ComponentInfo {
