// SPDX-License-Identifier: Apache-2.0
pragma solidity ^0.8.19;

import {RegistryLinked} from "../../registry/Registry.sol";
import {IRegistry, IRegistryLinked} from "../../registry/IRegistry.sol";
import {IAccessComponentTypeRoles, IAccessCheckRole} from "../access/IAccess.sol";
import {IInstance} from "../IInstance.sol";

import {LifecycleModule} from "../lifecycle/LifecycleModule.sol";
import {IComponent, IComponentContract, IComponentModule, IComponentOwnerService} from "./IComponent.sol";
import {IProductComponent} from "../../components/IProduct.sol";
import {IPoolModule} from "../pool/IPoolModule.sol";
import {ObjectType, PRODUCT, ORACLE, POOL} from "../../types/ObjectType.sol";
import {StateId, ACTIVE, PAUSED} from "../../types/StateId.sol";
import {NftId, NftIdLib} from "../../types/NftId.sol";

abstract contract ComponentModule is
    IRegistryLinked,
    IAccessComponentTypeRoles,
    IAccessCheckRole,
    IComponentModule
{
    using NftIdLib for NftId;

    mapping(NftId nftId => ComponentInfo info) private _componentInfo;
    mapping(NftId nftId => NftId poolNftId) private _poolNftIdForProduct;
    mapping(address cAddress => NftId nftId) private _nftIdByAddress;
    NftId[] private _nftIds;

    mapping(ObjectType cType => bytes32 role) private _componentOwnerRole;

    // TODO maybe move this to Instance contract as internal variable?
    LifecycleModule private _lifecycleModule;
    IComponentOwnerService private _componentOwnerService;

    modifier onlyComponentOwnerService() {
        require(
            address(_componentOwnerService) == msg.sender,
            "ERROR:CMP-001:NOT_OWNER_SERVICE"
        );
        _;
    }

    constructor(address componentOwnerService) {
        _lifecycleModule = LifecycleModule(address(this));
        _componentOwnerService = ComponentOwnerService(componentOwnerService);
    }

<<<<<<< HEAD
    function registerComponent(IComponentContract component)
        external
        override
        onlyComponentOwnerService
        returns(NftId nftId)
    {
        ObjectType objectType = component.getType();
        bytes32 typeRole = getRoleForType(objectType);
=======
    function registerComponent(
        IComponentContract component
    ) external override onlyComponentOwnerService returns (NftId nftId) {
        bytes32 typeRole = getRoleForType(component.getType());
>>>>>>> 3ae3aa86
        require(
            this.hasRole(typeRole, component.getInitialOwner()),
            "ERROR:CMP-004:TYPE_ROLE_MISSING"
        );

        nftId = this.getRegistry().register(address(component));

<<<<<<< HEAD
        _componentInfo[nftId] = ComponentInfo(
            nftId,
            _lifecycleModule.getInitialState(objectType));

        // special case product -> persist product - pool assignment
        if(component.getType() == PRODUCT()) {
=======
        _componentInfo[nftId] = ComponentInfo(nftId, CState.Active);

        // special case product -> persist product - pool assignment
        if (component.getType() == this.getRegistry().PRODUCT()) {
>>>>>>> 3ae3aa86
            IProductComponent product = IProductComponent(address(component));
            NftId poolNftId = product.getPoolNftId();
            require(poolNftId.gtz(), "ERROR:CMP-005:POOL_UNKNOWN");
            // add more validation (type, token, ...)

            _poolNftIdForProduct[nftId] = poolNftId;

            // add creation of productInfo
<<<<<<< HEAD
        }
        else if(component.getType() == POOL()) {
=======
        } else if (component.getType() == this.getRegistry().POOL()) {
>>>>>>> 3ae3aa86
            IPoolModule poolModule = IPoolModule(address(this));
            poolModule.createPoolInfo(
                nftId,
                address(component), // set pool as its wallet
                address(0) // don't deal with token yet
            );
        }

        _nftIdByAddress[address(component)] = nftId;
        _nftIds.push(nftId);

        // add logging
    }

    function getPoolNftId(
        NftId productNftId
    ) external view override returns (NftId poolNftId) {
        poolNftId = _poolNftIdForProduct[productNftId];
    }

    function getComponentOwnerService()
        external
        view
        override
        returns (IComponentOwnerService)
    {
        return _componentOwnerService;
    }

    function setComponentInfo(
        ComponentInfo memory info
    ) external onlyComponentOwnerService returns (NftId nftId) {
        nftId = info.nftId;
        require(
            nftId.gtz() && _componentInfo[nftId].nftId.eq(nftId),
            "ERROR:CMP-006:COMPONENT_UNKNOWN"
        );

        // TODO decide if state changes should have explicit functions and not
        // just a generic setXYZInfo and implicit state transitions
        ObjectType objectType = this.getRegistry().getInfo(nftId).objectType;
        _lifecycleModule.checkAndLogTransition(nftId, objectType, _componentInfo[nftId].state, info.state);
        _componentInfo[nftId] = info;
    }

    function getComponentInfo(
        NftId nftId
    ) external view override returns (ComponentInfo memory) {
        return _componentInfo[nftId];
    }

    function getComponentOwner(
        NftId nftId
    ) external view returns (address owner) {}

    function getComponentId(
        address componentAddress
    ) external view returns (NftId componentNftId) {
        return _nftIdByAddress[componentAddress];
    }

    function getComponentId(
        uint256 idx
    ) external view override returns (NftId componentNftId) {
        return _nftIds[idx];
    }

    function components()
        external
        view
        override
        returns (uint256 numberOfCompnents)
    {
        return _nftIds.length;
    }

<<<<<<< HEAD
    function getRoleForType(ObjectType cType)
        public
        view
        returns(bytes32 role)
    {
        if(cType == PRODUCT()) {
            return this.PRODUCT_OWNER_ROLE();
        }
        if(cType == POOL()) {
            return this.POOL_OWNER_ROLE();
        }
        if(cType == ORACLE()) {
=======
    function getRoleForType(uint256 cType) public view returns (bytes32 role) {
        if (cType == this.getRegistry().PRODUCT()) {
            return this.PRODUCT_OWNER_ROLE();
        }
        if (cType == this.getRegistry().POOL()) {
            return this.POOL_OWNER_ROLE();
        }
        if (cType == this.getRegistry().ORACLE()) {
>>>>>>> 3ae3aa86
            return this.ORACLE_OWNER_ROLE();
        }
    }
}

// this is actually the component owner service
contract ComponentOwnerService is
    RegistryLinked,
    IComponent,
    IComponentOwnerService
{
    using NftIdLib for NftId;

    modifier onlyComponentOwner(IComponentContract component) {
        NftId nftId = _registry.getNftId(address(component));
        require(nftId.gtz(), "ERROR:COS-001:COMPONENT_UNKNOWN");
        require(
            msg.sender == _registry.getOwner(nftId),
            "ERROR:COS-002:NOT_OWNER"
        );
        _;
    }

    constructor(address registry) RegistryLinked(registry) {}

    function register(
        IComponentContract component
    ) external override returns (NftId nftId) {
        require(
            msg.sender == component.getInitialOwner(),
            "ERROR:COS-003:NOT_OWNER"
        );

        IInstance instance = component.getInstance();
        nftId = instance.registerComponent(component);
    }

    function lock(
        IComponentContract component
    ) external override onlyComponentOwner(component) {
        IInstance instance = component.getInstance();
        ComponentInfo memory info = instance.getComponentInfo(
            component.getNftId()
        );
        require(info.nftId.gtz(), "ERROR_COMPONENT_UNKNOWN");

        info.state = PAUSED();
        // setComponentInfo checks for valid state changes
        instance.setComponentInfo(info);
    }

    function unlock(
        IComponentContract component
    ) external override onlyComponentOwner(component) {
        IInstance instance = component.getInstance();
        ComponentInfo memory info = instance.getComponentInfo(
            component.getNftId()
        );
        require(info.nftId.gtz(), "ERROR_COMPONENT_UNKNOWN");

        info.state = ACTIVE();
        // setComponentInfo checks for valid state changes
        instance.setComponentInfo(info);
    }
}<|MERGE_RESOLUTION|>--- conflicted
+++ resolved
@@ -46,7 +46,6 @@
         _componentOwnerService = ComponentOwnerService(componentOwnerService);
     }
 
-<<<<<<< HEAD
     function registerComponent(IComponentContract component)
         external
         override
@@ -55,12 +54,6 @@
     {
         ObjectType objectType = component.getType();
         bytes32 typeRole = getRoleForType(objectType);
-=======
-    function registerComponent(
-        IComponentContract component
-    ) external override onlyComponentOwnerService returns (NftId nftId) {
-        bytes32 typeRole = getRoleForType(component.getType());
->>>>>>> 3ae3aa86
         require(
             this.hasRole(typeRole, component.getInitialOwner()),
             "ERROR:CMP-004:TYPE_ROLE_MISSING"
@@ -68,19 +61,12 @@
 
         nftId = this.getRegistry().register(address(component));
 
-<<<<<<< HEAD
         _componentInfo[nftId] = ComponentInfo(
             nftId,
             _lifecycleModule.getInitialState(objectType));
 
         // special case product -> persist product - pool assignment
         if(component.getType() == PRODUCT()) {
-=======
-        _componentInfo[nftId] = ComponentInfo(nftId, CState.Active);
-
-        // special case product -> persist product - pool assignment
-        if (component.getType() == this.getRegistry().PRODUCT()) {
->>>>>>> 3ae3aa86
             IProductComponent product = IProductComponent(address(component));
             NftId poolNftId = product.getPoolNftId();
             require(poolNftId.gtz(), "ERROR:CMP-005:POOL_UNKNOWN");
@@ -89,12 +75,8 @@
             _poolNftIdForProduct[nftId] = poolNftId;
 
             // add creation of productInfo
-<<<<<<< HEAD
         }
         else if(component.getType() == POOL()) {
-=======
-        } else if (component.getType() == this.getRegistry().POOL()) {
->>>>>>> 3ae3aa86
             IPoolModule poolModule = IPoolModule(address(this));
             poolModule.createPoolInfo(
                 nftId,
@@ -171,7 +153,6 @@
         return _nftIds.length;
     }
 
-<<<<<<< HEAD
     function getRoleForType(ObjectType cType)
         public
         view
@@ -184,16 +165,6 @@
             return this.POOL_OWNER_ROLE();
         }
         if(cType == ORACLE()) {
-=======
-    function getRoleForType(uint256 cType) public view returns (bytes32 role) {
-        if (cType == this.getRegistry().PRODUCT()) {
-            return this.PRODUCT_OWNER_ROLE();
-        }
-        if (cType == this.getRegistry().POOL()) {
-            return this.POOL_OWNER_ROLE();
-        }
-        if (cType == this.getRegistry().ORACLE()) {
->>>>>>> 3ae3aa86
             return this.ORACLE_OWNER_ROLE();
         }
     }
