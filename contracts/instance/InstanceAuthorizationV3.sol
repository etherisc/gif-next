// SPDX-License-Identifier: Apache-2.0
pragma solidity ^0.8.20;

import {
     PRODUCT, ORACLE, POOL, INSTANCE, COMPONENT, DISTRIBUTION, APPLICATION, POLICY, CLAIM, BUNDLE, RISK
} from "../../contracts/type/ObjectType.sol";

import {BundleSet} from "../instance/BundleSet.sol"; 
import {IAccess} from "../authorization/IAccess.sol";
import {Instance} from "../instance/Instance.sol";
import {InstanceAdmin} from "../instance/InstanceAdmin.sol";
import {InstanceStore} from "../instance/InstanceStore.sol";
<<<<<<< HEAD
import {ModuleAuthorization} from "../authorization/ModuleAuthorization.sol";
import {RiskSet} from "../instance/RiskSet.sol"; 
=======
import {Authorization} from "../authorization/Authorization.sol";
>>>>>>> 1f3d19b2


contract InstanceAuthorizationV3
     is Authorization
{

     string public constant INSTANCE_ROLE_NAME = "InstanceRole";

     string public constant INSTANCE_TARGET_NAME = "Instance";
     string public constant INSTANCE_STORE_TARGET_NAME = "InstanceStore";
     string public constant INSTANCE_ADMIN_TARGET_NAME = "InstanceAdmin";
     string public constant BUNDLE_SET_TARGET_NAME = "BundleSet";
     string public constant RISK_SET_TARGET_NAME = "RiskSet";

     constructor() Authorization(INSTANCE_TARGET_NAME) {}


     function _setupRoles()
          internal
          override
     {
          // empty implementation
     }


     function _setupTargets()
          internal
          override
     {
          // instance target
          _addTargetWithRole(
               INSTANCE_TARGET_NAME, 
               _toTargetRoleId(INSTANCE()),
               INSTANCE_ROLE_NAME);

          // instance supporting targets
          _addTarget(INSTANCE_STORE_TARGET_NAME);
          _addTarget(INSTANCE_ADMIN_TARGET_NAME);
          _addTarget(BUNDLE_SET_TARGET_NAME);
          _addTarget(RISK_SET_TARGET_NAME);

          // service targets relevant to instance
          _addServiceTargetWithRole(INSTANCE());
          _addServiceTargetWithRole(COMPONENT());
          _addServiceTargetWithRole(DISTRIBUTION());
          _addServiceTargetWithRole(ORACLE());
          _addServiceTargetWithRole(POOL());
          _addServiceTargetWithRole(BUNDLE());
          _addServiceTargetWithRole(RISK());
          _addServiceTargetWithRole(APPLICATION());
          _addServiceTargetWithRole(POLICY());
          _addServiceTargetWithRole(CLAIM());
     }


     function _setupTargetAuthorizations()
          internal
          override
     {
          _setupInstanceAuthorization();
          _setupInstanceAdminAuthorization();
          _setupInstanceStoreAuthorization();
          _setupBundleSetAuthorization();
<<<<<<< HEAD
          _setUpRiskSetAuthorization();
=======

>>>>>>> 1f3d19b2
     }


     function _setupBundleSetAuthorization()
          internal
     {
          IAccess.FunctionInfo[] storage functions;

          // authorize bundle service role
          functions = _authorizeForTarget(BUNDLE_SET_TARGET_NAME, getServiceRole(BUNDLE()));
          _authorize(functions, BundleSet.linkPolicy.selector, "linkPolicy");
          _authorize(functions, BundleSet.unlinkPolicy.selector, "unlinkPolicy");
          _authorize(functions, BundleSet.add.selector, "add");
          _authorize(functions, BundleSet.lock.selector, "lock");
          _authorize(functions, BundleSet.unlock.selector, "unlock");
     }

     function _setUpRiskSetAuthorization()
          internal
     {
          IAccess.FunctionInfo[] storage functions;

          // authorize risk service role
          functions = _authorizeForTarget(RISK_SET_TARGET_NAME, getServiceRole(RISK()));
          _authorize(functions, RiskSet.linkPolicy.selector, "linkPolicy");
          _authorize(functions, RiskSet.add.selector, "add");
          //_authorize(functions, RiskSet.active.selector, "active");
          //_authorize(functions, RiskSet.pause.selector, "pause");
          //_authorize(functions, RiskSet.archive.selector, "archive");
     }


     function _setupInstanceAuthorization()
          internal
     {
          IAccess.FunctionInfo[] storage functions;

          // authorize instance service role
          functions = _authorizeForTarget(INSTANCE_TARGET_NAME, getServiceRole(INSTANCE()));
          _authorize(functions, Instance.setInstanceReader.selector, "setInstanceReader");
     }


     function _setupInstanceAdminAuthorization()
          internal
     {
          IAccess.FunctionInfo[] storage functions;

          // authorize instance role
          functions = _authorizeForTarget(INSTANCE_ADMIN_TARGET_NAME, _toTargetRoleId(INSTANCE()));
          _authorize(functions, InstanceAdmin.grantRole.selector, "grantRole");

          // authorize instance service role
          // functions = _authorizeForTarget(INSTANCE_ADMIN_TARGET_NAME, getServiceRole(INSTANCE()));
     }


     function _setupInstanceStoreAuthorization()
          internal
     {
          IAccess.FunctionInfo[] storage functions;

          // authorize component service role
          functions = _authorizeForTarget(INSTANCE_STORE_TARGET_NAME, getServiceRole(COMPONENT()));
          _authorize(functions, InstanceStore.createComponent.selector, "createComponent");
          _authorize(functions, InstanceStore.updateComponent.selector, "updateComponent");
          _authorize(functions, InstanceStore.createPool.selector, "createPool");
          _authorize(functions, InstanceStore.createProduct.selector, "createProduct");
          _authorize(functions, InstanceStore.updateProduct.selector, "updateProduct");
          _authorize(functions, InstanceStore.increaseBalance.selector, "increaseBalance");
          _authorize(functions, InstanceStore.decreaseBalance.selector, "decreaseBalance");
          _authorize(functions, InstanceStore.increaseFees.selector, "increaseFees");
          _authorize(functions, InstanceStore.decreaseFees.selector, "decreaseFees");

          // authorize distribution service role
          functions = _authorizeForTarget(INSTANCE_STORE_TARGET_NAME, getServiceRole(DISTRIBUTION()));
          _authorize(functions, InstanceStore.createDistributorType.selector, "createDistributorType");
          _authorize(functions, InstanceStore.updateDistributorType.selector, "updateDistributorType");
          _authorize(functions, InstanceStore.updateDistributorTypeState.selector, "updateDistributorTypeState");
          _authorize(functions, InstanceStore.createDistributor.selector, "createDistributor");
          _authorize(functions, InstanceStore.updateDistributor.selector, "updateDistributor");
          _authorize(functions, InstanceStore.updateDistributorState.selector, "updateDistributorState");
          _authorize(functions, InstanceStore.createReferral.selector, "createReferral");
          _authorize(functions, InstanceStore.updateReferral.selector, "updateReferral");
          _authorize(functions, InstanceStore.updateReferralState.selector, "updateReferralState");

          // authorize oracle service role
          functions = _authorizeForTarget(INSTANCE_STORE_TARGET_NAME, getServiceRole(ORACLE()));
          _authorize(functions, InstanceStore.createRequest.selector, "createRequest");
          _authorize(functions, InstanceStore.updateRequest.selector, "updateRequest");
          _authorize(functions, InstanceStore.updateRequestState.selector, "updateRequestState");

          // authorize pool service role
          functions = _authorizeForTarget(INSTANCE_STORE_TARGET_NAME, getServiceRole(POOL()));
          _authorize(functions, InstanceStore.updatePool.selector, "updatePool");

          // authorize bundle service role
          functions = _authorizeForTarget(INSTANCE_STORE_TARGET_NAME, getServiceRole(BUNDLE()));
          _authorize(functions, InstanceStore.createBundle.selector, "createBundle");
          _authorize(functions, InstanceStore.updateBundle.selector, "updateBundle");
          _authorize(functions, InstanceStore.updateBundleState.selector, "updateBundleState");
          _authorize(functions, InstanceStore.increaseLocked.selector, "increaseLocked");
          _authorize(functions, InstanceStore.decreaseLocked.selector, "decreaseLocked");

          // authorize product service role
          functions = _authorizeForTarget(INSTANCE_STORE_TARGET_NAME, getServiceRole(RISK()));
          _authorize(functions, InstanceStore.createRisk.selector, "createRisk");
          _authorize(functions, InstanceStore.updateRisk.selector, "updateRisk");
          _authorize(functions, InstanceStore.updateRiskState.selector, "updateRiskState");

          // authorize application service role
          functions = _authorizeForTarget(INSTANCE_STORE_TARGET_NAME, getServiceRole(APPLICATION()));
          _authorize(functions, InstanceStore.createApplication.selector, "createApplication");
          _authorize(functions, InstanceStore.updateApplication.selector, "updateApplication");
          _authorize(functions, InstanceStore.updateApplicationState.selector, "updateApplicationState");

          // authorize policy service role
          functions = _authorizeForTarget(INSTANCE_STORE_TARGET_NAME, getServiceRole(POLICY()));
          _authorize(functions, InstanceStore.updatePolicy.selector, "updatePolicy");
          _authorize(functions, InstanceStore.updatePolicyState.selector, "updatePolicyState");
          _authorize(functions, InstanceStore.createPremium.selector, "createPremium");
          _authorize(functions, InstanceStore.updatePremiumState.selector, "updatePremiumState");

          // authorize claim service role
          functions = _authorizeForTarget(INSTANCE_STORE_TARGET_NAME, getServiceRole(CLAIM()));
          _authorize(functions, InstanceStore.updatePolicyClaims.selector, "updatePolicyClaims");
          _authorize(functions, InstanceStore.createClaim.selector, "createClaim");
          _authorize(functions, InstanceStore.updateClaim.selector, "updateClaim");
          _authorize(functions, InstanceStore.createPayout.selector, "createPayout");
          _authorize(functions, InstanceStore.updatePayout.selector, "updatePayout");
     }
}
<|MERGE_RESOLUTION|>--- conflicted
+++ resolved
@@ -5,17 +5,13 @@
      PRODUCT, ORACLE, POOL, INSTANCE, COMPONENT, DISTRIBUTION, APPLICATION, POLICY, CLAIM, BUNDLE, RISK
 } from "../../contracts/type/ObjectType.sol";
 
-import {BundleSet} from "../instance/BundleSet.sol"; 
+import {BundleSet} from "../instance/BundleSet.sol";
+import {RiskSet} from "../instance/RiskSet.sol"; 
 import {IAccess} from "../authorization/IAccess.sol";
 import {Instance} from "../instance/Instance.sol";
 import {InstanceAdmin} from "../instance/InstanceAdmin.sol";
 import {InstanceStore} from "../instance/InstanceStore.sol";
-<<<<<<< HEAD
-import {ModuleAuthorization} from "../authorization/ModuleAuthorization.sol";
-import {RiskSet} from "../instance/RiskSet.sol"; 
-=======
 import {Authorization} from "../authorization/Authorization.sol";
->>>>>>> 1f3d19b2
 
 
 contract InstanceAuthorizationV3
@@ -79,11 +75,7 @@
           _setupInstanceAdminAuthorization();
           _setupInstanceStoreAuthorization();
           _setupBundleSetAuthorization();
-<<<<<<< HEAD
           _setUpRiskSetAuthorization();
-=======
-
->>>>>>> 1f3d19b2
      }
 
 
