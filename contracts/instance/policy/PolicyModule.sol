// SPDX-License-Identifier: Apache-2.0
pragma solidity ^0.8.19;

// import {IOwnable, IRegistryLinked, IRegisterable} from "../../registry/IRegistry.sol";
import {IRegistry, IRegistryLinked} from "../../registry/IRegistry.sol";

import {LifecycleModule} from "../lifecycle/LifecycleModule.sol";
import {IProductService} from "../product/IProductService.sol";
import {IPolicy, IPolicyModule} from "./IPolicy.sol";
import {ObjectType, POLICY} from "../../types/ObjectType.sol";
import {ACTIVE} from "../../types/StateId.sol";
import {NftId, NftIdLib} from "../../types/NftId.sol";

<<<<<<< HEAD
import {LifecycleModule} from "../lifecycle/LifecycleModule.sol";

abstract contract PolicyModule is
    IRegistryLinked,
    IPolicyModule
{
=======
abstract contract PolicyModule is IRegistryLinked, IPolicyModule {
>>>>>>> 3ae3aa86
    using NftIdLib for NftId;

    mapping(NftId nftId => PolicyInfo info) private _policyInfo;
    mapping(NftId nftId => NftId bundleNftId) private _bundleForPolicy;

    LifecycleModule private _lifecycleModule;
    IProductService private _productService;

    // TODO find a better place to avoid dupliation
    modifier onlyProductService2() {
        require(
            address(_productService) == msg.sender,
            "ERROR:POL-001:NOT_PRODUCT_SERVICE"
        );
        _;
    }

    constructor(address productService) {
        _lifecycleModule = LifecycleModule(address(this));
        _productService = IProductService(productService);
    }

    function createApplication(
        IRegistry.RegistryInfo memory productInfo,
        address applicationOwner,
        uint256 sumInsuredAmount,
        uint256 premiumAmount,
        uint256 lifetime,
        NftId bundleNftId
    ) external override onlyProductService2 returns (NftId nftId) {
        // TODO add parameter validation
        if (bundleNftId.gtz()) {
            IRegistry.RegistryInfo memory bundleInfo = this
                .getRegistry()
                .getInfo(bundleNftId);
            // IRegistry.RegistryInfo memory poolInfo = this.getRegistry().getInfo(bundleInfo.parentNftId);
        }

        nftId = this.getRegistry().registerObjectForInstance(
            productInfo.nftId,
<<<<<<< HEAD
            POLICY(),
            applicationOwner);
=======
            this.getRegistry().POLICY(),
            applicationOwner
        );
>>>>>>> 3ae3aa86

        _policyInfo[nftId] = PolicyInfo(
            nftId,
            _lifecycleModule.getInitialState(POLICY()),
            sumInsuredAmount,
            premiumAmount,
            lifetime,
            block.timestamp,
            0, // activatedAt
            0, // expiredAt
            0 // closedAt
        );

        _bundleForPolicy[nftId] = bundleNftId;

        // add logging
    }

    function activate(NftId nftId) external override onlyProductService2 {
        PolicyInfo storage info = _policyInfo[nftId];
        info.activatedAt = block.timestamp;
        info.expiredAt = block.timestamp + info.lifetime;
        info.state = _lifecycleModule.checkAndLogTransition(nftId, POLICY(), info.state, ACTIVE());
    }

    function getBundleNftForPolicy(
        NftId nftId
    ) external view returns (NftId bundleNft) {
        return _bundleForPolicy[nftId];
    }

    function getPolicyInfo(
        NftId nftId
    ) external view returns (PolicyInfo memory info) {
        return _policyInfo[nftId];
    }
}<|MERGE_RESOLUTION|>--- conflicted
+++ resolved
@@ -11,16 +11,12 @@
 import {ACTIVE} from "../../types/StateId.sol";
 import {NftId, NftIdLib} from "../../types/NftId.sol";
 
-<<<<<<< HEAD
 import {LifecycleModule} from "../lifecycle/LifecycleModule.sol";
 
 abstract contract PolicyModule is
     IRegistryLinked,
     IPolicyModule
 {
-=======
-abstract contract PolicyModule is IRegistryLinked, IPolicyModule {
->>>>>>> 3ae3aa86
     using NftIdLib for NftId;
 
     mapping(NftId nftId => PolicyInfo info) private _policyInfo;
@@ -61,14 +57,8 @@
 
         nftId = this.getRegistry().registerObjectForInstance(
             productInfo.nftId,
-<<<<<<< HEAD
             POLICY(),
             applicationOwner);
-=======
-            this.getRegistry().POLICY(),
-            applicationOwner
-        );
->>>>>>> 3ae3aa86
 
         _policyInfo[nftId] = PolicyInfo(
             nftId,
