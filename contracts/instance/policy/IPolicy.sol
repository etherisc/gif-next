// SPDX-License-Identifier: Apache-2.0
pragma solidity ^0.8.19;

import {IOwnable, IRegistryLinked, IRegisterable, IRegistry} from "../../registry/IRegistry.sol";
import {IInstance} from "../IInstance.sol";
import {IProductService} from "../product/IProductService.sol";
import {NftId} from "../../types/NftId.sol";
import {StateId} from "../../types/StateId.sol";

// TODO check if there is value to introuce IContract and let IPolicy derive from IContract
interface IPolicy {
<<<<<<< HEAD

    struct PolicyInfo {
        NftId nftId;
        StateId state; // applied, withdrawn, rejected, active, closed

=======
    enum PolicyState {
        Undefined,
        Applied,
        Rejected,
        Active,
        Closed
    }

    struct PolicyInfo {
        NftId nftId;
        PolicyState state; // applied, withdrawn, rejected, active, closed
>>>>>>> 3ae3aa86
        uint256 sumInsuredAmount;
        uint256 premiumAmount;
        uint256 lifetime; // activatedAt + lifetime >= expiredAt
        uint256 createdAt;
        uint256 activatedAt; // time of underwriting
        uint256 expiredAt; // no new claims
        uint256 closedAt; // no locked capital
    }
}

interface IPolicyModule is IOwnable, IRegistryLinked, IPolicy {
    function createApplication(
        IRegistry.RegistryInfo memory productInfo,
        address applicationOwner,
        uint256 sumInsuredAmount,
        uint256 premiumAmount,
        uint256 lifetime,
        NftId bundleNftId
    ) external returns (NftId nftId);

    function activate(NftId nftId) external;

    function getBundleNftForPolicy(
        NftId nftId
    ) external view returns (NftId bundleNft);

    function getPolicyInfo(
        NftId nftId
    ) external view returns (PolicyInfo memory info);
}<|MERGE_RESOLUTION|>--- conflicted
+++ resolved
@@ -9,25 +9,10 @@
 
 // TODO check if there is value to introuce IContract and let IPolicy derive from IContract
 interface IPolicy {
-<<<<<<< HEAD
 
     struct PolicyInfo {
         NftId nftId;
         StateId state; // applied, withdrawn, rejected, active, closed
-
-=======
-    enum PolicyState {
-        Undefined,
-        Applied,
-        Rejected,
-        Active,
-        Closed
-    }
-
-    struct PolicyInfo {
-        NftId nftId;
-        PolicyState state; // applied, withdrawn, rejected, active, closed
->>>>>>> 3ae3aa86
         uint256 sumInsuredAmount;
         uint256 premiumAmount;
         uint256 lifetime; // activatedAt + lifetime >= expiredAt
