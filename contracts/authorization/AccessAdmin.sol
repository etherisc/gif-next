--- conflicted
+++ resolved
@@ -500,10 +500,6 @@
         bool custom
     )
         internal
-<<<<<<< HEAD
-        nonReentrant() // TODO no state changing calls in this function -> impossible to reenter
-=======
->>>>>>> a755cba5
     {
         // check target does not yet exist
         if(targetExists(target)) {
