// SPDX-License-Identifier: UNLICENSED
pragma solidity ^0.8.20;

import {AccessManagedUpgradeable} from "@openzeppelin/contracts-upgradeable/access/manager/AccessManagedUpgradeable.sol";
import {EnumerableSet} from "@openzeppelin/contracts/utils/structs/EnumerableSet.sol";
import {ReentrancyGuardUpgradeable} from "@openzeppelin/contracts-upgradeable/utils/ReentrancyGuardUpgradeable.sol";

import {AccessManagerCloneable} from "./AccessManagerCloneable.sol";
import {ContractLib} from "../shared/ContractLib.sol";
import {IAccessAdmin} from "./IAccessAdmin.sol";
import {RoleId, RoleIdLib, ADMIN_ROLE, PUBLIC_ROLE} from "../type/RoleId.sol";
import {Selector, SelectorLib, SelectorSetLib} from "../type/Selector.sol";
import {Str, StrLib} from "../type/String.sol";
import {TimestampLib} from "../type/Timestamp.sol";


/**
 * @dev A generic access amin contract that implements role based access control based on OpenZeppelin's AccessManager contract.
 * The contract provides read functions to query all available roles, targets and access rights.
 * This contract works for both a constructor based deployment or a deployment based on cloning and initialization.
 */ 
contract AccessAdmin is
    AccessManagedUpgradeable,
    ReentrancyGuardUpgradeable,
    IAccessAdmin
{
    using EnumerableSet for EnumerableSet.AddressSet;

    string public constant ADMIN_ROLE_NAME = "AdminRole";
    string public constant PUBLIC_ROLE_NAME = "PublicRole";

    /// @dev the OpenZeppelin access manager driving the access admin contract
    AccessManagerCloneable internal _authority;

    /// @dev stores the deployer address and allows to create initializers
    /// that are restricted to the deployer address.
    address internal _deployer;

    /// @dev store role info per role id
    mapping(RoleId roleId => RoleInfo info) internal _roleInfo;

    /// @dev store role name info per role name
    mapping(Str roleName => RoleNameInfo nameInfo) internal _roleForName;

    /// @dev store array with all created roles
    RoleId [] internal _roleIds;

    /// @dev store set of current role members for given role
    mapping(RoleId roleId => EnumerableSet.AddressSet roleMembers) internal _roleMembers;

    /// @dev store target info per target address
    mapping(address target => TargetInfo info) internal _targetInfo;

    /// @dev store role name info per role name
    mapping(Str targetName => address target) internal _targetForName;

    /// @dev store array with all created targets
    address [] internal _targets;

    /// @dev store all managed functions per target
    mapping(address target => SelectorSetLib.Set selectors) internal _targetFunctions;

    /// @dev function infos array
    mapping(address target => mapping(Selector selector => FunctionInfo)) internal _functionInfo;

    /// @dev temporary dynamic functions array
    bytes4[] private _functions;

    modifier onlyDeployer() {
        // special case for cloned AccessAdmin contracts
        // IMPORTANT cloning and _initializeAuthority needs to be done in a single transaction
        if (_deployer == address(0)) {
            _deployer = msg.sender;
        }

        if (msg.sender != _deployer) {
            revert ErrorNotDeployer();
        }
        _;
    }

    modifier onlyRoleAdmin(RoleId roleId) {
        if (!roleExists(roleId)) {
            revert ErrorRoleUnknown(roleId);
        }

        if (!hasAdminRole(msg.sender, roleId)) {
            revert ErrorNotAdminOfRole(_roleInfo[roleId].adminRoleId);
        }
        _;
    }

    modifier onlyRoleMember(RoleId roleId) {
        if (!hasRole(msg.sender, roleId)) {
            revert ErrorNotRoleOwner(roleId);
        }
        _;
    }

    modifier onlyExistingRole(RoleId roleId) {
        _checkRoleId(roleId);
        _;
    }

    modifier onlyExistingTarget(address target) {
        _checkTarget(target);
        _;
    }

    constructor() {
        _deployer = msg.sender;
        _authority = new AccessManagerCloneable();
        _authority.initialize(address(this));

        _setAuthority(address(_authority)); // set authority for oz access managed
        _createAdminAndPublicRoles();
    }

    //--- view functions for roles ------------------------------------------//

    function roles() external view returns (uint256 numberOfRoles) {
        return _roleIds.length;
    }

    function getRoleId(uint256 idx) external view returns (RoleId roleId) {
        return _roleIds[idx];
    }

    function getAdminRole() public view returns (RoleId roleId) {
        return RoleId.wrap(_authority.ADMIN_ROLE());
    }

    function getPublicRole() public view returns (RoleId roleId) {
        return RoleId.wrap(_authority.PUBLIC_ROLE());
    }

    function roleExists(RoleId roleId) public view returns (bool exists) {
        return _roleInfo[roleId].createdAt.gtz();
    }

    function getRoleInfo(RoleId roleId) external view returns (RoleInfo memory) {
        return _roleInfo[roleId];
    }

    function getRoleForName(Str name) external view returns (RoleNameInfo memory) {
        return _roleForName[name];
    }

    function roleMembers(RoleId roleId) external view returns (uint256 numberOfMembers) {
        return _roleMembers[roleId].length();
    }

    function getRoleMember(RoleId roleId, uint256 idx) external view returns (address account) {
        return _roleMembers[roleId].at(idx);
    }

    function hasRole(address account, RoleId roleId) public view returns (bool) {
        (bool isMember, ) = _authority.hasRole(
            RoleId.unwrap(roleId), 
            account);
        return isMember;
    }

    function hasAdminRole(address account, RoleId roleId)
        public 
        virtual
        view 
        returns (bool)
    {
        return hasRole(account, _roleInfo[roleId].adminRoleId);
    }

    //--- view functions for targets ----------------------------------------//

    function targetExists(address target) public view returns (bool exists) {
        return _targetInfo[target].createdAt.gtz();
    }

    function targets() external view returns (uint256 numberOfTargets) {
        return _targets.length;
    }

    function getTargetAddress(uint256 idx) external view returns (address target) {
        return _targets[idx];
    }

    function getTargetInfo(address target) external view returns (TargetInfo memory targetInfo) {
        return _targetInfo[target];
    }

    function getTargetForName(Str name) public view returns (address target) {
        return _targetForName[name];
    }

    function isTargetLocked(address target) public view returns (bool locked) {
        return _authority.isTargetClosed(target);
    }

    function authorizedFunctions(address target) external view returns (uint256 numberOfFunctions) {
        return SelectorSetLib.size(_targetFunctions[target]);
    }

    function getAuthorizedFunction(
        address target, 
        uint256 idx
    )
        external 
        view 
        returns (
            FunctionInfo memory func, 
            RoleId roleId
        )
    {
        Selector selector = SelectorSetLib.at(_targetFunctions[target], idx);
        func = _functionInfo[target][selector];
        roleId = RoleIdLib.toRoleId(
            _authority.getTargetFunctionRole(
                target, 
                selector.toBytes4()));
    }

    // TODO cleanup
    // function isAccessManaged(address target) public view returns (bool) {
    //     if (!_isContract(target)) {
    //         return false;
    //     }

    //     (bool success, ) = target.staticcall(
    //         abi.encodeWithSelector(
    //             AccessManagedUpgradeable.authority.selector));

    //     return success;
    // }

    function canCall(address caller, address target, Selector selector) external virtual view returns (bool can) {
        (can, ) = _authority.canCall(caller, target, selector.toBytes4());
    }

    function toRole(RoleId adminRoleId, RoleType roleType, uint32 maxMemberCount, string memory name) public view returns (RoleInfo memory) {
        return RoleInfo({
            name: StrLib.toStr(name),
            adminRoleId: adminRoleId,
            roleType: roleType,
            maxMemberCount: maxMemberCount,
            createdAt: TimestampLib.blockTimestamp()
        });
    }

    function toFunction(bytes4 selector, string memory name) public view returns (FunctionInfo memory) {
        return FunctionInfo({
            name: StrLib.toStr(name),
            selector: SelectorLib.toSelector(selector),
            createdAt: TimestampLib.blockTimestamp()});
    }

    function deployer() public view returns (address) {
        return _deployer;
    }

    //--- internal/private functions -------------------------------------------------//

    function _authorizeTargetFunctions(
        address target, 
        RoleId roleId, 
        FunctionInfo[] memory functions
    )
        internal
    {
        if (roleId == getAdminRole()) {
            revert ErrorAuthorizeForAdminRoleInvalid(target);
        }

        bool addFunctions = true;
        bytes4[] memory functionSelectors = _processFunctionSelectors(target, functions, addFunctions);

        // apply authz via access manager
        _grantRoleAccessToFunctions(target, roleId, functionSelectors);
    }

    function _unauthorizeTargetFunctions(
        address target, 
        FunctionInfo[] memory functions
    )
        internal
    {
        bool addFunctions = false;
        bytes4[] memory functionSelectors = _processFunctionSelectors(target, functions, addFunctions);
        _grantRoleAccessToFunctions(target, getAdminRole(), functionSelectors);
    }

    function _processFunctionSelectors(
        address target,
        FunctionInfo[] memory functions,
        bool addFunctions
    )
        internal
        returns (
            bytes4[] memory functionSelectors
        )
    {
        uint256 n = functions.length;
        functionSelectors = new bytes4[](n);
        FunctionInfo memory func;
        Selector selector;

        for (uint256 i = 0; i < n; i++) {
            func = functions[i];
            selector = func.selector;

            // add function selector to target selector set if not in set
            if (addFunctions) { SelectorSetLib.add(_targetFunctions[target], selector); } 
            else { SelectorSetLib.remove(_targetFunctions[target], selector); }

            // set function name
            _functionInfo[target][selector] = func;

            // add bytes4 selector to function selector array
            functionSelectors[i] = selector.toBytes4();
        }
    }

    function _initializeAuthority(
        address authorityAddress
    )
        internal
        virtual
        onlyInitializing()
        onlyDeployer()
    {
        if (authority() != address(0)) {
            revert ErrorAuthorityAlreadySet();
        }

        _authority = AccessManagerCloneable(authorityAddress);
        __AccessManaged_init(address(_authority));
    }


    function _initializeAdminAndPublicRoles()
        internal
        virtual
        onlyInitializing()
    {
        _createAdminAndPublicRoles();
    }


    /// @dev internal setup function that can be used in both constructor and initializer.
    function _createAdminAndPublicRoles()
        internal
    {
        RoleId adminRoleId = RoleIdLib.toRoleId(_authority.ADMIN_ROLE());

        // setup admin role
        _createRoleUnchecked(
            ADMIN_ROLE(),
            toRole({
                adminRoleId: ADMIN_ROLE(),
                roleType: RoleType.Contract,
                maxMemberCount: 1,
                name: ADMIN_ROLE_NAME}));

        // add this contract as admin role member
        _roleMembers[adminRoleId].add(address(this));

        // setup public role
        _createRoleUnchecked(
            PUBLIC_ROLE(),
            toRole({
                adminRoleId: ADMIN_ROLE(),
                roleType: RoleType.Gif,
                maxMemberCount: type(uint32).max,
                name: PUBLIC_ROLE_NAME}));
    }

    /// @dev check if target exists and reverts if it doesn't
    function _checkTarget(address target)
        internal
        view
    {
        if (_targetInfo[target].createdAt.eqz()) {
            revert ErrorTargetUnknown(target);
        }
    }

    /// @dev grant the specified role access to all functions in the provided selector list
    function _grantRoleAccessToFunctions(
        address target,
        RoleId roleId, 
        bytes4[] memory functionSelectors
    )
        internal
    {
        _authority.setTargetFunctionRole(
            target,
            functionSelectors,
            RoleId.unwrap(roleId));

        // implizit logging: rely on OpenZeppelin log TargetFunctionRoleUpdated
    }

    /// @dev grant the specified role to the provided account
    function _grantRoleToAccount(RoleId roleId, address account)
        internal
    {
        _checkRoleId(roleId);

        // check max role members will not be exceeded
        if (_roleMembers[roleId].length() >= _roleInfo[roleId].maxMemberCount) {
            revert ErrorRoleMembersLimitReached(roleId, _roleInfo[roleId].maxMemberCount);
        }

        // check account is contract for contract role
        if (
            _roleInfo[roleId].roleType == RoleType.Contract &&
            account.code.length == 0 // will fail in account's constructor
        ) {
            revert ErrorRoleMemberNotContract(roleId, account);
        }

        // TODO check account already have roleId
        _roleMembers[roleId].add(account);
        _authority.grantRole(
            RoleId.unwrap(roleId), 
            account, 
            0);
        
        // indirect logging: rely on OpenZeppelin log RoleGranted
    }

    /// @dev revoke the specified role from the provided account
    function _revokeRoleFromAccount(RoleId roleId, address account)
        internal
    {
        _checkRoleId(roleId);

        // check role removal is permitted
        if (_roleInfo[roleId].roleType == RoleType.Contract) {
            revert ErrorRoleMemberRemovalDisabled(roleId, account);
        }

        // TODO check account have roleId?
        _roleMembers[roleId].remove(account);
        _authority.revokeRole(
            RoleId.unwrap(roleId), 
            account);

        // indirect logging: rely on OpenZeppelin log RoleGranted
    }


    function _checkRoleId(RoleId roleId)
        internal
        view
    {
        if (_roleInfo[roleId].createdAt.eqz()) {
            revert ErrorRoleUnknown(roleId);
        }

        uint64 roleIdInt = RoleId.unwrap(roleId);
        if (roleIdInt == _authority.ADMIN_ROLE()
            || roleIdInt == _authority.PUBLIC_ROLE())
        {
            revert ErrorRoleIsLocked(roleId);
        }
    }

    /// @dev Creates a role based on the provided parameters.
    /// Checks that the provided role and role id and role name not already used.
    function _createRole(
        RoleId roleId, 
        RoleInfo memory info
    )
        internal
    {
        // check role does not yet exist
        if(roleExists(roleId)) {
            revert ErrorRoleAlreadyCreated(
                roleId, 
                _roleInfo[roleId].name.toString());
        }

        // check admin role exists
        if(!roleExists(info.adminRoleId)) {
            revert ErrorRoleAdminNotExisting(info.adminRoleId);
        }

        // check role name is not empty
        if(info.name.length() == 0) {
            revert ErrorRoleNameEmpty(roleId);
        }

        // check role name is not used for another role
        if(_roleForName[info.name].exists) {
            revert ErrorRoleNameAlreadyExists(
                roleId, 
                info.name.toString(),
                _roleForName[info.name].roleId);
        }

        _createRoleUnchecked(roleId, info);
    }


    function _createRoleUnchecked(
        RoleId roleId, 
        RoleInfo memory info
    )
        private
    {
        // create role info
        info.createdAt = TimestampLib.blockTimestamp();
        _roleInfo[roleId] = info;

        // create role name info
        _roleForName[info.name] = RoleNameInfo({
            roleId: roleId,
            exists: true});

        // add role to list of roles
        _roleIds.push(roleId);

        emit LogRoleCreated(roleId, info.roleType, info.adminRoleId, info.name.toString());
    }


    function _createTarget(
        address target, 
        string memory targetName, 
        bool checkAuthority,
        bool custom
    )
        internal
        nonReentrant()
    {
        // check target does not yet exist
        if(targetExists(target)) {
            revert ErrorTargetAlreadyCreated(
                target, 
                _targetInfo[target].name.toString());
        }

        // check target name is not empty
        Str name = StrLib.toStr(targetName);
        if(name.length() == 0) {
            revert ErrorTargetNameEmpty(target);
        }

        // check target name is not used for another target
        if( _targetForName[name] != address(0)) {
            revert ErrorTargetNameAlreadyExists(
                target, 
                targetName,
                _targetForName[name]);
        }

        // check target is an access managed contract
        if (!ContractLib.isAccessManaged(target)) {
            revert ErrorTargetNotAccessManaged(target);
        }

        // check target shares authority with this contract
        if (checkAuthority) {
            address targetAuthority = AccessManagedUpgradeable(target).authority();
            if (targetAuthority != authority()) {
                revert ErrorTargetAuthorityMismatch(authority(), targetAuthority);
            }
        }

        // create target info
        _targetInfo[target] = TargetInfo({
            name: name,
            isCustom: custom,
            createdAt: TimestampLib.blockTimestamp()
        });

        // create name to target mapping
        _targetForName[name] = target;

        // add role to list of roles
        _targets.push(target);

        emit LogTargetCreated(target, targetName);
    }

<<<<<<< HEAD
    function _setTargetClosed(address target, bool locked)
        internal
    {
        _checkTarget(target);

        // target locked/unlocked already
        if(_authority.isTargetClosed(target) == locked) {
            revert ErrorTargetAlreadyLocked(target, locked);
        }

        _authority.setTargetClosed(target, locked);
    }

    function _isContract(address target)
        internal
        view 
        returns (bool)
    {
        uint256 size;
        assembly {
            size := extcodesize(target)
        }
        return size > 0;
    }
=======
    // TODO cleanup
    // function _isContract(address target)
    //     internal
    //     view 
    //     returns (bool)
    // {
    //     uint256 size;
    //     assembly {
    //         size := extcodesize(target)
    //     }
    //     return size > 0;
    // }
>>>>>>> 93a7619c
    
}<|MERGE_RESOLUTION|>--- conflicted
+++ resolved
@@ -583,7 +583,6 @@
         emit LogTargetCreated(target, targetName);
     }
 
-<<<<<<< HEAD
     function _setTargetClosed(address target, bool locked)
         internal
     {
@@ -596,31 +595,4 @@
 
         _authority.setTargetClosed(target, locked);
     }
-
-    function _isContract(address target)
-        internal
-        view 
-        returns (bool)
-    {
-        uint256 size;
-        assembly {
-            size := extcodesize(target)
-        }
-        return size > 0;
-    }
-=======
-    // TODO cleanup
-    // function _isContract(address target)
-    //     internal
-    //     view 
-    //     returns (bool)
-    // {
-    //     uint256 size;
-    //     assembly {
-    //         size := extcodesize(target)
-    //     }
-    //     return size > 0;
-    // }
->>>>>>> 93a7619c
-    
 }