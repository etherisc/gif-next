// SPDX-License-Identifier: APACHE-2.0
pragma solidity 0.8.20;

<<<<<<< HEAD
import {ILifecycle} from "../contracts/instance/lifecycle/ILifecycle.sol";
import {NftId} from "../contracts/types/NftId.sol";
import {PRODUCT} from "../contracts/types/ObjectType.sol";
import {ACTIVE, PAUSED} from "../contracts/types/StateId.sol";
import {TestGifBase} from "./TestGifBase.sol";
import {IComponent, IComponentOwnerService} from "../contracts/instance/component/IComponent.sol";

contract TestComponentLockUnlock is
    ILifecycle,
    TestGifBase
{
    
=======
import {TestGifBase} from "./TestGifBase.sol";
import {IComponent, IComponentOwnerService} from "../contracts/instance/component/IComponent.sol";

contract TestComponentLockUnlock is TestGifBase {
>>>>>>> 3ae3aa86
    IComponentOwnerService componentOwnerService;

    function setUp() public override {
        super.setUp();
        componentOwnerService = instance.getComponentOwnerService();
    }

    function testComponentLockNotOwner() public {
        vm.prank(outsider);
        vm.expectRevert("ERROR:COS-002:NOT_OWNER");
        componentOwnerService.lock(product);
    }

    function testComponentLockOwner() public {
<<<<<<< HEAD
        NftId nftId = product.getNftId();
        IComponent.ComponentInfo memory info_before = instance.getComponentInfo(nftId);

        vm.expectEmit();
        emit LogComponentStateChanged(nftId, PRODUCT(), ACTIVE(), PAUSED());
=======
        IComponent.ComponentInfo memory info_before = instance.getComponentInfo(
            product.getNftId()
        );
>>>>>>> 3ae3aa86

        vm.prank(productOwner);
        componentOwnerService.lock(product);

        IComponent.ComponentInfo memory info_after = instance.getComponentInfo(
            product.getNftId()
        );
        assertNftId(info_before.nftId, info_after.nftId, "product id not same");
<<<<<<< HEAD
        assertEq(info_after.state.toInt(), PAUSED().toInt(), "component state not paused");
=======
        assertEq(
            uint256(uint256(info_after.state)),
            uint256(IComponent.CState.Locked),
            "component state not locked"
        );
>>>>>>> 3ae3aa86
    }

    function testComponentUnlockNotOwner() public {
        vm.prank(outsider);
        vm.expectRevert("ERROR:COS-002:NOT_OWNER");
        componentOwnerService.unlock(product);
    }

    function testComponentUnlockOwner() public {
        vm.startPrank(productOwner);
        componentOwnerService.lock(product);
        IComponent.ComponentInfo memory info_before = instance.getComponentInfo(
            product.getNftId()
        );

        componentOwnerService.unlock(product);
        IComponent.ComponentInfo memory info_after = instance.getComponentInfo(
            product.getNftId()
        );
        vm.stopPrank();

        assertNftId(info_before.nftId, info_after.nftId, "product id not same");
<<<<<<< HEAD
        assertEq(info_before.state.toInt(), PAUSED().toInt(), "component state not paused");
        assertEq(info_after.state.toInt(), ACTIVE().toInt(), "component state not active");
=======
        assertEq(
            uint256(uint256(info_before.state)),
            uint256(IComponent.CState.Locked),
            "component state not locked"
        );
        assertEq(
            uint256(uint256(info_after.state)),
            uint256(IComponent.CState.Active),
            "component state not active"
        );
>>>>>>> 3ae3aa86
    }
}<|MERGE_RESOLUTION|>--- conflicted
+++ resolved
@@ -1,7 +1,6 @@
 // SPDX-License-Identifier: APACHE-2.0
 pragma solidity 0.8.20;
 
-<<<<<<< HEAD
 import {ILifecycle} from "../contracts/instance/lifecycle/ILifecycle.sol";
 import {NftId} from "../contracts/types/NftId.sol";
 import {PRODUCT} from "../contracts/types/ObjectType.sol";
@@ -14,12 +13,6 @@
     TestGifBase
 {
     
-=======
-import {TestGifBase} from "./TestGifBase.sol";
-import {IComponent, IComponentOwnerService} from "../contracts/instance/component/IComponent.sol";
-
-contract TestComponentLockUnlock is TestGifBase {
->>>>>>> 3ae3aa86
     IComponentOwnerService componentOwnerService;
 
     function setUp() public override {
@@ -34,17 +27,11 @@
     }
 
     function testComponentLockOwner() public {
-<<<<<<< HEAD
         NftId nftId = product.getNftId();
         IComponent.ComponentInfo memory info_before = instance.getComponentInfo(nftId);
 
         vm.expectEmit();
         emit LogComponentStateChanged(nftId, PRODUCT(), ACTIVE(), PAUSED());
-=======
-        IComponent.ComponentInfo memory info_before = instance.getComponentInfo(
-            product.getNftId()
-        );
->>>>>>> 3ae3aa86
 
         vm.prank(productOwner);
         componentOwnerService.lock(product);
@@ -53,15 +40,7 @@
             product.getNftId()
         );
         assertNftId(info_before.nftId, info_after.nftId, "product id not same");
-<<<<<<< HEAD
         assertEq(info_after.state.toInt(), PAUSED().toInt(), "component state not paused");
-=======
-        assertEq(
-            uint256(uint256(info_after.state)),
-            uint256(IComponent.CState.Locked),
-            "component state not locked"
-        );
->>>>>>> 3ae3aa86
     }
 
     function testComponentUnlockNotOwner() public {
@@ -84,20 +63,7 @@
         vm.stopPrank();
 
         assertNftId(info_before.nftId, info_after.nftId, "product id not same");
-<<<<<<< HEAD
         assertEq(info_before.state.toInt(), PAUSED().toInt(), "component state not paused");
         assertEq(info_after.state.toInt(), ACTIVE().toInt(), "component state not active");
-=======
-        assertEq(
-            uint256(uint256(info_before.state)),
-            uint256(IComponent.CState.Locked),
-            "component state not locked"
-        );
-        assertEq(
-            uint256(uint256(info_after.state)),
-            uint256(IComponent.CState.Active),
-            "component state not active"
-        );
->>>>>>> 3ae3aa86
     }
 }