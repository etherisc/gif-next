--- conflicted
+++ resolved
@@ -23,7 +23,6 @@
         Fee memory productFee,
         Fee memory processingFee,
         address initialOwner
-<<<<<<< HEAD
     )
     {
         initialize(
@@ -68,21 +67,6 @@
             processingFee,
             initialOwner,
             ""); 
-=======
-    ) Product (
-        registry,
-        instanceNftid,
-        "SimpleProduct",
-        token,
-        isInterceptor,
-        pool,
-        distribution,
-        productFee,
-        processingFee,
-        initialOwner,
-        ""
-    ) {
->>>>>>> cc18d4d9
     }
 
     function createRisk(
