// SPDX-License-Identifier: Apache-2.0
pragma solidity ^0.8.20;

import {Pool} from "../../contracts/components/Pool.sol";
import {NftId} from "../../contracts/types/NftId.sol";
import {Fee} from "../../contracts/types/Fee.sol";
import {UFixed} from "../../contracts/types/UFixed.sol";

contract SimplePool is Pool {
    
    constructor(
        address registry,
        NftId instanceNftId,
        address token,
        bool isInterceptor,
        bool isConfirmingApplication,
        UFixed collateralizationLevel,
        UFixed retentionLevel,
        address initialOwner
<<<<<<< HEAD
    ) 
    {
        initialize(
            registry,
            instanceNftId,
            token,
            isInterceptor,
            isConfirmingApplication,
            collateralizationLevel,
            retentionLevel,
            initialOwner
        );
    }

    function initialize(
        address registry,
        NftId instanceNftId,
        address token,
        bool isInterceptor,
        bool isConfirmingApplication,
        UFixed collateralizationLevel,
        UFixed retentionLevel,
        address initialOwner
    )
        public
        virtual
        initializer()
    {
        initializePool(
            registry,
            instanceNftId,
            "SimplePool",
            token,
            isInterceptor,
            false, // externally managed
            isConfirmingApplication, // verifying applications
            collateralizationLevel,
            retentionLevel,
            initialOwner,
            "");
    }

    function createBundle(
        Fee memory fee,
        uint256 initialAmount,
        uint256 lifetime,
        bytes memory filter
    )
        external
        returns (NftId bundleNftId)
    {
        address bundleOwner = msg.sender;
        return _createBundle(
            bundleOwner, 
            fee, 
            initialAmount, 
            lifetime, 
            filter);
=======
    ) Pool (
        registry,
        instanceNftId,
        "SimplePool",
        token,
        isInterceptor,
        isConfirmingApplication,
        collateralizationLevel,
        poolFee,
        stakingFee,
        performanceFee,
        initialOwner,
        ""
    ) {
>>>>>>> cc18d4d9
    }

    function createBundle(
        Fee memory fee,
        uint256 initialAmount,
        uint256 lifetime,
        bytes calldata filter
    )
        external
        virtual 
        returns(NftId bundleNftId)
    {
        address owner = msg.sender;
        bundleNftId = _createBundle(
            owner,
            fee,
            initialAmount,
            lifetime,
            filter
        );
    }

    function setBundleFee(NftId bundleNftId, Fee memory fee) external {
        _setBundleFee(bundleNftId, fee);
    }

    function lockBundle(NftId bundleNftId) external {
        _lockBundle(bundleNftId);
    }

    function unlockBundle(NftId bundleNftId) external {
        _unlockBundle(bundleNftId);
    }

}<|MERGE_RESOLUTION|>--- conflicted
+++ resolved
@@ -17,7 +17,6 @@
         UFixed collateralizationLevel,
         UFixed retentionLevel,
         address initialOwner
-<<<<<<< HEAD
     ) 
     {
         initialize(
@@ -64,40 +63,6 @@
         Fee memory fee,
         uint256 initialAmount,
         uint256 lifetime,
-        bytes memory filter
-    )
-        external
-        returns (NftId bundleNftId)
-    {
-        address bundleOwner = msg.sender;
-        return _createBundle(
-            bundleOwner, 
-            fee, 
-            initialAmount, 
-            lifetime, 
-            filter);
-=======
-    ) Pool (
-        registry,
-        instanceNftId,
-        "SimplePool",
-        token,
-        isInterceptor,
-        isConfirmingApplication,
-        collateralizationLevel,
-        poolFee,
-        stakingFee,
-        performanceFee,
-        initialOwner,
-        ""
-    ) {
->>>>>>> cc18d4d9
-    }
-
-    function createBundle(
-        Fee memory fee,
-        uint256 initialAmount,
-        uint256 lifetime,
         bytes calldata filter
     )
         external
@@ -114,16 +79,4 @@
         );
     }
 
-    function setBundleFee(NftId bundleNftId, Fee memory fee) external {
-        _setBundleFee(bundleNftId, fee);
-    }
-
-    function lockBundle(NftId bundleNftId) external {
-        _lockBundle(bundleNftId);
-    }
-
-    function unlockBundle(NftId bundleNftId) external {
-        _unlockBundle(bundleNftId);
-    }
-
 }