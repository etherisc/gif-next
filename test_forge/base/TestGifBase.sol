// SPDX-License-Identifier: Apache-2.0
pragma solidity 0.8.20;

<<<<<<< HEAD
//import {AccessManager} from "@openzeppelin/contracts/access/manager/AccessManager.sol";
=======
import {AccessManagerUpgradeable} from "@openzeppelin/contracts-upgradeable/access/manager/AccessManagerUpgradeable.sol";
import {AccessManager} from "@openzeppelin/contracts/access/manager/AccessManager.sol";
>>>>>>> d60aa518
import {IERC20Metadata} from "@openzeppelin/contracts/token/ERC20/extensions/IERC20Metadata.sol";

import {Test, console} from "../../lib/forge-std/src/Test.sol";

import {ChainNft} from "../../contracts/registry/ChainNft.sol";
import {Registry} from "../../contracts/registry/Registry.sol";
import {IRegistry} from "../../contracts/registry/IRegistry.sol";
import {TokenRegistry} from "../../contracts/registry/TokenRegistry.sol";

import {ComponentOwnerService} from "../../contracts/instance/service/ComponentOwnerService.sol";
import {DistributionService} from "../../contracts/instance/service/DistributionService.sol";
import {DistributionServiceManager} from "../../contracts/instance/service/DistributionServiceManager.sol";
import {ProductService} from "../../contracts/instance/service/ProductService.sol";
import {ProductServiceManager} from "../../contracts/instance/service/ProductServiceManager.sol";
import {PoolService} from "../../contracts/instance/service/PoolService.sol";
import {PoolServiceManager} from "../../contracts/instance/service/PoolServiceManager.sol";
import {InstanceService} from "../../contracts/instance/InstanceService.sol";
import {InstanceServiceManager} from "../../contracts/instance/InstanceServiceManager.sol";
import {BundleManager} from "../../contracts/instance/BundleManager.sol";

import {AccessManagerUpgradeableInitializeable} from "../../contracts/instance/AccessManagerUpgradeableInitializeable.sol";
import {Instance} from "../../contracts/instance/Instance.sol";
import {InstanceReader} from "../../contracts/instance/InstanceReader.sol";
import {IKeyValueStore} from "../../contracts/instance/base/IKeyValueStore.sol";
import {TokenHandler} from "../../contracts/shared/TokenHandler.sol";
// import {TestProduct} from "../../contracts/test/TestProduct.sol";
// import {TestPool} from "../../contracts/test/TestPool.sol";
// import {TestDistribution} from "../../contracts/test/TestDistribution.sol";
import {Distribution} from "../../contracts/components/Distribution.sol";
import {Pool} from "../../contracts/components/Pool.sol";
import {Product} from "../../contracts/components/Product.sol";
import {USDC} from "../../contracts/test/Usdc.sol";

// import {IPolicy} from "../../contracts/instance/module/policy/IPolicy.sol";
// import {IPool} from "../../contracts/instance/module/pool/IPoolModule.sol";
import {NftId, NftIdLib, zeroNftId} from "../../contracts/types/NftId.sol";
import {REGISTRY, TOKEN, SERVICE, INSTANCE, POOL, ORACLE, PRODUCT, DISTRIBUTION, BUNDLE, POLICY} from "../../contracts/types/ObjectType.sol";
import {Fee, FeeLib} from "../../contracts/types/Fee.sol";
import {
    PRODUCT_OWNER_ROLE, 
    POOL_OWNER_ROLE, 
    DISTRIBUTION_OWNER_ROLE} from "../../contracts/types/RoleId.sol";
import {UFixed, UFixedLib} from "../../contracts/types/UFixed.sol";
import {Version} from "../../contracts/types/Version.sol";

import {ProxyManager} from "../../contracts/shared/ProxyManager.sol";
import {IVersionable} from "../../contracts/shared/IVersionable.sol";
import {RegistryService} from "../../contracts/registry/RegistryService.sol";
import {IRegistryService} from "../../contracts/registry/RegistryService.sol";
import {RegistryServiceManager} from "../../contracts/registry/RegistryServiceManager.sol";
import {RegistryServiceAccessManager} from "../../contracts/registry/RegistryServiceAccessManager.sol";
import {RegistryServiceReleaseManager} from "../../contracts/registry/RegistryServiceReleaseManager.sol";


// solhint-disable-next-line max-states-count
contract TestGifBase is Test {

    // in full token units, value will be multiplied by 10 ** token.decimals()
    uint256 constant public DEFAULT_BUNDLE_CAPITALIZATION = 10 ** 5;

    // bundle lifetime is one year in seconds
    uint256 constant public DEFAULT_BUNDLE_LIFETIME = 365 * 24 * 3600;

    RegistryServiceAccessManager registryServiceAccessManager;
    RegistryServiceReleaseManager public registryServiceReleaseManager;
    RegistryServiceManager public registryServiceManager;
    RegistryService public registryService;
    Registry public registry;
    ChainNft public chainNft;
    TokenRegistry public tokenRegistry;

    IERC20Metadata public token;

    InstanceServiceManager public instanceServiceManager;
    InstanceService public instanceService;
    NftId public instanceServiceNftId;
    ComponentOwnerService public componentOwnerService;
    DistributionServiceManager public distributionServiceManager;
    DistributionService public distributionService;
    NftId public distributionServiceNftId;
    ProductServiceManager public productServiceManager;
    ProductService public productService;
    NftId public productServiceNftId;
    PoolServiceManager public poolServiceManager;
    PoolService public poolService;
    NftId public poolServiceNftId;

    AccessManagerUpgradeableInitializeable masterInstanceAccessManager;
    BundleManager masterBundleManager;
    Instance masterInstance;
    NftId masterInstanceNftId;
    InstanceReader masterInstanceReader;

    AccessManagerUpgradeableInitializeable instanceAccessManager;
    BundleManager instanceBundleManager;
    Instance public instance;
    NftId public instanceNftId;
    InstanceReader public instanceReader;

    IKeyValueStore public keyValueStore;
    // TestProduct public product;
    // TestPool public pool;
    // TestDistribution public distribution;
    Distribution public distribution;
    NftId public distributionNftId;
    Pool public pool;
    NftId public poolNftId;
    Product public product;
    NftId public productNftId;
    TokenHandler public tokenHandler;

    address public registryAddress;
    NftId public registryNftId;
    NftId public bundleNftId;
    uint256 public initialCapitalAmount;

    address public registryOwner = makeAddr("registryOwner");
    address public masterInstanceOwner = makeAddr("masterInstanceOwner");
    address public instanceOwner = makeAddr("instanceOwner");
    address public productOwner = makeAddr("productOwner");
    address public poolOwner = makeAddr("poolOwner");
    address public distributionOwner = makeAddr("distributionOwner");
    address public customer = makeAddr("customer");
    address public investor = makeAddr("investor");
    address public outsider = makeAddr("outsider");

    uint8 initialProductFeePercentage = 2;
    uint8 initialPoolFeePercentage = 3;
    uint8 initialBundleFeePercentage = 4;
    uint8 initialDistributionFeePercentage = 10;

    Fee public initialProductFee = FeeLib.percentageFee(initialProductFeePercentage);
    Fee public initialPoolFee = FeeLib.percentageFee(initialPoolFeePercentage);
    Fee public initialBundleFee = FeeLib.percentageFee(initialBundleFeePercentage);
    Fee public initialDistributionFee = FeeLib.percentageFee(initialDistributionFeePercentage);

    bool poolIsVerifying = true;
    bool distributionIsVerifying = true;
    UFixed poolCollateralizationLevelIs100 = UFixedLib.toUFixed(1);

    string private _checkpointLabel;
    uint256 private _checkpointGasLeft = 1; // Start the slot warm.

    function setUp() public virtual {
        _setUp(
            poolCollateralizationLevelIs100,
            DEFAULT_BUNDLE_CAPITALIZATION,
            DEFAULT_BUNDLE_LIFETIME);
    }

    function _setUp(
        UFixed poolCollateralizationLevel,
        uint256 initialBundleCapitalization,
        uint256 bundleLifetime
    )
        internal
        virtual
    {
        // solhint-disable-next-line
        console.log("tx origin", tx.origin);

        // deploy registry, nft, services and token
        vm.startPrank(registryOwner);
        _deployRegistryServiceAndRegistry();
        _deployAndRegisterServices();
        vm.stopPrank();

        vm.startPrank(masterInstanceOwner);
        _deployMasterInstance();
        vm.stopPrank();

        // token registry linked to registry service which owned by release manager
        vm.startPrank(address(registryServiceReleaseManager)); 
        _deployToken();
        vm.stopPrank();

        // deploy instance
        vm.startPrank(instanceOwner);
        _createInstance();
        vm.stopPrank();

        // // deploy pool
        // bool poolIsInterceptor = false;
        // vm.startPrank(poolOwner);
        // _deployPool(poolIsInterceptor, poolIsVerifying, poolCollateralizationLevel);
        // vm.stopPrank();

        // // deploy distribution
        // vm.startPrank(distributionOwner);
        // _deployDistribution(distributionIsVerifying);
        // vm.stopPrank();

        // // deploy product
        // vm.startPrank(productOwner);
        // _deployProduct();
        // vm.stopPrank();

        // // fund investor
        // initialCapitalAmount = initialBundleCapitalization * 10 ** token.decimals();

        // vm.prank(registryOwner);
        // token.transfer(investor, initialCapitalAmount);

        // // approve capital and create bundle
        // // TODO registration of components is not going through corresponding services yet -> thus product is registered in Registry but not in Instance -> tokenHandler is 0
        // vm.startPrank(investor);
        // token.approve(address(tokenHandler), initialCapitalAmount);

        // _createBundle(
        //     initialBundleFee,
        //     initialCapitalAmount,
        //     bundleLifetime);
        // vm.stopPrank();
    }

    function fundAccount(address account, uint256 amount) public {
        token.transfer(account, amount);

        token.approve(address(tokenHandler), amount);
    }

    /// @dev Helper function to assert that a given NftId is equal to the expected NftId.
    function assertNftId(NftId actualNftId, NftId expectedNftId, string memory message) public {
        if(block.chainid == 31337) {
            assertEq(actualNftId.toInt(), expectedNftId.toInt(), message);
        } else {
            // solhint-disable-next-line
            console.log("chain not anvil, skipping assertNftId");
        }
    }

    /// @dev Helper function to assert that a given NftId is equal to zero.
    function assertNftIdZero(NftId nftId, string memory message) public {
        if(block.chainid == 31337) {
            assertTrue(nftId.eqz(), message);
        } else {
            // solhint-disable-next-line
            console.log("chain not anvil, skipping assertNftId");
        }
    }

    function _startMeasureGas(string memory label) internal virtual {
        _checkpointLabel = label;
        _checkpointGasLeft = gasleft();
    }


    function _stopMeasureGas() internal virtual {
        // Subtract 100 to account for the warm SLOAD in startMeasuringGas.
        uint256 gasDelta = _checkpointGasLeft - gasleft() - 100;
        string memory message = string(abi.encodePacked(_checkpointLabel, " gas"));
        // solhint-disable-next-line
        console.log(message, gasDelta);
    }

    function _deployRegistryServiceAndRegistry() internal
    {
        registryServiceAccessManager = new RegistryServiceAccessManager(registryOwner);

        registryServiceReleaseManager = new RegistryServiceReleaseManager(registryServiceAccessManager);
        registryServiceManager = registryServiceReleaseManager.getProxyManager();
        registryService = registryServiceManager.getRegistryService();

        IRegistry registry_ = registryService.getRegistry();
        registryAddress = address(registry_);
        registry = Registry(registryAddress);
        registryNftId = registry.getNftId(address(registry));

        address chainNftAddress = address(registry.getChainNft());
        chainNft = ChainNft(chainNftAddress);

        tokenRegistry = new TokenRegistry();
        tokenRegistry.linkToNftOwnable(registryAddress);

        registryServiceAccessManager.initialize(address(registryServiceReleaseManager), address(tokenRegistry));
        
        /* solhint-disable */
        console.log("registry deployed at", address(registry));
        console.log("protocol nft id", chainNft.PROTOCOL_NFT_ID());
        console.log("global registry nft id", chainNft.GLOBAL_REGISTRY_ID());
        console.log("registry nft id", registry.getNftId(address(registry)).toInt());

        console.log("registry owner", address(registryOwner));
        console.log("registry service access manager", address(registryServiceAccessManager));
        console.log("registry service access manager authority", registryServiceAccessManager.authority());
        console.log("registry service release manager", address(registryServiceReleaseManager));
        console.log("registry service release manager authority", registryServiceReleaseManager.authority());
        console.log("registry service proxy manager", address(registryServiceManager));
        console.log("registry service proxy manager linked to nft", registryServiceManager.getNftId().toInt());
        console.log("registry service proxy manager owner", registryServiceManager.getOwner());
        console.log("registry service", address(registryService));
        console.log("registry service nft", registryService.getNftId().toInt());
        console.log("registry service authority", registryService.authority());
        console.log("registry service owner", registryService.getOwner());
        console.log("registry", address(registry));
        console.log("registry nft", registry.getNftId(address(registry)).toInt());
        console.log("registry owner (opt 1)", registry.ownerOf(address(registry)));
        console.log("registry owner (opt 2)", registry.getOwner());
        console.log("token registry", address(tokenRegistry));
        console.log("token registry linked to nft", tokenRegistry.getNftId().toInt());
        console.log("token registry linked owner", tokenRegistry.getOwner());        
        /* solhint-enable */
    }

    function _deployAndRegisterServices() internal 
    {
        // --- instance service ---------------------------------//
        // TODO manager can not use registryServiceReleaseManager.registerService() in constructor
        // because it have no role / have no nft
        instanceServiceManager = new InstanceServiceManager(address(registry));
        instanceService = instanceServiceManager.getInstanceService();
        // temporal solution, register in separate tx
        registryServiceReleaseManager.registerService(instanceService);
        instanceServiceNftId = registry.getNftId(address(instanceService));


        // solhint-disable 
        console.log("instanceService type", instanceService.getType().toInt());
        console.log("instanceService deployed at", address(instanceService));
        console.log("instanceService nft id", instanceService.getNftId().toInt());
        // solhint-enable 

        // --- distribution service ---------------------------------//
        distributionServiceManager = new DistributionServiceManager(address(registry));
        distributionService = distributionServiceManager.getDistributionService();
        registryServiceReleaseManager.registerService(distributionService);
        distributionServiceNftId = registry.getNftId(address(distributionService));

        // solhint-disable 
        console.log("distributionService type", distributionService.getType().toInt());
        console.log("distributionService deployed at", address(distributionService));
        console.log("distributionService nft id", distributionService.getNftId().toInt());
        // solhint-enable

        // --- pool service ---------------------------------//
        poolServiceManager = new PoolServiceManager(address(registry));
        poolService = poolServiceManager.getPoolService();
        registryServiceReleaseManager.registerService(poolService);
        poolServiceNftId = registry.getNftId(address(poolService));

        // solhint-disable
        console.log("poolService type", poolService.getType().toInt());
        console.log("poolService deployed at", address(poolService));
        console.log("poolService nft id", poolService.getNftId().toInt());
        // solhint-enable

        // --- product service ---------------------------------//
        productServiceManager = new ProductServiceManager(address(registry));
        productService = productServiceManager.getProductService();
        registryService.registerService(productService);
        productServiceNftId = registry.getNftId(address(productService));

        // solhint-disable
        console.log("productService name", productService.getName());
        console.log("productService deployed at", address(productService));
        console.log("productService nft id", productService.getNftId().toInt());
        // solhint-enable

        // //--- component owner service ---------------------------------//
        // componentOwnerService = new ComponentOwnerService(registryAddress, registryNftId, registryOwner); 
        // registryServiceReleaseManager.registerService(componentOwnerService);
        // assertTrue(componentOwnerService.getNftId().gtz(), "component owner service registration failure");

        // registryServiceAccessManager.grantRole(PRODUCT_REGISTRAR_ROLE().toInt(), address(componentOwnerService), 0);
        // registryServiceAccessManager.grantRole(POOL_REGISTRAR_ROLE().toInt(), address(componentOwnerService), 0);
        // registryServiceAccessManager.grantRole(DISTRIBUTION_REGISTRAR_ROLE().toInt(), address(componentOwnerService), 0);

        // /* solhint-disable */
        // console.log("service name", componentOwnerService.NAME());
        // console.log("service deployed at", address(componentOwnerService));
        // console.log("service nft id", componentOwnerService.getNftId().toInt());
        // /* solhint-enable */
<<<<<<< HEAD

        // //--- product service ---------------------------------//

        // productService = new ProductService(registryAddress, registryNftId, registryOwner);
        // registryServiceReleaseManager.registerService(productService);
        // registryServiceAccessManager.grantRole(POLICY_REGISTRAR_ROLE().toInt(), address(productService), 0);

        // /* solhint-disable */
        // console.log("service name", productService.NAME());
        // console.log("service deployed at", address(productService));
        // console.log("service nft id", productService.getNftId().toInt());
        // console.log("service allowance is set to POLICY");
        // /* solhint-enable */

        // activate initial release
        registryServiceReleaseManager.activateNextRelease();
=======
    }

    function _configureServiceAuthorizations() internal 
    {
        // grant DISTRIBUTION_REGISTRAR_ROLE to distribution service
        // allow role DISTRIBUTION_REGISTRAR_ROLE to call registerDistribution on registry service
        accessManager.grantRole(DISTRIBUTION_REGISTRAR_ROLE().toInt(), address(distributionService), 0);
        bytes4[] memory registryServiceRegisterDistributionSelectors = new bytes4[](1);
        registryServiceRegisterDistributionSelectors[0] = registryService.registerDistribution.selector;
        accessManager.setTargetFunctionRole(
            address(registryService),
            registryServiceRegisterDistributionSelectors, 
            DISTRIBUTION_REGISTRAR_ROLE().toInt());

        // grant POOL_REGISTRAR_ROLE to pool service
        // allow role POOL_REGISTRAR_ROLE to call registerPool on registry service
        accessManager.grantRole(POOL_REGISTRAR_ROLE().toInt(), address(poolService), 0);
        bytes4[] memory registryServiceRegisterPoolSelectors = new bytes4[](1);
        registryServiceRegisterPoolSelectors[0] = registryService.registerPool.selector;
        accessManager.setTargetFunctionRole(
            address(registryService),
            registryServiceRegisterPoolSelectors, 
            POOL_REGISTRAR_ROLE().toInt());

        // grant BUNDLE_REGISTRAR_ROLE to pool service
        // allow role BUNDLE_REGISTRAR_ROLE to call registerBundle on registry service
        accessManager.grantRole(BUNDLE_REGISTRAR_ROLE().toInt(), address(poolService), 0);
        bytes4[] memory registryServiceRegisterBundleSelectors = new bytes4[](1);
        registryServiceRegisterBundleSelectors[0] = registryService.registerBundle.selector;
        accessManager.setTargetFunctionRole(
            address(registryService),
            registryServiceRegisterBundleSelectors, 
            BUNDLE_REGISTRAR_ROLE().toInt());

        // grant PRODUCT_REGISTRAR_ROLE to product service
        // allow role PRODUCT_REGISTRAR_ROLE to call registerProduct on registry service
        accessManager.grantRole(PRODUCT_REGISTRAR_ROLE().toInt(), address(productService), 0);
        bytes4[] memory registryServiceRegisterProductSelectors = new bytes4[](2);
        registryServiceRegisterProductSelectors[0] = registryService.registerProduct.selector;
        registryServiceRegisterProductSelectors[1] = registryService.registerPolicy.selector;
        accessManager.setTargetFunctionRole(
            address(registryService),
            registryServiceRegisterProductSelectors, 
            PRODUCT_REGISTRAR_ROLE().toInt());
>>>>>>> d60aa518
    }

    function _deployMasterInstance() internal 
    {
        masterInstanceAccessManager = new AccessManagerUpgradeableInitializeable();
        masterInstanceAccessManager.__AccessManagerUpgradeableInitializeable_init(masterInstanceOwner);
        
        masterInstance = new Instance();
        masterInstance.initialize(address(masterInstanceAccessManager), address(registry), registryNftId, masterInstanceOwner);
        ( IRegistry.ObjectInfo memory masterInstanceObjectInfo, ) = registryService.registerInstance(masterInstance);
        masterInstanceNftId = masterInstanceObjectInfo.nftId;
        
        masterInstanceReader = new InstanceReader(address(registry), masterInstanceNftId);
        
        masterBundleManager = new BundleManager();
        masterBundleManager.initialize(address(masterInstanceAccessManager), address(registry), masterInstanceNftId);
        masterInstance.setBundleManager(masterBundleManager);
        
        // solhint-disable
        console.log("master instance deployed at", address(masterInstance));
        console.log("master instance nft id", masterInstanceNftId.toInt());
        // solhint-enable

        instanceService.setAccessManagerMaster(address(masterInstanceAccessManager));
        instanceService.setInstanceMaster(address(masterInstance));
        instanceService.setInstanceReaderMaster(address(masterInstanceReader));
        instanceService.setBundleManagerMaster(address(masterBundleManager));
    }


    function _createInstance() internal {
        ( 
            instanceAccessManager, 
            instance,
            instanceNftId,
            instanceReader,
            instanceBundleManager
        ) = instanceService.createInstanceClone();

        
        // solhint-disable-next-line
        console.log("instance deployed at", address(instance));
        // solhint-disable-next-line
        console.log("instance nft id", instanceNftId.toInt());
        // solhint-disable-next-line
        console.log("instance access manager deployed at", address(instanceAccessManager));
        // solhint-disable-next-line
        console.log("instance reader deployed at", address(instanceReader));
    }

    function _deployToken() internal {
        USDC usdc  = new USDC();
        address usdcAddress = address(usdc);

        tokenRegistry.setActive(usdcAddress, registry.getMajorVersion(), true);
        token = usdc;

        // solhint-disable-next-line
        console.log("token deployed at", usdcAddress);
    }


    // function _deployPool(
    //     bool isInterceptor,
    //     bool isVerifying,
    //     UFixed collateralizationLevel
    // )
    //     internal
    // {
        // Fee memory stakingFee = FeeLib.zeroFee();
        // Fee memory performanceFee = FeeLib.zeroFee();

        // pool = new TestPool(
        //     address(registry), 
        //     instance.getNftId(), 
        //     address(token),
        //     false, // isInterceptor
        //     isVerifying,
        //     collateralizationLevel,
        //     initialPoolFee,
        //     stakingFee,
        //     performanceFee,
        //     poolOwner);

        // componentOwnerService.registerPool(pool);

        // uint256 nftId = pool.getNftId().toInt();
        // uint256 state = instance.getState(pool.getNftId().toKey32(POOL())).toInt();
        // // solhint-disable-next-line
        // console.log("pool deployed at", address(pool));
        // // solhint-disable-next-line
        // console.log("pool nftId", nftId, "state", state);
    // }


    // function _deployDistribution(
    //     bool isVerifying
    // )
    //     internal
    // {
        // Fee memory distributionFee = FeeLib.percentageFee(15);
        // distribution = new TestDistribution(
        //     address(registry), 
        //     instance.getNftId(), 
        //     address(token),
        //     isVerifying,
        //     initialDistributionFee,
        //     distributionOwner);

        // componentOwnerService.registerDistribution(distribution);

        // uint256 nftId = distribution.getNftId().toInt();
        // uint256 state = instance.getState(distribution.getNftId().toKey32(DISTRIBUTION())).toInt();
        // // solhint-disable-next-line
        // console.log("distribution deployed at", address(pool));
        // // solhint-disable-next-line
        // console.log("distribution nftId", nftId, "state", state);
    // }


    // function _deployProduct() internal {
        // Fee memory processingFee = FeeLib.zeroFee();

        // product = new TestProduct(
        //     address(registry), 
        //     instance.getNftId(), 
        //     address(token), 
        //     false, // isInterceptor
        //     address(pool),
        //     address(distribution),
        //     initialProductFee,
        //     processingFee,
        //     productOwner);

        // componentOwnerService.registerProduct(product);
        //registryService.registerComponent(product, PRODUCT());

        // uint256 nftId = product.getNftId().toInt();
        // uint256 state = instance.getState(product.getNftId().toKey32(PRODUCT())).toInt();
        // // tokenHandler = instance.getTokenHandler(product.getNftId());
        // // solhint-disable-next-line
        // console.log("product deployed at", address(product));
        // // solhint-disable-next-line
        // console.log("product nftId", nftId, "state", state);
        // // solhint-disable-next-line
        // console.log("product token handler deployed at", address(tokenHandler));
    // }

    // function _createBundle(
    //     Fee memory fee,
    //     uint256 amount,
    //     uint256 lifetime
    // ) 
    //     internal
    // {
        // bundleNftId = pool.createBundle(
        //     fee,
        //     amount,
        //     lifetime,
        //     "");

    //     // solhint-disable-next-line
    //     console.log("bundle fundet with", amount);
    //     // solhint-disable-next-line
    //     console.log("bundle nft id", bundleNftId.toInt());
    // }
    
    function _prepareDistributionAndPool() internal {
        vm.startPrank(instanceOwner);
        instanceAccessManager.grantRole(DISTRIBUTION_OWNER_ROLE().toInt(), distributionOwner, 0);
        instanceAccessManager.grantRole(POOL_OWNER_ROLE().toInt(), poolOwner, 0);
        vm.stopPrank();

        vm.startPrank(distributionOwner);
        distribution = new Distribution(
            address(registry),
            instanceNftId,
            address(token),
            false,
            FeeLib.zeroFee(),
            distributionOwner
        );
        distributionNftId = distributionService.register(address(distribution));
        vm.stopPrank();

        vm.startPrank(poolOwner);
        pool = new Pool(
            address(registry),
            instanceNftId,
            address(token),
            false,
            false,
            UFixedLib.toUFixed(1),
            FeeLib.zeroFee(),
            FeeLib.zeroFee(),
            FeeLib.zeroFee(),
            poolOwner
        );
        poolNftId = poolService.register(address(pool));
        vm.stopPrank();
    }

}<|MERGE_RESOLUTION|>--- conflicted
+++ resolved
@@ -1,12 +1,8 @@
 // SPDX-License-Identifier: Apache-2.0
 pragma solidity 0.8.20;
 
-<<<<<<< HEAD
-//import {AccessManager} from "@openzeppelin/contracts/access/manager/AccessManager.sol";
-=======
 import {AccessManagerUpgradeable} from "@openzeppelin/contracts-upgradeable/access/manager/AccessManagerUpgradeable.sol";
 import {AccessManager} from "@openzeppelin/contracts/access/manager/AccessManager.sol";
->>>>>>> d60aa518
 import {IERC20Metadata} from "@openzeppelin/contracts/token/ERC20/extensions/IERC20Metadata.sol";
 
 import {Test, console} from "../../lib/forge-std/src/Test.sol";
@@ -379,7 +375,6 @@
         // console.log("service deployed at", address(componentOwnerService));
         // console.log("service nft id", componentOwnerService.getNftId().toInt());
         // /* solhint-enable */
-<<<<<<< HEAD
 
         // //--- product service ---------------------------------//
 
@@ -396,52 +391,6 @@
 
         // activate initial release
         registryServiceReleaseManager.activateNextRelease();
-=======
-    }
-
-    function _configureServiceAuthorizations() internal 
-    {
-        // grant DISTRIBUTION_REGISTRAR_ROLE to distribution service
-        // allow role DISTRIBUTION_REGISTRAR_ROLE to call registerDistribution on registry service
-        accessManager.grantRole(DISTRIBUTION_REGISTRAR_ROLE().toInt(), address(distributionService), 0);
-        bytes4[] memory registryServiceRegisterDistributionSelectors = new bytes4[](1);
-        registryServiceRegisterDistributionSelectors[0] = registryService.registerDistribution.selector;
-        accessManager.setTargetFunctionRole(
-            address(registryService),
-            registryServiceRegisterDistributionSelectors, 
-            DISTRIBUTION_REGISTRAR_ROLE().toInt());
-
-        // grant POOL_REGISTRAR_ROLE to pool service
-        // allow role POOL_REGISTRAR_ROLE to call registerPool on registry service
-        accessManager.grantRole(POOL_REGISTRAR_ROLE().toInt(), address(poolService), 0);
-        bytes4[] memory registryServiceRegisterPoolSelectors = new bytes4[](1);
-        registryServiceRegisterPoolSelectors[0] = registryService.registerPool.selector;
-        accessManager.setTargetFunctionRole(
-            address(registryService),
-            registryServiceRegisterPoolSelectors, 
-            POOL_REGISTRAR_ROLE().toInt());
-
-        // grant BUNDLE_REGISTRAR_ROLE to pool service
-        // allow role BUNDLE_REGISTRAR_ROLE to call registerBundle on registry service
-        accessManager.grantRole(BUNDLE_REGISTRAR_ROLE().toInt(), address(poolService), 0);
-        bytes4[] memory registryServiceRegisterBundleSelectors = new bytes4[](1);
-        registryServiceRegisterBundleSelectors[0] = registryService.registerBundle.selector;
-        accessManager.setTargetFunctionRole(
-            address(registryService),
-            registryServiceRegisterBundleSelectors, 
-            BUNDLE_REGISTRAR_ROLE().toInt());
-
-        // grant PRODUCT_REGISTRAR_ROLE to product service
-        // allow role PRODUCT_REGISTRAR_ROLE to call registerProduct on registry service
-        accessManager.grantRole(PRODUCT_REGISTRAR_ROLE().toInt(), address(productService), 0);
-        bytes4[] memory registryServiceRegisterProductSelectors = new bytes4[](2);
-        registryServiceRegisterProductSelectors[0] = registryService.registerProduct.selector;
-        registryServiceRegisterProductSelectors[1] = registryService.registerPolicy.selector;
-        accessManager.setTargetFunctionRole(
-            address(registryService),
-            registryServiceRegisterProductSelectors, 
-            PRODUCT_REGISTRAR_ROLE().toInt());
->>>>>>> d60aa518
     }
 
     function _deployMasterInstance() internal 
