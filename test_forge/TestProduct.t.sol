--- conflicted
+++ resolved
@@ -295,13 +295,8 @@
         dproduct.underwrite(policyNftId, false, timeNow); 
 
         // WHEN - unlock bundle and try underwrite again
-<<<<<<< HEAD
         pool.unlockBundle(bundleNftId);
         dproduct.underwrite(policyNftId, false, timeNow);
-=======
-        spool.unlockBundle(bundleNftId);
-        dproduct.underwrite(policyNftId, false, now);
->>>>>>> cc18d4d9
 
         // THEN
         assertTrue(instanceReader.getPolicyState(policyNftId) == ACTIVE(), "policy state not UNDERWRITTEN");
