--- conflicted
+++ resolved
@@ -5,13 +5,9 @@
 
 
 import {TestGifBase} from "../base/TestGifBase.sol";
-<<<<<<< HEAD
 import {IAccess} from "../../contracts/instance/module/IAccess.sol";
 import {IComponent} from "../../contracts/components/IComponent.sol";
 import {PRODUCT_OWNER_ROLE, INSTANCE_OWNER_ROLE, RoleId, RoleIdLib} from "../../contracts/types/RoleId.sol";
-=======
-import {PRODUCT_OWNER_ROLE, RoleIdLib} from "../../contracts/types/RoleId.sol";
->>>>>>> cc18d4d9
 import {SimpleProduct, SPECIAL_ROLE_INT} from "../mock/SimpleProduct.sol";
 import {FeeLib} from "../../contracts/types/Fee.sol";
 import {RoleId} from "../../contracts/types/RoleId.sol";
@@ -59,11 +55,6 @@
         // GIVEN
         vm.startPrank(instanceOwner);
         instanceAccessManager.grantRole(PRODUCT_OWNER_ROLE(), productOwner);
-<<<<<<< HEAD
-        RoleId customRoleId = instanceAccessManager.createCustomRole("SpecialRole", INSTANCE_OWNER_ROLE());
-        instanceAccessManager.grantRole(customRoleId, outsider);
-=======
->>>>>>> cc18d4d9
         vm.stopPrank();
 
         _prepareDistributionAndPool();
@@ -85,12 +76,11 @@
 
         // assign special role to outsider
         vm.startPrank(instanceOwner);
-        RoleId specialRoleId = RoleIdLib.toRoleId(SPECIAL_ROLE_INT);
-        instanceAccessManager.createRole(specialRoleId, "SpecialRole");
         bytes4[] memory fcts = new bytes4[](1);
         fcts[0] = SimpleProduct.doSomethingSpecial.selector;
-        instanceAccessManager.setTargetFunctionRole(product.getName(), fcts, specialRoleId);
-        instanceAccessManager.grantRole(specialRoleId, outsider);
+        RoleId customRoleId = instanceAccessManager.createCustomRole("SpecialRole", INSTANCE_OWNER_ROLE());
+        instanceAccessManager.setTargetFunctionCustomRole(product.getName(), fcts, customRoleId);
+        instanceAccessManager.grantRole(customRoleId, outsider);
         vm.stopPrank();
 
         vm.startPrank(outsider);
@@ -128,11 +118,7 @@
         vm.startPrank(instanceOwner);
         bytes4[] memory fctSelectors = new bytes4[](1);
         fctSelectors[0] = SimpleProduct.doWhenNotLocked.selector;
-<<<<<<< HEAD
         instanceAccessManager.setTargetFunctionCustomRole(product.getName(), fctSelectors, PRODUCT_OWNER_ROLE());
-=======
-        instanceAccessManager.setTargetFunctionRole(product.getName(), fctSelectors, PRODUCT_OWNER_ROLE());
->>>>>>> cc18d4d9
         vm.stopPrank();
 
         vm.startPrank(productOwner);
