// SPDX-License-Identifier: APACHE-2.0
pragma solidity 0.8.20;

import {console} from "../lib/forge-std/src/Test.sol";

import {Fee, FeeLib} from "../contracts/types/Fee.sol";
import {IBundle} from "../contracts/instance/module/IBundle.sol";
import {IComponents} from "../contracts/instance/module/IComponents.sol";
import {IKeyValueStore} from "../contracts/instance/base/IKeyValueStore.sol";
import {ILifecycle} from "../contracts/instance/base/ILifecycle.sol";
import {Key32} from "../contracts/types/Key32.sol";
import {NftId, NftIdLib} from "../contracts/types/NftId.sol";
import {ObjectType, BUNDLE} from "../contracts/types/ObjectType.sol";
import {Pool} from "../contracts/components/Pool.sol";
import {POOL_OWNER_ROLE} from "../contracts/types/RoleId.sol";
import {SecondsLib} from "../contracts/types/Seconds.sol";
import {SimplePool} from "./mock/SimplePool.sol";
import {StateId, ACTIVE, PAUSED, CLOSED} from "../contracts/types/StateId.sol";
import {TestGifBase} from "./base/TestGifBase.sol";
import {UFixedLib} from "../contracts/types/UFixed.sol";

contract TestPool is TestGifBase {
    using NftIdLib for NftId;

    function test_Pool_contractLocations() public {
        pool = new SimplePool(
            address(registry),
            instanceNftId,
            address(token),
            false,
            false,
            UFixedLib.toUFixed(1),
            UFixedLib.toUFixed(1),
            poolOwner
        );

        bytes32 locationHash = getLocationHash("gif-next.contracts.component.Pool.sol");
        assertEq(locationHash, 0xecf35607b7e822969ee3625cd815bfc27031f3a93d0be2676e5bde943e2e2300, "check hash");

        getLocationHash("etherisc.storage.Pool");
        getLocationHash("etherisc.storage.NftOwnable");
        getLocationHash("etherisc.storage.PolicyHolder");
        getLocationHash("etherisc.storage.Distribution");
        getLocationHash("etherisc.storage.Pool");
        getLocationHash("etherisc.storage.Product");
        getLocationHash("etherisc.storage.Oracle");
    }

    function getLocationHash(string memory location) public returns (bytes32 locationHash) {
        locationHash = pool.getContractLocation(bytes(location));
        // solhint-disable
        console.log(location);
        console.logBytes32(locationHash);
        // solhint-enable
    }

    function test_Pool_setupInfo() public {
        vm.startPrank(instanceOwner);
        instanceAccessManager.grantRole(POOL_OWNER_ROLE(), poolOwner);
        vm.stopPrank();

        vm.startPrank(poolOwner);

        pool = new SimplePool(
            address(registry),
            instanceNftId,
            address(token),
            false,
            false,
            UFixedLib.toUFixed(1),
            UFixedLib.toUFixed(1),
            poolOwner
        );
        
        NftId poolNftId = poolService.register(address(pool));
        IComponents.ComponentInfo memory componentInfo = instanceReader.getComponentInfo(poolNftId);
        IComponents.PoolInfo memory poolInfo = abi.decode(componentInfo.data, (IComponents.PoolInfo));

        // check nftid
        assertTrue(poolInfo.productNftId.eqz(), "product nft not zero");

        // check token handler
        assertTrue(address(componentInfo.tokenHandler) != address(0), "token handler zero");
        assertEq(address(componentInfo.tokenHandler.getToken()), address(pool.getToken()), "unexpected token for token handler");

        // check fees
        Fee memory poolFee = poolInfo.poolFee;
        Fee memory stakingFee = poolInfo.stakingFee;
        Fee memory performanceFee = poolInfo.performanceFee;
        assertEq(poolFee.fractionalFee.toInt(), 0, "pool fee not 0");
        assertEq(poolFee.fixedFee, 0, "pool fee not 0");
        assertEq(stakingFee.fractionalFee.toInt(), 0, "staking fee not 0");
        assertEq(stakingFee.fixedFee, 0, "staking fee not 0");
        assertEq(performanceFee.fractionalFee.toInt(), 0, "performance fee not 0");
        assertEq(performanceFee.fixedFee, 0, "performance fee not 0");
    }


    function test_Pool_setFees() public {
        vm.startPrank(instanceOwner);
        instanceAccessManager.grantRole(POOL_OWNER_ROLE(), poolOwner);
        vm.stopPrank();

        vm.startPrank(poolOwner);

        pool = new SimplePool(
            address(registry),
            instanceNftId,
            address(token),
            false,
            false,
            UFixedLib.toUFixed(1),
            UFixedLib.toUFixed(1),
            poolOwner
        );

        console.log(poolOwner, "poolOwner");
        console.log(pool.getOwner());

        NftId poolNftId = poolService.register(address(pool));

        Fee memory newPoolFee = FeeLib.toFee(UFixedLib.toUFixed(111,0), 222);
        Fee memory newStakingFee = FeeLib.toFee(UFixedLib.toUFixed(333,0), 444);
        Fee memory newPerformanceFee = FeeLib.toFee(UFixedLib.toUFixed(555,0), 666);
        pool.setFees(newPoolFee, newStakingFee, newPerformanceFee);

        vm.stopPrank();

        IComponents.ComponentInfo memory componentInfo = instanceReader.getComponentInfo(poolNftId);
        IComponents.PoolInfo memory poolInfo = abi.decode(componentInfo.data, (IComponents.PoolInfo));

        Fee memory poolFee = poolInfo.poolFee;
        Fee memory stakingFee = poolInfo.stakingFee;
        Fee memory performanceFee = poolInfo.performanceFee;
        assertEq(poolFee.fractionalFee.toInt(), 111, "pool fee not 111");
        assertEq(poolFee.fixedFee, 222, "pool fee not 222");
        assertEq(stakingFee.fractionalFee.toInt(), 333, "staking fee not 333");
        assertEq(stakingFee.fixedFee, 444, "staking fee not 444");
        assertEq(performanceFee.fractionalFee.toInt(), 555, "performance fee not 555");
        assertEq(performanceFee.fixedFee, 666, "performance fee not 666");
    }

    function test_Pool_createBundle() public {
        // GIVEN
        _fundInvestor();

        vm.startPrank(instanceOwner);
        instanceAccessManager.grantRole(POOL_OWNER_ROLE(), poolOwner);
        vm.stopPrank();

        vm.startPrank(poolOwner);

        pool = new SimplePool(
            address(registry),
            instanceNftId,
            address(token),
            false,
            false,
            UFixedLib.toUFixed(1),
            UFixedLib.toUFixed(1),
            poolOwner
        );
        
        poolNftId = poolService.register(address(pool));
        vm.stopPrank();

        vm.startPrank(investor);
        IComponents.ComponentInfo memory componentInfo = instanceReader.getComponentInfo(poolNftId);
        token.approve(address(componentInfo.tokenHandler), 10000);

        // WHEN
        SimplePool spool = SimplePool(address(pool));
        bundleNftId = spool.createBundle(
            FeeLib.zeroFee(), 
            10000, 
            SecondsLib.toSeconds(604800), 
            ""
        );

        // THEN
        assertTrue(!bundleNftId.eqz(), "bundle nft id is zero");

        assertEq(token.balanceOf(poolOwner), 0, "pool owner balance not 0");
        assertEq(token.balanceOf(componentInfo.wallet), 10000, "pool wallet balance not 10000");

        assertEq(instanceBundleManager.bundles(poolNftId), 1, "expected only 1 bundle");
        assertTrue(instanceBundleManager.getBundleNftId(poolNftId, 0).eq(bundleNftId), "bundle nft id in bundle manager not equal to bundle nft id");
        assertEq(instanceBundleManager.activeBundles(poolNftId), 1, "expected one active bundle");
        assertTrue(instanceBundleManager.getActiveBundleNftId(poolNftId, 0).eq(bundleNftId), "active bundle nft id in bundle manager not equal to bundle nft id");
    }

<<<<<<< HEAD
    // FIX ME
    /*function test_Pool_setBundleFee() public {
=======

    function test_PoolBundleInitialState() public {
        // GIVEN
        _preparePool();
        _fundInvestor();

        // WHEN
        bundleNftId = _createBundle();

        // THEN
        assertTrue(!bundleNftId.eqz(), "bundle nft id is zero");

        // metadata checks
        IKeyValueStore.Metadata memory metadata = instanceReader.getMetadata(bundleNftId.toKey32(BUNDLE()));
        assertEq(metadata.objectType.toInt(), BUNDLE().toInt(), "unexpected bundle type");
        assertEq(metadata.state.toInt(), ACTIVE().toInt(), "unexpected bundle state");
        assertEq(metadata.updatedBy, address(bundleService), "unexpected updated by");

        // bundle manager checks
        assertEq(instanceBundleManager.bundles(poolNftId), 1, "expected only 1 bundle");
        assertEq(instanceBundleManager.getBundleNftId(poolNftId, 0).toInt(), bundleNftId.toInt(), "bundle nft id in bundle manager not equal to bundle nft id");
        assertEq(instanceBundleManager.activeBundles(poolNftId), 1, "expected one active bundle");
        assertEq(instanceBundleManager.getActiveBundleNftId(poolNftId, 0).toInt(), bundleNftId.toInt(), "active bundle nft id in bundle manager not equal to bundle nft id");
    }


    function test_PoolBundleLockUnlockLockHappyCase() public {
        // GIVEN
        _preparePool();
        _fundInvestor();

        // WHEN lock bundle
        bundleNftId = _createBundle();
        Key32 bundleKey = bundleNftId.toKey32(BUNDLE());

        IKeyValueStore.Metadata memory metadata = instanceReader.getMetadata(bundleKey);
        assertEq(metadata.state.toInt(), ACTIVE().toInt(), "bundle state not active");

        // stop some active prank ... 
        // TODO find out from where and remove this "hack"
        vm.stopPrank();

        vm.prank(investor);
        pool.lockBundle(bundleNftId);

        // THEN
        metadata = instanceReader.getMetadata(bundleKey);
        assertEq(metadata.state.toInt(), PAUSED().toInt(), "bundle state not paused");

        // bundle manager checks
        assertEq(instanceBundleManager.bundles(poolNftId), 1, "expected only 1 bundle");
        assertEq(instanceBundleManager.getBundleNftId(poolNftId, 0).toInt(), bundleNftId.toInt(), "bundle nft id in bundle manager not equal to bundle nft id");
        assertEq(instanceBundleManager.activeBundles(poolNftId), 0, "expected zero active bundle");

        // WHEN unlock bundle again
        vm.prank(investor);
        pool.unlockBundle(bundleNftId);

        metadata = instanceReader.getMetadata(bundleKey);
        assertEq(metadata.state.toInt(), ACTIVE().toInt(), "bundle state not active again");

        assertEq(instanceBundleManager.bundles(poolNftId), 1, "expected only 1 bundle");
        assertEq(instanceBundleManager.getBundleNftId(poolNftId, 0).toInt(), bundleNftId.toInt(), "bundle nft id in bundle manager not equal to bundle nft id");
        assertEq(instanceBundleManager.activeBundles(poolNftId), 1, "expected one active bundle");
        assertEq(instanceBundleManager.getActiveBundleNftId(poolNftId, 0).toInt(), bundleNftId.toInt(), "active bundle nft id in bundle manager not equal to bundle nft id");

        // WHEN close bundle
        vm.prank(investor);
        pool.close(bundleNftId);

        // THEN
        metadata = instanceReader.getMetadata(bundleKey);
        assertEq(metadata.state.toInt(), CLOSED().toInt(), "bundle state not closed");

        // bundle manager checks
        assertEq(instanceBundleManager.activeBundles(poolNftId), 0, "expected zero active bundle");
    }


    function test_PoolBundleLockTwiceAttempt() public {
        // GIVEN
        _preparePool();
        _fundInvestor();

        bundleNftId = _createBundle();
        Key32 bundleKey = bundleNftId.toKey32(BUNDLE());

        IKeyValueStore.Metadata memory metadata = instanceReader.getMetadata(bundleKey);
        assertEq(metadata.state.toInt(), ACTIVE().toInt(), "bundle state not active");

        // stop some active prank ... 
        // TODO find out from where and remove this "hack"
        vm.stopPrank();

        vm.prank(investor);
        pool.lockBundle(bundleNftId);

        // WHEN attepting to lock a locked bundle
        vm.expectRevert(abi.encodeWithSelector(
            ILifecycle.ErrorInvalidStateTransition.selector,
            BUNDLE(),
            PAUSED(),
            PAUSED()));

        vm.prank(investor);
        pool.lockBundle(bundleNftId);

        // THEN
        metadata = instanceReader.getMetadata(bundleKey);
        assertEq(metadata.state.toInt(), PAUSED().toInt(), "bundle state not paused");
    }


    function test_Pool_setBundleFee() public {
>>>>>>> f831797c
        _fundInvestor();

        vm.startPrank(instanceOwner);
        instanceAccessManager.grantRole(POOL_OWNER_ROLE(), poolOwner);
        vm.stopPrank();

        vm.startPrank(poolOwner);

        pool = new SimplePool(
            address(registry),
            instanceNftId,
            address(token),
            false,
            false,
            UFixedLib.toUFixed(1),
            UFixedLib.toUFixed(1),
            poolOwner
        );

        NftId poolNftId = poolService.register(address(pool));

        vm.stopPrank();
        vm.startPrank(investor);

        IComponents.ComponentInfo memory componentInfo = instanceReader.getComponentInfo(poolNftId);
        token.approve(address(componentInfo.tokenHandler), 10000);

        SimplePool spool = SimplePool(address(pool));
        NftId bundleNftId = spool.createBundle(
            FeeLib.zeroFee(), 
            10000, 
            SecondsLib.toSeconds(604800), 
            ""
        );

        Fee memory fee = FeeLib.toFee(UFixedLib.toUFixed(111,0), 222);
        spool.setBundleFee(bundleNftId, fee);

        IBundle.BundleInfo memory bundleInfo = instanceReader.getBundleInfo(bundleNftId);
        Fee memory bundleFee = bundleInfo.fee;
        assertEq(bundleFee.fractionalFee.toInt(), 111, "bundle fee not 111");
        assertEq(bundleFee.fixedFee, 222, "bundle fee not 222");

        vm.stopPrank();
    }*/


    function _createBundle() internal returns (NftId bundleNftId) {
        vm.startPrank(investor);
        IComponents.ComponentInfo memory componentInfo = instanceReader.getComponentInfo(poolNftId);
        token.approve(address(componentInfo.tokenHandler), 10000);

        // WHEN
        return pool.createBundle(
            FeeLib.zeroFee(), 
            10000, 
            SecondsLib.toSeconds(604800), 
            ""
        );
        vm.stopPrank();
    }


    function _fundInvestor() internal {
        vm.startPrank(registryOwner);
        token.transfer(investor, 10000);
        vm.stopPrank();
    }

}<|MERGE_RESOLUTION|>--- conflicted
+++ resolved
@@ -189,10 +189,6 @@
         assertTrue(instanceBundleManager.getActiveBundleNftId(poolNftId, 0).eq(bundleNftId), "active bundle nft id in bundle manager not equal to bundle nft id");
     }
 
-<<<<<<< HEAD
-    // FIX ME
-    /*function test_Pool_setBundleFee() public {
-=======
 
     function test_PoolBundleInitialState() public {
         // GIVEN
@@ -306,8 +302,8 @@
     }
 
 
-    function test_Pool_setBundleFee() public {
->>>>>>> f831797c
+    // FIX ME
+    /*function test_Pool_setBundleFee() public {
         _fundInvestor();
 
         vm.startPrank(instanceOwner);
@@ -354,7 +350,6 @@
         vm.stopPrank();
     }*/
 
-
     function _createBundle() internal returns (NftId bundleNftId) {
         vm.startPrank(investor);
         IComponents.ComponentInfo memory componentInfo = instanceReader.getComponentInfo(poolNftId);
@@ -370,7 +365,6 @@
         vm.stopPrank();
     }
 
-
     function _fundInvestor() internal {
         vm.startPrank(registryOwner);
         token.transfer(investor, 10000);
