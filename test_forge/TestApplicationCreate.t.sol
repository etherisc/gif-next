--- conflicted
+++ resolved
@@ -33,23 +33,9 @@
 
         IPolicy.PolicyInfo memory info = instance.getPolicyInfo(policyNftId);
         assertNftId(info.nftId, policyNftId, "policy id differs");
-<<<<<<< HEAD
         assertEq(info.state.toInt(), APPLIED().toInt(), "policy state not applied");
 
         assertEq(info.sumInsuredAmount, sumInsuredAmount, "wrong sum insured amount");
-=======
-        assertEq(
-            uint(info.state),
-            uint(IPolicy.PolicyState.Applied),
-            "policy state not applied"
-        );
-
-        assertEq(
-            info.sumInsuredAmount,
-            sumInsuredAmount,
-            "wrong sum insured amount"
-        );
->>>>>>> 3ae3aa86
         assertEq(info.premiumAmount, premiumAmount, "wrong premium amount");
         assertEq(info.lifetime, lifetime, "wrong lifetime");
 
@@ -75,15 +61,7 @@
 
         IPolicy.PolicyInfo memory info = instance.getPolicyInfo(policyNftId);
         assertNftId(info.nftId, policyNftId, "policy id differs");
-<<<<<<< HEAD
         assertEq(info.state.toInt(), ACTIVE().toInt(), "policy state not active/underwritten");
-=======
-        assertEq(
-            uint(info.state),
-            uint(IPolicy.PolicyState.Active),
-            "policy state not active/underwritten"
-        );
->>>>>>> 3ae3aa86
 
         assertEq(info.activatedAt, block.timestamp, "wrong activated at");
         assertEq(
@@ -93,19 +71,8 @@
         );
         assertEq(info.closedAt, 0, "wrong closed at");
 
-<<<<<<< HEAD
         IPool.PoolInfo memory poolInfoAfter = instance.getPoolInfo(pool.getNftId());
         assertEq(poolInfoAfter.nftId.toInt(), 33133705, "pool id not 33133705");
-=======
-        IPool.PoolInfo memory poolInfoAfter = instance.getPoolInfo(
-            pool.getNftId()
-        );
-        assertNftId(
-            poolInfoAfter.nftId,
-            toNftId(33133705),
-            "pool id not 33133705"
-        );
->>>>>>> 3ae3aa86
         assertEq(poolInfoBefore.lockedCapital, 0, "capital locked not 0");
         assertEq(
             poolInfoAfter.lockedCapital,
